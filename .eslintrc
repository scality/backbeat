{
    "extends": "scality",
<<<<<<< HEAD
    "rules": {
        "object-curly-newline": "off",
        "import/newline-after-import": "off",
        "import/order": "off",
        "prefer-destructuring": "off",
        "operator-linebreak": "off",
        "no-underscore-dangle": "off",
        "indent": "off",
        "function-paren-newline": "off",
        "implicit-arrow-linebreak": "off",
        "no-bitwise": "off",
        "comma-dangle": "off",
        "padded-blocks": "off",
        "lines-around-directive": "off",
        "global-require": "off",
        "import/no-dynamic-require": "off",
        "object-property-newline": "off",
        "no-plusplus": "off",
        "class-methods-use-this": "off",
        "no-lonely-if": "off",
        "no-else-return": "off",
        "dot-location": "off",
        "no-restricted-properties": "off",
        "no-buffer-constructor": "off",
        "no-restricted-globals": "off",
        "no-useless-return": "off",
        "no-multi-spaces": "off",
        "space-unary-ops": "off",
        "no-undef-init": "off",
        "newline-per-chained-call": "off",
        "no-useless-escape": "off"
    }
=======
    "settings": {
        "import/resolver": {
          "node": {
            "paths": ["/backbeat/node_modules", "node_modules"]
          }
        }
      }
>>>>>>> 530794b1
}<|MERGE_RESOLUTION|>--- conflicted
+++ resolved
@@ -1,6 +1,5 @@
 {
     "extends": "scality",
-<<<<<<< HEAD
     "rules": {
         "object-curly-newline": "off",
         "import/newline-after-import": "off",
@@ -32,8 +31,7 @@
         "no-undef-init": "off",
         "newline-per-chained-call": "off",
         "no-useless-escape": "off"
-    }
-=======
+    },
     "settings": {
         "import/resolver": {
           "node": {
@@ -41,5 +39,4 @@
           }
         }
       }
->>>>>>> 530794b1
 }