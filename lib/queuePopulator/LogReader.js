const async = require('async');

const { versioning } = require('arsenal');
const { DbPrefixes } = versioning.VersioningConstants;

const BackbeatProducer = require('../BackbeatProducer');
const ReplicationQueuePopulator =
    require('../../extensions/replication/ReplicationQueuePopulator');
const NotificationQueuePopulator =
    require('../../extensions/notification/NotificationQueuePopulator');

const { metricsExtension, metricsTypeQueued } =
    require('../../extensions/replication/constants');

const BATCH_TIMEOUT_SECONDS = 300;

class LogReader {

    /**
     * Create a log reader object to populate kafka topics from a
     * single log source (e.g. one raft session)
     *
     * @constructor
     * @param {Object} params - constructor params
     * @param {Object} params.zkClient - zookeeper client object
     * @param {Object} params.kafkaConfig - kafka configuration object
     * @param {Object} [params.logConsumer] - log consumer object
     * @param {function} params.logConsumer.readRecords - function
     *   that fetches records from the log, called by LogReader
     * @param {String} params.logId - log source unique identifier
     * @param {Logger} params.logger - logger object
     * @param {QueuePopulatorExtension[]} params.extensions - array of
     *   queue populator extension modules
     * @param {MetricsProducer} params.metricsProducer - instance of metrics
     *   producer
     */
    constructor(params) {
        this.zkClient = params.zkClient;
        this.kafkaConfig = params.kafkaConfig;
        this.logConsumer = params.logConsumer;
        this.pathToLogOffset = `/logState/${params.logId}/logOffset`;
        this.logOffset = null;
        this.log = params.logger;
        this._producers = {};
        this._extensions = params.extensions;
        this._mProducer = params.metricsProducer;
    }

    _setEntryBatch(entryBatch) {
        this._extensions.forEach(ext => ext.setBatch(entryBatch));
    }

    _unsetEntryBatch() {
        this._extensions.forEach(ext => ext.unsetBatch());
    }

    setLogConsumer(logConsumer) {
        this.logConsumer = logConsumer;
    }

    /**
     * prepare the log reader before starting to populate entries
     *
     * This function may be overriden by subclasses, if source log
     * initialization is needed, in which case they must still call
     * LogReader.setup().
     *
     * @param {function} done - callback function
     * @return {undefined}
     */
    setup(done) {
        this.log.debug('setting up log source',
            {
                method: 'LogReader.setup',
                logSource: this.getLogInfo(),
            });
        this._readLogOffset((err, offset) => {
            if (err) {
                this.log.error('log source setup failed',
                    {
                        method: 'LogReader.setup',
                        logSource: this.getLogInfo(),
                    });
                return done(err);
            }
            this.logOffset = offset;
            this.log.info('log reader is ready to populate replication ' +
                'queue',
                {
                    logSource: this.getLogInfo(),
                    logOffset: this.logOffset,
                });
            return done();
        });
    }

    /**
     * get the next offset to fetch from source log (aka. log sequence
     * number)
     *
     * @return {number} the next log offset to fetch
     */
    getLogOffset() {
        return this.logOffset;
    }

    _readLogOffset(done) {
        const pathToLogOffset = this.pathToLogOffset;
        this.zkClient.getData(pathToLogOffset, (err, data) => {
            if (err) {
                if (err.name !== 'NO_NODE') {
                    this.log.error(
                        'Could not fetch log offset',
                        {
                            method: 'LogReader._readLogOffset',
                            error: err,
                        });
                    return done(err);
                }
                return this.zkClient.mkdirp(pathToLogOffset, err => {
                    if (err) {
                        this.log.error(
                            'Could not pre-create path in zookeeper',
                            {
                                method: 'LogReader._readLogOffset',
                                zkPath: pathToLogOffset,
                                error: err,
                            });
                        return done(err);
                    }
                    return this._initializeLogOffset(done);
                });
            }
            if (data) {
                const logOffset = Number.parseInt(data, 10);
                if (Number.isNaN(logOffset)) {
                    this.log.error(
                        'invalid stored log offset',
                        {
                            method: 'LogReader._readLogOffset',
                            zkPath: pathToLogOffset,
                            logOffset: data.toString(),
                        });
                    return done(null, 1);
                }
                this.log.debug(
                    'fetched current log offset successfully',
                    {
                        method: 'LogReader._readLogOffset',
                        zkPath: pathToLogOffset,
                        logOffset,
                    });
                return done(null, logOffset);
            }
            return this._initializeLogOffset(done);
        });
    }

    _initializeLogOffset(done) {
        const pathToLogOffset = this.pathToLogOffset;
        this.log.debug('initializing log offset', {
            method: 'LogReader._initializeLogOffset',
            zkPath: pathToLogOffset,
        });
        this.logConsumer.readRecords({ limit: 1 }, (err, res) => {
            if (err) {
                // FIXME: getRaftLog metadata route returns 500 when
                // its cache does not contain the queried raft
                // session. For the sake of simplicity, in order to
                // allow the populator to make progress, we choose to
                // accept errors fetching the current offset during
                // setup phase and fallback to starting from offset
                // 1. It would be better to have metadata return
                // special success statuses in such case.
                this.log.warn(
                    'error reading initial log offset, ' +
                        'default to initial offset 1', {
                            method: 'LogReader._initializeLogOffset',
                            zkPath: pathToLogOffset,
                            logOffset: 1,
                            error: err,
                        });
                return done(null, 1);
            }
            const logOffset = res.info.cseq + 1;
            this.log.info('starting after latest log sequence', {
                method: 'LogReader._initializeLogOffset',
                zkPath: pathToLogOffset,
                logOffset,
            });
            return done(null, logOffset);
        });
    }

    _writeLogOffset(done) {
        const pathToLogOffset = this.pathToLogOffset;
        const offsetString = this.logOffset.toString();
        this.zkClient.setData(
            pathToLogOffset,
            Buffer.from(offsetString), -1,
            err => {
                if (err) {
                    this.log.error(
                        'error saving log offset',
                        {
                            method: 'LogReader._writeLogOffset',
                            zkPath: pathToLogOffset,
                            logOffset: this.logOffset,
                        });
                    return done(err);
                }
                this.log.debug(
                    'saved log offset',
                    {
                        method: 'LogReader._writeLogOffset',
                        zkPath: pathToLogOffset,
                        logOffset: this.logOffset,
                    });
                return done();
            });
    }

    /**
     * Process log entries, up to the maximum defined in params
     *
     * @param {Object} [params] - parameters object
     * @param {Number} [params.maxRead] - max number of records to process
     *   from the log. Records may contain multiple entries and all entries
     *   are not queued, so the number of queued entries is not directly
     *   related to this number.
     * @param {function} [params.onTimeout] - optional callback,
     *   called when a single batch times out
     * @param {function} done - callback when done processing the
     *   entries. Called with an error, or null and a statistics object as
     *   second argument. On success, the statistics contain the following:
     *     - readRecords {Number} - number of records read
     *     - readEntries {Number} - number of entries read (records can
     *       hold multiple entries)
     *     - queuedEntries {Object} - number of new entries queued in
     *       various kafka topics
     *     - processedAll {Boolean} - true if the log has no more unread
     *       records
     * @return {undefined}
     */
    processLogEntries(params, done) {
        const batchState = {
            logRes: null,
            logStats: {
                nbLogRecordsRead: 0,
                nbLogEntriesRead: 0,
            },
            entriesToPublish: {},
            publishedEntries: {},
            currentRecords: [],
            debugStep: '[INIT]',
        };

        const batchTimeoutTimer = setTimeout(() => {
            this.log.error('replication batch timeout', {
                logStats: batchState.logStats,
                batchStep: batchState.debugStep,
            });
            if (params.onTimeout) {
                params.onTimeout();
            }
        }, BATCH_TIMEOUT_SECONDS * 1000);
        async.waterfall([
            next => this._processReadRecords(params, batchState, next),
            next => this._processPrepareEntries(batchState, next),
            next => this._processFilterEntries(batchState, next),
            next => this._processPublishEntries(batchState, next),
            next => this._processSaveLogOffset(batchState, next),
        ],
            err => {
                clearTimeout(batchTimeoutTimer);
                if (err) {
                    return done(err);
                }
                const queuedEntries = {};
                const { publishedEntries } = batchState;
                Object.keys(publishedEntries).forEach(topic => {
                    queuedEntries[topic] = publishedEntries[topic].length;
                });
                const processedAll = !params
                    || !params.maxRead
<<<<<<< HEAD
                    || (batchState.logStats.nbLogRecordsRead
                        < params.maxRead);
=======
                    || (batchState.logStats.nbLogRecordsRead < params.maxRead);
>>>>>>> 3d927b00
                // Using this specific single-item array format for
                // logging to keep compatibility with existing ELK stack
                // scraping method
                const counters = [{
                    readRecords: batchState.logStats.nbLogRecordsRead,
                    readEntries: batchState.logStats.nbLogEntriesRead,
                    queuedEntries,
                    processedAll,
                    logSource: this.getLogInfo(),
                    logOffset: this.getLogOffset(),
                }];
                this.log.info('batch finished', {
                    counters,
                });
                batchState.debugStep = '[FINISHED]';
                return done(null, processedAll);
            });
        return undefined;
    }

    /* eslint-disable no-param-reassign */

    _processReadRecords(params, batchState, done) {
        const readOptions = {};
        if (this.logOffset !== undefined) {
            readOptions.startSeq = this.logOffset;
        }
        if (params && params.maxRead !== undefined) {
            readOptions.limit = params.maxRead;
        }
        this.log.debug('reading records', { readOptions });
        this.logConsumer.readRecords(readOptions, (err, res) => {
            if (err) {
                batchState.debugStep = 'read records [ERROR]';
                this.log.error(
                    'error while reading log records',
                    {
                        method: 'LogReader._processReadRecords',
                        params, error: err,
                    });
                return done(err);
            }
            batchState.debugStep = 'read records [END]';
            this.log.debug(
                'readRecords callback',
                {
                    method: 'LogReader._processReadRecords',
                    params,
                    info: res.info,
                });
            batchState.logRes = res;
            return done();
        });
    }

    _processLogEntry(batchState, record, entry, cb) {
        function _transformKey(key) {
            if (!key) {
                return undefined;
            }
            if (key.startsWith(DbPrefixes.Master)) {
                return key.slice(DbPrefixes.Master.length);
            }
            if (key.startsWith(DbPrefixes.Version)) {
                return key.slice(DbPrefixes.Version.length);
            }
            return key;
        }

        function _executeFilter(ext, entry, cb) {
            if (typeof ext.filterAsync === 'function') {
                ext.filterAsync(entry, cb);
            } else {
                ext.filter(entry);
                process.nextTick(cb);
            }
        }

        async.eachSeries(this._extensions, (ext, next) => {
            let entryValue = entry.value;
            const notifExtension = ext instanceof NotificationQueuePopulator;
            if (notifExtension) {
                entryValue = entry.value || '{}';
            }
            if (!notifExtension &&
                (entry.key === undefined || entry.value === undefined)) {
                return next();
            }
            const entryToFilter = {
                type: entry.type,
                bucket: record.db,
                key: _transformKey(entry.key),
                value: entryValue,
            };
            return _executeFilter(ext, entryToFilter, next);
        }, cb);
    }

    _filterEntries(batchState, record, cb) {
        const { logStats } = batchState;

        return async.eachSeries(record.entries, (entry, next) => {
            logStats.nbLogEntriesRead += 1;
            return this._processLogEntry(batchState, record, entry, next);
        }, cb);
    }

    _processPrepareEntries(batchState, done) {
        const { logRes, logStats } = batchState;

        if (logRes.info.start === null) {
            batchState.debugStep = 'prepare entries [END]';
            return done(null);
        }

        logRes.log.on('data', record => {
            batchState.debugStep = 'prepare entries [DATA]';
            this.log.debug('received log data',
                {
                    nbEntries: record.entries.length,
                    info: logRes.info,
                });
            logStats.nbLogRecordsRead += 1;
            batchState.currentRecords.push(record);
        });
        logRes.log.on('error', err => {
            batchState.debugStep = 'prepare entries [ERROR]';
            this.log.error('error fetching entries from log',
                {
                    method: 'LogReader._processPrepareEntries',
                    error: err,
                });
            return done(err);
        });
        logRes.log.on('end', () => {
            batchState.debugStep = 'prepare entries [END]';
            this.log.debug('ending record stream', { info: logRes.info });
            return done();
        });
        return undefined;
    }

    _processFilterEntry(batchState, record, done) {
        const { entriesToPublish } = batchState;
        if (!record || !record.entries) {
            return done();
        }
        this._setEntryBatch(entriesToPublish);
        return this._filterEntries(batchState, record, err => {
            this._unsetEntryBatch();
            if (err) {
                this.log.error('error filtering entries from log', {
                    method: 'LogReader._processFilterEntries',
                    error: err,
                });
                return done(err);
            }
            return done();
        });
    }

    _processFilterEntries(batchState, done) {
        const { currentRecords } = batchState;
        if (!currentRecords || currentRecords.length === 0) {
            return done();
        }
        async.eachSeries(currentRecords,
            (rec, next) => this._processFilterEntry(batchState, rec, next),
            err => {
                batchState.debugStep = `filter entries [${err ? 'ERROR' : 'END'}]`;
                if (err) {
                    this.log.error('error filtering entries from log', {
                        method: 'LogReader._processFilterEntries',
                        error: err,
                    });
                    return done(err);
                }
                return done();
            }
        );
        return undefined;
    }

    _setupProducer(topic, batchState, done) {
        if (this._producers[topic] !== undefined) {
            return process.nextTick(done);
        }
        const producer = new BackbeatProducer({
            kafka: { hosts: this.kafkaConfig.hosts },
            topic,
        });
        producer.once('error', err => {
            batchState.debugStep = 'setup producer [ERROR]';
            done(err);
        });
        producer.once('ready', () => {
            batchState.debugStep = 'setup producer [READY]';
            this.log.debug('producer is ready',
                {
                    kafkaConfig: this.kafkaConfig,
                    topic,
                });
            producer.removeAllListeners('error');
            producer.on('error', err => {
                this.log.error('error from backbeat producer',
                    { topic, error: err });
            });
            this._producers[topic] = producer;
            done();
        });
        return undefined;
    }

    _processPublishEntries(batchState, done) {
        const { entriesToPublish, logRes, logStats } = batchState;

        if (logRes.info.start === null) {
            return done();
        }
        batchState.nextLogOffset =
            logRes.info.start + logStats.nbLogRecordsRead;

        return async.each(Object.keys(entriesToPublish), (topic, done) => {
            const topicEntries = entriesToPublish[topic];
            if (topicEntries.length === 0) {
                return done();
            }
            return async.series([
                done => this._setupProducer(topic, batchState, done),
                done => this._producers[topic].send(topicEntries, err => {
                    batchState.debugStep = `producer send [${err ? 'ERROR' : 'END'}]`;
                    done(err);
                }),
            ], err => {
                if (err) {
                    this.log.error(
                        'error publishing entries from log to topic',
                        {
                            method: 'LogReader._processPublishEntries',
                            topic,
                            entryCount: topicEntries.length,
                            error: err,
                        });
                    return done(err);
                }
                this.log.debug('entries published successfully to topic',
                    {
                        method: 'LogReader._processPublishEntries',
                        topic,
                        entryCount: topicEntries.length,
                    });
                batchState.publishedEntries[topic] = topicEntries;
                return done();
            });
        }, err => {
            // TODO: On error, produce error metrics
            if (err) {
                return done(err);
            }
            // Find the CRR Class extension
            const crrExtension = this._extensions.find(ext => (
                ext instanceof ReplicationQueuePopulator
            ));
            if (crrExtension) {
                const extMetrics = crrExtension.getAndResetMetrics();
                if (Object.keys(extMetrics).length > 0) {
                    this._mProducer.publishMetrics(extMetrics,
                        metricsTypeQueued, metricsExtension, () => { });
                }
            }
            return done();
        });
    }

    _processSaveLogOffset(batchState, done) {
        if (batchState.nextLogOffset !== undefined &&
            batchState.nextLogOffset !== this.logOffset) {
            this.logOffset = batchState.nextLogOffset;
            return this._writeLogOffset(err => {
                batchState.debugStep = `save log offset [${err ? 'ERROR' : 'END'}]`;
                done(err);
            });
        }
        return process.nextTick(() => done());
    }

    /* eslint-enable no-param-reassign */

    /**
     * return an object containing useful info about the log
     * source. The default implementation returns an empty object,
     * subclasses may override to provide source-specific info.
     *
     * @return {object} log info object
     */
    getLogInfo() {
        return {};
    }

    /**
     * Return an object of the current status of each producer.
     * @returns {Object<string, Boolean>} map of producer statuses
     */
    getProducerStatus() {
        const statuses = {};
        for (const [topic, prod] of Object.entries(this._producers)) {
            statuses[topic] = prod.isReady();
        }
        return statuses;
    }
}

module.exports = LogReader;<|MERGE_RESOLUTION|>--- conflicted
+++ resolved
@@ -283,12 +283,7 @@
                 });
                 const processedAll = !params
                     || !params.maxRead
-<<<<<<< HEAD
-                    || (batchState.logStats.nbLogRecordsRead
-                        < params.maxRead);
-=======
                     || (batchState.logStats.nbLogRecordsRead < params.maxRead);
->>>>>>> 3d927b00
                 // Using this specific single-item array format for
                 // logging to keep compatibility with existing ELK stack
                 // scraping method
