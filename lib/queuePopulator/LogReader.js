--- conflicted
+++ resolved
@@ -86,18 +86,11 @@
                 return done(err);
             }
             this.logOffset = offset;
-<<<<<<< HEAD
             this.log.info('log reader is ready to populate backbeat queue(s)',
-                { logSource: this.getLogInfo(),
-                    logOffset: this.logOffset });
-=======
-            this.log.info('log reader is ready to populate replication ' +
-                'queue',
                 {
                     logSource: this.getLogInfo(),
-                    logOffset: this.logOffset,
-                });
->>>>>>> f3cd203e
+                    logOffset: this.logOffset
+                });
             return done();
         });
     }
@@ -155,7 +148,6 @@
                 });
             }
             if (data) {
-<<<<<<< HEAD
                 let logOffset;
                 if (config.queuePopulator.logSource === 'mongo') {
                     logOffset = data.toString();
@@ -164,24 +156,14 @@
                     if (Number.isNaN(logOffsetNumber)) {
                         this.log.error(
                             'invalid stored log offset',
-                            { method: 'LogReader._readLogOffset',
+                            {
+                                method: 'LogReader._readLogOffset',
                                 zkPath: pathToLogOffset,
-                                logOffset: data.toString() });
+                                logOffset: data.toString()
+                            });
                         return done(null, 1);
                     }
                     logOffset = logOffsetNumber.toString();
-=======
-                const logOffset = Number.parseInt(data, 10);
-                if (Number.isNaN(logOffset)) {
-                    this.log.error(
-                        'invalid stored log offset',
-                        {
-                            method: 'LogReader._readLogOffset',
-                            zkPath: pathToLogOffset,
-                            logOffset: data.toString(),
-                        });
-                    return done(null, 1);
->>>>>>> f3cd203e
                 }
                 this.log.debug(
                     'fetched current log offset successfully',
@@ -196,13 +178,8 @@
         });
     }
 
-<<<<<<< HEAD
     _writeLogOffset(logger, done) {
         const pathToLogOffset = this.pathToLogOffset;
-=======
-    _writeLogOffset(done) {
-        const pathToLogOffset = this._getPathToLogOffset();
->>>>>>> f3cd203e
         const offsetString = this.logOffset.toString();
         this.zkClient.setData(
             pathToLogOffset,
@@ -277,15 +254,7 @@
                 Object.keys(publishedEntries).forEach(topic => {
                     queuedEntries[topic] = publishedEntries[topic].length;
                 });
-<<<<<<< HEAD
                 const stats = {
-=======
-                const processedAll = !params
-                    || !params.maxRead
-                    || (batchState.logStats.nbLogRecordsRead
-                        < params.maxRead);
-                return done(null, {
->>>>>>> f3cd203e
                     readRecords: batchState.logStats.nbLogRecordsRead,
                     readEntries: batchState.logStats.nbLogEntriesRead,
                     skippedRecords: batchState.logStats.skippedRecords,
@@ -298,11 +267,11 @@
                 //   consumption from mongo oplog)
                 // - the batch took a significant time to complete.
                 const useInfoLevel =
-                      Object.keys(stats.queuedEntries).length > 0 ||
-                      stats.skippedRecords > 1000;
+                    Object.keys(stats.queuedEntries).length > 0 ||
+                    stats.skippedRecords > 1000;
                 const endLog = batchState.logger.end();
                 const logFunc = (useInfoLevel ? endLog.info : endLog.debug)
-                      .bind(endLog);
+                    .bind(endLog);
                 logFunc('batch completed', {
                     stats,
                     logSource: this.getLogInfo(),
@@ -313,39 +282,6 @@
         return undefined;
     }
 
-<<<<<<< HEAD
-=======
-    processAllLogEntries(params, done) {
-        const self = this;
-        const countersTotal = {
-            readRecords: 0,
-            readEntries: 0,
-            queuedEntries: {},
-        };
-        function cbProcess(err, counters) {
-            if (err) {
-                return done(err);
-            }
-            countersTotal.readRecords += counters.readRecords;
-            countersTotal.readEntries += counters.readEntries;
-            Object.keys(counters.queuedEntries).forEach(topic => {
-                if (countersTotal.queuedEntries[topic] === undefined) {
-                    countersTotal.queuedEntries[topic] = 0;
-                }
-                countersTotal.queuedEntries[topic] +=
-                    counters.queuedEntries[topic];
-            });
-            self.log.debug('process batch finished',
-                { counters, countersTotal });
-            if (counters.processedAll) {
-                return done(null, countersTotal);
-            }
-            return self.processLogEntries(params, cbProcess);
-        }
-        return self.processLogEntries(params, cbProcess);
-    }
-
->>>>>>> f3cd203e
     /* eslint-disable no-param-reassign */
 
     _processReadRecords(params, batchState, done) {
@@ -376,16 +312,10 @@
             }
             logger.debug(
                 'readRecords callback',
-<<<<<<< HEAD
-                { method: 'LogReader._processReadRecords',
-                    params });
-=======
                 {
                     method: 'LogReader._processReadRecords',
-                    params,
-                    info: res.info,
-                });
->>>>>>> f3cd203e
+                    params
+                });
             batchState.logRes = res;
             if (res.tailable) {
                 // carry tailable cursor over for future batches
@@ -415,20 +345,11 @@
             return done(null);
         }
 
-<<<<<<< HEAD
         let shipBatchCb;
         const dataEventHandler = record => {
             logger.debug('received log data', {
                 nbEntries: record.entries.length,
             });
-=======
-        logRes.log.on('data', record => {
-            this.log.debug('received log data',
-                {
-                    nbEntries: record.entries.length,
-                    info: logRes.info,
-                });
->>>>>>> f3cd203e
             logStats.nbLogRecordsRead += 1;
 
             this._setEntryBatch(entriesToPublish);
@@ -438,7 +359,6 @@
                 this._processLogEntry(batchState, record, entry);
             });
             this._unsetEntryBatch();
-<<<<<<< HEAD
 
             // Pause tailable streams when reaching the record batch
             // limit, as those streams do not emit 'end' events but
@@ -520,21 +440,6 @@
         if (logRes.log.getSkipCount) {
             logStats.initialSkipCount = logRes.log.getSkipCount();
         }
-=======
-        });
-        logRes.log.on('error', err => {
-            this.log.error('error fetching entries from log',
-                {
-                    method: 'LogReader._processPrepareEntries',
-                    error: err,
-                });
-            return done(err);
-        });
-        logRes.log.on('end', () => {
-            this.log.debug('ending record stream', { info: logRes.info });
-            return done();
-        });
->>>>>>> f3cd203e
         return undefined;
     }
 
@@ -603,18 +508,11 @@
                         });
                     return done(err);
                 }
-<<<<<<< HEAD
                 logger.debug('entries published successfully to topic',
-                             { method: 'LogReader._processPublishEntries',
-                               topic, entryCount: topicEntries.length });
-=======
-                this.log.debug('entries published successfully to topic',
                     {
                         method: 'LogReader._processPublishEntries',
-                        topic,
-                        entryCount: topicEntries.length,
+                        topic, entryCount: topicEntries.length
                     });
->>>>>>> f3cd203e
                 batchState.publishedEntries[topic] = topicEntries;
                 return done();
             });
