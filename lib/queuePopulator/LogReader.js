--- conflicted
+++ resolved
@@ -231,20 +231,13 @@
                     queuedEntries[topic] = publishedEntries[topic].length;
                 });
                 const processedAll = !params
-<<<<<<< HEAD
                     || !params.maxRead
                     || (batchState.logStats.nbLogRecordsRead
                         < params.maxRead);
-                return done(null, {
-=======
-                          || !params.maxRead
-                          || (batchState.logStats.nbLogRecordsRead
-                              < params.maxRead);
                 // Using this specific single-item array format for
                 // logging to keep compatibility with existing ELK stack
                 // scraping method
                 const counters = [{
->>>>>>> 5c0cc9b9
                     readRecords: batchState.logStats.nbLogRecordsRead,
                     readEntries: batchState.logStats.nbLogEntriesRead,
                     queuedEntries,
@@ -260,39 +253,6 @@
         return undefined;
     }
 
-<<<<<<< HEAD
-    processAllLogEntries(params, done) {
-        const self = this;
-        const countersTotal = {
-            readRecords: 0,
-            readEntries: 0,
-            queuedEntries: {},
-        };
-        function cbProcess(err, counters) {
-            if (err) {
-                return done(err);
-            }
-            countersTotal.readRecords += counters.readRecords;
-            countersTotal.readEntries += counters.readEntries;
-            Object.keys(counters.queuedEntries).forEach(topic => {
-                if (countersTotal.queuedEntries[topic] === undefined) {
-                    countersTotal.queuedEntries[topic] = 0;
-                }
-                countersTotal.queuedEntries[topic] +=
-                    counters.queuedEntries[topic];
-            });
-            self.log.debug('process batch finished',
-                { counters, countersTotal });
-            if (counters.processedAll) {
-                return done(null, countersTotal);
-            }
-            return self.processLogEntries(params, cbProcess);
-        }
-        return self.processLogEntries(params, cbProcess);
-    }
-
-=======
->>>>>>> 5c0cc9b9
     /* eslint-disable no-param-reassign */
 
     _processReadRecords(params, batchState, done) {
