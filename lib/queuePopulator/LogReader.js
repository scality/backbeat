const async = require('async');

const { versioning } = require('arsenal');
const { DbPrefixes } = versioning.VersioningConstants;

const BackbeatProducer = require('../BackbeatProducer');
const ReplicationQueuePopulator =
    require('../../extensions/replication/ReplicationQueuePopulator');
const NotificationQueuePopulator =
    require('../../extensions/notification/NotificationQueuePopulator');

const { metricsExtension, metricsTypeQueued } =
    require('../../extensions/replication/constants');

const BATCH_TIMEOUT_SECONDS = 300;

class LogReader {

    /**
     * Create a log reader object to populate kafka topics from a
     * single log source (e.g. one raft session)
     *
     * @constructor
     * @param {Object} params - constructor params
     * @param {Object} params.zkClient - zookeeper client object
     * @param {Object} params.kafkaConfig - kafka configuration object
     * @param {Object} [params.logConsumer] - log consumer object
     * @param {function} params.logConsumer.readRecords - function
     *   that fetches records from the log, called by LogReader
     * @param {String} params.logId - log source unique identifier
     * @param {Logger} params.logger - logger object
     * @param {QueuePopulatorExtension[]} params.extensions - array of
     *   queue populator extension modules
     * @param {MetricsProducer} params.metricsProducer - instance of metrics
     *   producer
     */
    constructor(params) {
        this.zkClient = params.zkClient;
        this.kafkaConfig = params.kafkaConfig;
        this.logConsumer = params.logConsumer;
        this.pathToLogOffset = `/logState/${params.logId}/logOffset`;
        this.logOffset = null;
        this.log = params.logger;
        this._producers = {};
        this._extensions = params.extensions;
        this._mProducer = params.metricsProducer;
    }

    _setEntryBatch(entryBatch) {
        this._extensions.forEach(ext => ext.setBatch(entryBatch));
    }

    _unsetEntryBatch() {
        this._extensions.forEach(ext => ext.unsetBatch());
    }

    setLogConsumer(logConsumer) {
        this.logConsumer = logConsumer;
    }

    /**
     * prepare the log reader before starting to populate entries
     *
     * This function may be overriden by subclasses, if source log
     * initialization is needed, in which case they must still call
     * LogReader.setup().
     *
     * @param {function} done - callback function
     * @return {undefined}
     */
    setup(done) {
        this.log.debug('setting up log source',
            {
                method: 'LogReader.setup',
                logSource: this.getLogInfo(),
            });
        this._readLogOffset((err, offset) => {
            if (err) {
                this.log.error('log source setup failed',
                    {
                        method: 'LogReader.setup',
                        logSource: this.getLogInfo(),
                    });
                return done(err);
            }
            this.logOffset = offset;
            this.log.info('log reader is ready to populate replication ' +
                'queue',
                {
                    logSource: this.getLogInfo(),
                    logOffset: this.logOffset,
                });
            return done();
        });
    }

    /**
     * get the next offset to fetch from source log (aka. log sequence
     * number)
     *
     * @return {number} the next log offset to fetch
     */
    getLogOffset() {
        return this.logOffset;
    }

    _readLogOffset(done) {
        const pathToLogOffset = this.pathToLogOffset;
        this.zkClient.getData(pathToLogOffset, (err, data) => {
            if (err) {
                if (err.name !== 'NO_NODE') {
                    this.log.error(
                        'Could not fetch log offset',
                        {
                            method: 'LogReader._readLogOffset',
                            error: err,
                        });
                    return done(err);
                }
                return this.zkClient.mkdirp(pathToLogOffset, err => {
                    if (err) {
                        this.log.error(
                            'Could not pre-create path in zookeeper',
                            {
                                method: 'LogReader._readLogOffset',
                                zkPath: pathToLogOffset,
                                error: err,
                            });
                        return done(err);
                    }
                    return done(null, 1);
                });
            }
            if (data) {
                const logOffset = Number.parseInt(data, 10);
                if (Number.isNaN(logOffset)) {
                    this.log.error(
                        'invalid stored log offset',
                        {
                            method: 'LogReader._readLogOffset',
                            zkPath: pathToLogOffset,
                            logOffset: data.toString(),
                        });
                    return done(null, 1);
                }
                this.log.debug(
                    'fetched current log offset successfully',
                    {
                        method: 'LogReader._readLogOffset',
                        zkPath: pathToLogOffset,
                        logOffset,
                    });
                return done(null, logOffset);
            }
            return done(null, 1);
        });
    }

    _writeLogOffset(done) {
        const pathToLogOffset = this.pathToLogOffset;
        const offsetString = this.logOffset.toString();
        this.zkClient.setData(
            pathToLogOffset,
            Buffer.from(offsetString), -1,
            err => {
                if (err) {
                    this.log.error(
                        'error saving log offset',
                        {
                            method: 'LogReader._writeLogOffset',
                            zkPath: pathToLogOffset,
                            logOffset: this.logOffset,
                        });
                    return done(err);
                }
                this.log.debug(
                    'saved log offset',
                    {
                        method: 'LogReader._writeLogOffset',
                        zkPath: pathToLogOffset,
                        logOffset: this.logOffset,
                    });
                return done();
            });
    }

    /**
     * Process log entries, up to the maximum defined in params
     *
     * @param {Object} [params] - parameters object
     * @param {Number} [params.maxRead] - max number of records to process
     *   from the log. Records may contain multiple entries and all entries
     *   are not queued, so the number of queued entries is not directly
     *   related to this number.
     * @param {function} [params.onTimeout] - optional callback,
     *   called when a single batch times out
     * @param {function} done - callback when done processing the
     *   entries. Called with an error, or null and a statistics object as
     *   second argument. On success, the statistics contain the following:
     *     - readRecords {Number} - number of records read
     *     - readEntries {Number} - number of entries read (records can
     *       hold multiple entries)
     *     - queuedEntries {Object} - number of new entries queued in
     *       various kafka topics
     *     - processedAll {Boolean} - true if the log has no more unread
     *       records
     * @return {undefined}
     */
    processLogEntries(params, done) {
        const batchState = {
            logRes: null,
            logStats: {
                nbLogRecordsRead: 0,
                nbLogEntriesRead: 0,
            },
            entriesToPublish: {},
            publishedEntries: {},
<<<<<<< HEAD
            currentRecords: [],
=======
            debugStep: '[INIT]',
>>>>>>> dfcc2f57
        };

        const batchTimeoutTimer = setTimeout(() => {
            this.log.error('replication batch timeout', {
                logStats: batchState.logStats,
                batchStep: batchState.debugStep,
            });
            if (params.onTimeout) {
                params.onTimeout();
            }
        }, BATCH_TIMEOUT_SECONDS * 1000);
        async.waterfall([
            next => this._processReadRecords(params, batchState, next),
            next => this._processPrepareEntries(batchState, next),
            next => this._processFilterEntries(batchState, next),
            next => this._processPublishEntries(batchState, next),
            next => this._processSaveLogOffset(batchState, next),
        ],
            err => {
                clearTimeout(batchTimeoutTimer);
                if (err) {
                    return done(err);
                }
                const queuedEntries = {};
                const { publishedEntries } = batchState;
                Object.keys(publishedEntries).forEach(topic => {
                    queuedEntries[topic] = publishedEntries[topic].length;
                });
                const processedAll = !params
                    || !params.maxRead
                    || (batchState.logStats.nbLogRecordsRead
                        < params.maxRead);
                // Using this specific single-item array format for
                // logging to keep compatibility with existing ELK stack
                // scraping method
                const counters = [{
                    readRecords: batchState.logStats.nbLogRecordsRead,
                    readEntries: batchState.logStats.nbLogEntriesRead,
                    queuedEntries,
                    processedAll,
                    logSource: this.getLogInfo(),
                    logOffset: this.getLogOffset(),
                }];
                this.log.info('batch finished', {
                    counters,
                });
                batchState.debugStep = '[FINISHED]';
                return done(null, processedAll);
            });
        return undefined;
    }

    /* eslint-disable no-param-reassign */

    _processReadRecords(params, batchState, done) {
        const readOptions = {};
        if (this.logOffset !== undefined) {
            readOptions.startSeq = this.logOffset;
        }
        if (params && params.maxRead !== undefined) {
            readOptions.limit = params.maxRead;
        }
        this.log.debug('reading records', { readOptions });
        this.logConsumer.readRecords(readOptions, (err, res) => {
            if (err) {
                batchState.debugStep = 'read records [ERROR]';
                this.log.error(
                    'error while reading log records',
                    {
                        method: 'LogReader._processReadRecords',
                        params, error: err,
                    });
                return done(err);
            }
            batchState.debugStep = 'read records [END]';
            this.log.debug(
                'readRecords callback',
                {
                    method: 'LogReader._processReadRecords',
                    params,
                    info: res.info,
                });
            batchState.logRes = res;
            return done();
        });
    }

    _processLogEntry(batchState, record, entry, cb) {
        function _transformKey(key) {
            if (!key) {
                return undefined;
            }
            if (key.startsWith(DbPrefixes.Master)) {
                return key.slice(DbPrefixes.Master.length);
            }
            if (key.startsWith(DbPrefixes.Version)) {
                return key.slice(DbPrefixes.Version.length);
            }
            return key;
        }

        function _executeFilter(ext, entry, cb) {
            if (typeof ext.filterAsync === 'function') {
                ext.filterAsync(entry, cb);
            } else {
                ext.filter(entry);
                process.nextTick(cb);
            }
        }

        async.eachSeries(this._extensions, (ext, next) => {
            let entryValue = entry.value;
            const notifExtension = ext instanceof NotificationQueuePopulator;
            if (notifExtension) {
                entryValue = entry.value || '{}';
            }
            if (!notifExtension &&
                (entry.key === undefined || entry.value === undefined)) {
                return next();
            }
            const entryToFilter = {
                type: entry.type,
                bucket: record.db,
                key: _transformKey(entry.key),
                value: entryValue,
            };
            return _executeFilter(ext, entryToFilter, next);
        }, cb);
    }

    _filterEntries(batchState, record, cb) {
        const { logStats } = batchState;

        return async.eachSeries(record.entries, (entry, next) => {
            logStats.nbLogEntriesRead += 1;
            return this._processLogEntry(batchState, record, entry, next);
        }, cb);
    }

    _processPrepareEntries(batchState, done) {
        const { logRes, logStats } = batchState;

        if (logRes.info.start === null) {
            batchState.debugStep = 'prepare entries [END]';
            return done(null);
        }

        logRes.log.on('data', record => {
            batchState.debugStep = 'prepare entries [DATA]';
            this.log.debug('received log data',
                {
                    nbEntries: record.entries.length,
                    info: logRes.info,
                });
            logStats.nbLogRecordsRead += 1;
            batchState.currentRecords.push(record);
        });
        logRes.log.on('error', err => {
            batchState.debugStep = 'prepare entries [ERROR]';
            this.log.error('error fetching entries from log',
                {
                    method: 'LogReader._processPrepareEntries',
                    error: err,
                });
            return done(err);
        });
        logRes.log.on('end', () => {
            batchState.debugStep = 'prepare entries [END]';
            this.log.debug('ending record stream', { info: logRes.info });
            return done();
        });
        return undefined;
    }

<<<<<<< HEAD
    _processFilterEntry(batchState, record, done) {
        const { entriesToPublish } = batchState;
        if (!record || !record.entries) {
            return done();
        }
        this._setEntryBatch(entriesToPublish);
        return this._filterEntries(batchState, record, err => {
            this._unsetEntryBatch();
            if (err) {
                this.log.error('error filtering entries from log', {
                    method: 'LogReader._processFilterEntries',
                    error: err,
                });
                return done(err);
            }
            return done();
        });
    }

    _processFilterEntries(batchState, done) {
        const { currentRecords } = batchState;
        if (!currentRecords || currentRecords.length === 0) {
            return done();
        }
        async.eachSeries(currentRecords,
            (rec, next) => this._processFilterEntry(batchState, rec, next),
            err => {
                if (err) {
                    this.log.error('error filtering entries from log', {
                        method: 'LogReader._processFilterEntries',
                        error: err,
                    });
                    return done(err);
                }
                return done();
            }
        );
        return undefined;
    }

    _setupProducer(topic, done) {
=======
    _setupProducer(topic, batchState, done) {
>>>>>>> dfcc2f57
        if (this._producers[topic] !== undefined) {
            return process.nextTick(done);
        }
        const producer = new BackbeatProducer({
            kafka: { hosts: this.kafkaConfig.hosts },
            topic,
        });
        producer.once('error', err => {
            batchState.debugStep = 'setup producer [ERROR]';
            done(err);
        });
        producer.once('ready', () => {
            batchState.debugStep = 'setup producer [READY]';
            this.log.debug('producer is ready',
                {
                    kafkaConfig: this.kafkaConfig,
                    topic,
                });
            producer.removeAllListeners('error');
            producer.on('error', err => {
                this.log.error('error from backbeat producer',
                    { topic, error: err });
            });
            this._producers[topic] = producer;
            done();
        });
        return undefined;
    }

    _processPublishEntries(batchState, done) {
        const { entriesToPublish, logRes, logStats } = batchState;

        if (logRes.info.start === null) {
            return done();
        }
        batchState.nextLogOffset =
            logRes.info.start + logStats.nbLogRecordsRead;

        return async.each(Object.keys(entriesToPublish), (topic, done) => {
            const topicEntries = entriesToPublish[topic];
            if (topicEntries.length === 0) {
                return done();
            }
            return async.series([
                done => this._setupProducer(topic, batchState, done),
                done => this._producers[topic].send(topicEntries, err => {
                    batchState.debugStep = `producer send [${err ? 'ERROR' : 'END'}]`;
                    done(err);
                }),
            ], err => {
                if (err) {
                    this.log.error(
                        'error publishing entries from log to topic',
                        {
                            method: 'LogReader._processPublishEntries',
                            topic,
                            entryCount: topicEntries.length,
                            error: err,
                        });
                    return done(err);
                }
                this.log.debug('entries published successfully to topic',
                    {
                        method: 'LogReader._processPublishEntries',
                        topic,
                        entryCount: topicEntries.length,
                    });
                batchState.publishedEntries[topic] = topicEntries;
                return done();
            });
        }, err => {
            // TODO: On error, produce error metrics
            if (err) {
                return done(err);
            }
            // Find the CRR Class extension
            const crrExtension = this._extensions.find(ext => (
                ext instanceof ReplicationQueuePopulator
            ));
            if (crrExtension) {
                const extMetrics = crrExtension.getAndResetMetrics();
                if (Object.keys(extMetrics).length > 0) {
                    this._mProducer.publishMetrics(extMetrics,
                        metricsTypeQueued, metricsExtension, () => { });
                }
            }
            return done();
        });
    }

    _processSaveLogOffset(batchState, done) {
        if (batchState.nextLogOffset !== undefined &&
            batchState.nextLogOffset !== this.logOffset) {
            this.logOffset = batchState.nextLogOffset;
            return this._writeLogOffset(err => {
                batchState.debugStep = `save log offset [${err ? 'ERROR' : 'END'}]`;
                done(err);
            });
        }
        return process.nextTick(() => done());
    }

    /* eslint-enable no-param-reassign */

    /**
     * return an object containing useful info about the log
     * source. The default implementation returns an empty object,
     * subclasses may override to provide source-specific info.
     *
     * @return {object} log info object
     */
    getLogInfo() {
        return {};
    }
}

module.exports = LogReader;<|MERGE_RESOLUTION|>--- conflicted
+++ resolved
@@ -215,11 +215,8 @@
             },
             entriesToPublish: {},
             publishedEntries: {},
-<<<<<<< HEAD
             currentRecords: [],
-=======
             debugStep: '[INIT]',
->>>>>>> dfcc2f57
         };
 
         const batchTimeoutTimer = setTimeout(() => {
@@ -394,7 +391,6 @@
         return undefined;
     }
 
-<<<<<<< HEAD
     _processFilterEntry(batchState, record, done) {
         const { entriesToPublish } = batchState;
         if (!record || !record.entries) {
@@ -422,6 +418,7 @@
         async.eachSeries(currentRecords,
             (rec, next) => this._processFilterEntry(batchState, rec, next),
             err => {
+                batchState.debugStep = `filter entries [${err ? 'ERROR' : 'END'}]`;
                 if (err) {
                     this.log.error('error filtering entries from log', {
                         method: 'LogReader._processFilterEntries',
@@ -435,10 +432,7 @@
         return undefined;
     }
 
-    _setupProducer(topic, done) {
-=======
     _setupProducer(topic, batchState, done) {
->>>>>>> dfcc2f57
         if (this._producers[topic] !== undefined) {
             return process.nextTick(done);
         }
