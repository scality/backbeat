--- conflicted
+++ resolved
@@ -12,10 +12,7 @@
      */
     constructor(params) {
         this.extConfig = params.config;
-<<<<<<< HEAD
-=======
         this.zkClient = params.zkClient;
->>>>>>> e883673a
         this.log = params.logger;
         this._batch = null;
 
