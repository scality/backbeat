const async = require('async');
const Logger = require('werelogs').Logger;
const zookeeper = require('../clients/zookeeper');
const { State: ZKState } = require('node-zookeeper-client');
const ProvisionDispatcher = require('../provisioning/ProvisionDispatcher');
const RaftLogReader = require('./RaftLogReader');
const BucketFileLogReader = require('./BucketFileLogReader');
const MetricsProducer = require('../MetricsProducer');
const MetricsConsumer = require('../MetricsConsumer');
const FailedCRRConsumer =
    require('../../extensions/replication/failedCRR/FailedCRRConsumer');
const MongoLogReader = require('./MongoLogReader');
const { metricsExtension } = require('../../extensions/replication/constants');
const NotificationConfigManager
    = require('../../extensions/notification/NotificationConfigManager');
const promClient = require('prom-client');
const metricLabels = ['origin', 'logName', 'logId', 'containerName'];
promClient.register.setDefaultLabels({
    origin: 'replication',
    containerName: process.env.CONTAINER_NAME || '',
});

/**
 * Labels used for Prometheus metrics
 * @typedef {Object} MetricLabels
 * @property {string} logName - Name of the log we are using
 * @property {string} logId - Id of the log we are reading
 * @property {string} containerName - Name of the container running our process
 * @property {string} [publishStatus] - Result of the publishing to kafka to the topic
 */

/**
 * Increment a Prometheus counter metric
 * @typedef { (labels: MetricLabels, value?: number) => void } CounterInc
 */

/**
 * Set a Prometheus gauge metric
 * @typedef { (labels: MetricLabels, value: number) => void } GaugeSet
 */

/**
 * WrapCounterInc wraps the Counters Inc method adding the metric labels used.
 *
 * @param {promClient.Counter} metric - Prom counter metric
 * @returns {CounterInc} - Function used to increment counter
 */
function wrapCounterInc(metric) {
    return (labels, value) => {
        metric.inc(labels, value);
    };
}

/**
 * Wrap Gauge Set wraps a Prometheus Guage's set method
 *
 * @param {promClient.Gauge} metric - Prom gauge metric
 * @returns {GaugeSet} - Function used to set gauge
 */
function wrapGaugeSet(metric) {
    return (labels, value) => {
        metric.set(labels, value);
    };
}

const logReadOffsetMetric = new promClient.Gauge({
    name: 'replication_read_offset',
    help: 'Current read offset of metadata journal',
    labelNames: metricLabels,
});

const logSizeMetric = new promClient.Gauge({
    name: 'replication_log_size',
    help: 'Current size of metadata journal',
    labelNames: metricLabels,
});

const messageMetrics = new promClient.Counter({
    name: 'replication_populator_messages',
    help: 'Total number of Kafka messages produced by the queue populator',
    labelNames: ['origin', 'logName', 'logId', 'containerName', 'publishStatus'],
});

const objectMetrics = new promClient.Counter({
    name: 'replication_populator_objects',
    help: 'Total objects queued for replication',
    labelNames: metricLabels,
});

const byteMetrics = new promClient.Counter({
    name: 'replication_populator_bytes',
    help: 'Total number of bytes queued for replication not including metadata',
    labelNames: metricLabels,
});

/**
 * Contains methods to incrememt different metrics
 * @typedef {Object} MetricsHandler
 * @property {CounterInc} messages - Increments the message metric
 * @property {CounterInc} objects - Increments the objects metric
 * @property {CounterInc} bytes - Increments the bytes metric
 * @property {GaugeSet} logReadOffset - Set the log read offset metric
 * @property {GaugeSet} logSize - Set the log size metric
 */
const metricsHandler = {
    messages: wrapCounterInc(messageMetrics),
    objects: wrapCounterInc(objectMetrics),
    bytes: wrapCounterInc(byteMetrics),
    logReadOffset: wrapGaugeSet(logReadOffsetMetric),
    logSize: wrapGaugeSet(logSizeMetric),
};

class QueuePopulator {
    /**
     * Create a queue populator object to populate various kafka
     * queues from the metadata log
     *
     * @constructor
     * @param {Object} zkConfig - zookeeper configuration object
     * @param {String} zkConfig.connectionString - zookeeper
     *   connection string as "host:port[/chroot]"
     * @param {Object} kafkaConfig - kafka configuration object
     * @param {string} kafkaConfig.hosts - kafka hosts list
     * as "host:port[,host:port...]"
     * @param {Object} qpConfig - queue populator configuration
     * @param {String} qpConfig.zookeeperPath - sub-path to use for
     *   storing populator state in zookeeper
     * @param {String} qpConfig.logSource - type of source
     *   log: "bucketd" (raft log) or "dmd" (bucketfile)
     * @param {Object} [qpConfig.bucketd] - bucketd source
     *   configuration (mandatory if logSource is "bucket")
     * @param {Object} [qpConfig.dmd] - dmd source
     *   configuration (mandatory if logSource is "dmd")
     * @param {Object} [qpConfig.mongo] - mongo source
     *   configuration (mandatory if logSource is "mongo")
     * @param {Object} [httpsConfig] - HTTPS configuration object
     * @param {String} [httpsConfig.key] - private key file path
     * @param {String} [httpsConfig.cert] - certificate file path
     * @param {String} [httpsConfig.ca] - CA file path
     * @param {Object} mConfig - metrics configuration object
     * @param {string} mConfig.topic - metrics topic
     * @param {Object} rConfig - redis ha configuration
     * @param {Object} extConfigs - configuration of extensions: keys
     *   are extension names and values are extension's config object.
     * object
     */
    constructor(zkConfig, kafkaConfig, qpConfig, httpsConfig,
        mConfig, rConfig, extConfigs) {
        this.zkConfig = zkConfig;
        this.kafkaConfig = kafkaConfig;
        this.qpConfig = qpConfig;
        this.httpsConfig = httpsConfig;
        this.mConfig = mConfig;
        this.rConfig = rConfig;
        this.extConfigs = extConfigs;

        this.log = new Logger('Backbeat:QueuePopulator');

        // list of active log readers
        this.logReaders = [];

        // list of updated log readers, if any
        this.logReadersUpdate = null;
        // metrics clients
        this._mProducer = null;
        this._mConsumer = null;
        // bucket notification configuration manager
        this.bnConfigManager = null;
    }

    /**
     * Open the queue populator
     *
     * @param {function} cb - callback function
     * @return {undefined}
     */
    open(cb) {
        this._loadExtensions();
        async.series([
            next => this._setupMetricsClients(err => {
                if (err) {
                    this.log.error('error setting up metrics client', {
                        method: 'QueuePopulator.open',
                        error: err,
                    });
                }
                return next(err);
            }),
            next => this._setupFailedCRRClients(next),
            next => this._setupExtensions(err => {
                if (err) {
                    this.log.error(
                        'error setting up queue populator extensions', {
                        method: 'QueuePopulator.open',
                        error: err,
                    });
                }
                return next(err);
            }),
            next => this._setupZookeeper(err => {
                if (err) {
                    return next(err);
                }
                this._setupLogSources();
                return next();
            }),
        ], err => {
            if (err) {
                this.log.error('error starting up queue populator',
                    {
                        method: 'QueuePopulator.open',
                        error: err,
                    });
                return cb(err);
            }
            return cb();
        });
    }

    _setupMetricsClients(cb) {
        // Metrics Consumer
        this._mConsumer = new MetricsConsumer(this.rConfig,
            this.mConfig, this.kafkaConfig, metricsExtension);
        this._mConsumer.start();

        // Metrics Producer
        this._mProducer = new MetricsProducer(this.kafkaConfig, this.mConfig);
        this._mProducer.setupProducer(cb);
    }

    /**
     * Set up and start the consumer for retrying failed CRR operations.
     * @param {Function} cb - The callback function
     * @return {undefined}
     */
    _setupFailedCRRClients(cb) {
        // TODO: Handle this in a better way, notifications extension need not
        // handle failed crr
        if (this.extConfigs.replication) {
            this._failedCRRConsumer = new FailedCRRConsumer(this.kafkaConfig);
            return this._failedCRRConsumer.start(cb);
        }
        return cb();
    }

    /**
     * Close the queue populator
     * @param {function} cb - callback function
     * @return {undefined}
     */
    close(cb) {
        async.series([
            next => this._closeLogState(next),
            next => {
                if (this._mProducer) {
                    this.log.debug('closing metrics producer', {
                        method: 'QueuePopulator.close',
                    });
                    return this._mProducer.close(next);
                }
                this.log.debug('no metrics producer to close', {
                    method: 'QueuePopulator.close',
                });
                return next();
            },
            next => {
                if (this._mConsumer) {
                    this.log.debug('closing metrics consumer', {
                        method: 'QueuePopulator.close',
                    });
                    return this._mConsumer.close(next);
                }
                this.log.debug('no metrics consumer to close', {
                    method: 'QueuePopulator.close',
                });
                return next();
            },
        ], cb);
    }

    _setupLogSources() {
        switch (this.qpConfig.logSource) {
<<<<<<< HEAD
            case 'bucketd':
                // initialization of log source is deferred until the
                // dispatcher notifies us of which raft sessions we're
                // responsible for
                this._subscribeToLogSourceDispatcher('raft-id-dispatcher');
                break;
            case 'mongo':
                this.logReadersUpdate = [
                    new MongoLogReader({
                        zkClient: this.zkClient,
                        kafkaConfig: this.kafkaConfig,
                        zkConfig: this.zkConfig,
                        mongoConfig: this.qpConfig.mongo,
                        logger: this.log,
                        extensions: this._extensions,
                        metricsProducer: this._mProducer,
                    }),
                ];
                break;
            case 'dmd':
                this.logReadersUpdate = [
                    new BucketFileLogReader({
                        zkClient: this.zkClient,
                        kafkaConfig: this.kafkaConfig,
                        dmdConfig: this.qpConfig.dmd,
                        logger: this.log,
                        extensions: this._extensions,
                        metricsProducer: this._mProducer,
                    }),
                ];
                break;
            default:
                throw new Error("bad 'logSource' config value: expect 'bucketd,'" +
                    ` mongo or 'dmd', got '${this.qpConfig.logSource}'`);
=======
        case 'bucketd':
            // initialization of log source is deferred until the
            // dispatcher notifies us of which raft sessions we're
            // responsible for
            this._subscribeToRaftSessionDispatcher();
            break;
        case 'dmd':
            this.logReadersUpdate = [
                new BucketFileLogReader({
                    zkClient: this.zkClient,
                    kafkaConfig: this.kafkaConfig,
                    dmdConfig: this.qpConfig.dmd,
                    logger: this.log,
                    extensions: this._extensions,
                    metricsProducer: this._mProducer,
                    metricsHandler,
                }),
            ];
            break;
        default:
            throw new Error("bad 'logSource' config value: expect 'bucketd'" +
                `or 'dmd', got '${this.qpConfig.logSource}'`);
>>>>>>> 12b10f13
        }
    }

    _subscribeToLogSourceDispatcher(dispatcherZkNode) {
        const zookeeperUrl =
            this.zkConfig.connectionString +
            this.qpConfig.zookeeperPath;
        const zkEndpoint = `${zookeeperUrl}/${dispatcherZkNode}`;
        this.raftIdDispatcher =
            new ProvisionDispatcher({ connectionString: zkEndpoint });
        this.raftIdDispatcher.subscribe((err, items) => {
            if (err) {
                this.log.error(
                    'error when receiving log source provision list',
                    { zkEndpoint, error: err });
                return undefined;
            }
            if (items.length === 0) {
                this.log.info('no log source provisioned, idling',
                    { zkEndpoint });
            }
            this.logReadersUpdate = items.map(
                token => new RaftLogReader({
                    zkClient: this.zkClient,
                    kafkaConfig: this.kafkaConfig,
                    bucketdConfig: this.qpConfig.bucketd,
                    httpsConfig: this.httpsConfig,
                    raftId: token,
                    logger: this.log,
                    extensions: this._extensions,
                    metricsProducer: this._mProducer,
                    metricsHandler,
                }));
            return undefined;
        });
        this.log.info('waiting to be provisioned a log source',
            { zkEndpoint });
    }

    _setupZookeeper(done) {
        const zookeeperUrl = this.zkConfig.connectionString;
        this.log.info('opening zookeeper connection for persisting ' +
            'populator state', { zookeeperUrl });
        this.zkClient = zookeeper.createClient(zookeeperUrl, {
            autoCreateNamespace: this.zkConfig.autoCreateNamespace,
        });
        this.zkClient.connect();
        this.zkClient.once('error', done);
        this.zkClient.once('ready', () => {
            // just in case there would be more 'error' events emitted
            this.zkClient.removeAllListeners('error');
            done();
        });
    }

    _setupNotificationConfigManager(done) {
        // setup notification configuration manager only if notification
        // extension is available
        if (this.extConfigs.notification) {
            try {
                this.bnConfigManager = new NotificationConfigManager({
                    zkClient: this.zkClient,
                    logger: this.log,
                });
                return this.bnConfigManager.init(done);
            } catch (err) {
                return done(err);
            }
        }
        return done();
    }

    _loadExtensions() {
        this._extensions = [];
        Object.keys(this.extConfigs).forEach(extName => {
            if (extName === 'ingestion') {
                // skip ingestion extension in QueuePopulator
                return;
            }
            const extConfig = this.extConfigs[extName];
            const index = require(`../../extensions/${extName}/index.js`);
            if (index.queuePopulatorExtension) {
                // eslint-disable-next-line new-cap
                const ext = new index.queuePopulatorExtension({
                    config: extConfig,
                    zkClient: this.zkClient,
                    logger: this.log,
                    bnConfigManager: this.bnConfigManager,
                    metricsHandler,
                });
                ext.setZkConfig(this.zkConfig);
                this.log.info(`${index.name} extension is active`);
                this._extensions.push(ext);
            }
        });
    }

    _setupExtensions(cb) {
        return async.each(this._extensions, (ext, next) => {
            ext.setupZookeeper(err => {
                if (err) {
                    return next(err);
                }
                if (ext.createZkPath) {
                    return ext.createZkPath(next);
                }
                return next();
            });
        }, cb);
    }

    _setupUpdatedReaders(done) {
        const newReaders = this.logReadersUpdate;
        this.logReadersUpdate = null;
        async.each(
            newReaders,
            (logReader, cb) => logReader.setup(cb),
            err => {
                if (err) {
                    return done(err);
                }
                this.logReaders = newReaders;
                return done();
            }
        );
    }

    _closeLogState(done) {
        if (this.raftIdDispatcher !== undefined) {
            this.log.debug('closing provision dispatcher', {
                method: 'QueuePopulator._closeLogState',
            });
            return this.raftIdDispatcher.unsubscribe(done);
        }
        return process.nextTick(done);
    }

    _processLogEntries(params, done) {
        return async.map(
            this.logReaders,
            (logReader, cb) => logReader.processLogEntries(params, cb),
            done);
    }

    processLogEntries(params, done) {
        if (this.logReadersUpdate !== null) {
            return this._setupUpdatedReaders(err => {
                if (err) {
                    return done(err);
                }
                return this._processLogEntries(params, done);
            });
        }
        return this._processLogEntries(params, done);
    }

    /**
     * Returns current zookeeper client status.
     * Possible values are under zookeeper.State.
     * @returns {string} zookeeper client status
     */
    zkStatus() {
        if (!this.zkClient) {
            return ZKState.DISCONNECTED;
        }
        return this.zkClient.getState();
    }

    /**
     * Handle ProbeServer liveness check
     *
     * @param {http.HTTPServerResponse} res - HTTP Response to respond with
     * @param {Logger} log - Logger
     * @returns {string} Error response string or undefined
     */
    handleLiveness(res, log) {
        // log verbose status for all checks
        const verboseLiveness = {};
        // track and return all errors in one response
        const responses = [];
        const zkState = this.zkStatus();
        verboseLiveness.zookeeper = zkState.code;
        if (zkState.code !== ZKState.SYNC_CONNECTED.code) {
            responses.push({
                component: 'Zookeeper',
                status: 'not connected',
                code: zkState.code,
            });
        }

        this.logReaders.forEach(reader => {
            const prodStatuses = reader.getProducerStatus();
            Object.keys(prodStatuses).forEach(topic => {
                const status = prodStatuses[topic];
                verboseLiveness[`producer-${topic}`] = status;
                if (!status) {
                    responses.push(`log reader topic for '${topic}' is not ready`);
                }
            });
        });

        log.debug('verbose liveness', verboseLiveness);

        if (responses.length > 0) {
            return JSON.stringify(responses);
        }

        res.writeHead(200);
        res.end();
        return undefined;
    }

    /**
     * Handle ProbeServer metrics
     *
     * @param {http.HTTPServerResponse} res - HTTP Response to respond with
     * @param {Logger} log - Logger
     * @returns {string} Error response string or undefined
     */
    handleMetrics(res, log) {
        log.debug('prom metrics fetched');
        res.writeHead(200, {
            'Content-Type': promClient.register.contentType,
        });
        res.end(promClient.register.metrics());
    }
}

module.exports = QueuePopulator;<|MERGE_RESOLUTION|>--- conflicted
+++ resolved
@@ -280,7 +280,6 @@
 
     _setupLogSources() {
         switch (this.qpConfig.logSource) {
-<<<<<<< HEAD
             case 'bucketd':
                 // initialization of log source is deferred until the
                 // dispatcher notifies us of which raft sessions we're
@@ -297,6 +296,7 @@
                         logger: this.log,
                         extensions: this._extensions,
                         metricsProducer: this._mProducer,
+                        metricsHandler,
                     }),
                 ];
                 break;
@@ -309,36 +309,13 @@
                         logger: this.log,
                         extensions: this._extensions,
                         metricsProducer: this._mProducer,
+                        metricsHandler,
                     }),
                 ];
                 break;
             default:
                 throw new Error("bad 'logSource' config value: expect 'bucketd,'" +
                     ` mongo or 'dmd', got '${this.qpConfig.logSource}'`);
-=======
-        case 'bucketd':
-            // initialization of log source is deferred until the
-            // dispatcher notifies us of which raft sessions we're
-            // responsible for
-            this._subscribeToRaftSessionDispatcher();
-            break;
-        case 'dmd':
-            this.logReadersUpdate = [
-                new BucketFileLogReader({
-                    zkClient: this.zkClient,
-                    kafkaConfig: this.kafkaConfig,
-                    dmdConfig: this.qpConfig.dmd,
-                    logger: this.log,
-                    extensions: this._extensions,
-                    metricsProducer: this._mProducer,
-                    metricsHandler,
-                }),
-            ];
-            break;
-        default:
-            throw new Error("bad 'logSource' config value: expect 'bucketd'" +
-                `or 'dmd', got '${this.qpConfig.logSource}'`);
->>>>>>> 12b10f13
         }
     }
 
