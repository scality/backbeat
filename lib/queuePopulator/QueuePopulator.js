const async = require('async');
const Logger = require('werelogs').Logger;
const { BreakerState, CircuitBreaker } = require('breakbeat').CircuitBreaker;
const zookeeper = require('../clients/zookeeper');
const { State: ZKState } = require('node-zookeeper-client');
const ProvisionDispatcher = require('../provisioning/ProvisionDispatcher');
const RaftLogReader = require('./RaftLogReader');
const BucketFileLogReader = require('./BucketFileLogReader');
const MetricsProducer = require('../MetricsProducer');
const MetricsConsumer = require('../MetricsConsumer');
const FailedCRRConsumer =
    require('../../extensions/replication/failedCRR/FailedCRRConsumer');
const MongoLogReader = require('./MongoLogReader');
const KafkaLogReader = require('./KafkaLogReader');
const { metricsExtension } = require('../../extensions/replication/constants');
const NotificationConfigManager
    = require('../../extensions/notification/NotificationConfigManager');
const { ZenkoMetrics } = require('arsenal').metrics;
const constants = require('../constants');
const { wrapCounterInc, wrapGaugeSet } = require('../util/metrics');
const { sendSuccess } = require('arsenal').network.probe.Utils;

const metricLabels = ['origin', 'logName', 'logId'];

/**
 * Labels used for Prometheus metrics
 * @typedef {Object} MetricLabels
 * @property {string} origin - Method that began the replication
 * @property {string} logName - Name of the log we are using
 * @property {string} logId - Id of the log we are reading
 * @property {string} containerName - Name of the container running our process
 * @property {string} [publishStatus] - Result of the publishing to kafka to the topic
 */

const logReadOffsetMetric = ZenkoMetrics.createGauge({
    name: 's3_replication_read_offset',
    help: 'Current read offset of metadata journal',
    labelNames: metricLabels,
});

const logSizeMetric = ZenkoMetrics.createGauge({
    name: 's3_replication_log_size',
    help: 'Current size of metadata journal',
    labelNames: metricLabels,
});

const logTimestamp = ZenkoMetrics.createGauge({
    name: 's3_replication_log_timestamp',
    help: 'Last timestamp read from the metadata journal',
    labelNames: metricLabels,
});

const messageMetrics = ZenkoMetrics.createCounter({
    name: 's3_replication_populator_messages_total',
    help: 'Total number of Kafka messages produced by the queue populator',
    labelNames: [...metricLabels, 'publishStatus'],
});

const objectMetrics = ZenkoMetrics.createCounter({
    name: 's3_replication_populator_objects_total',
    help: 'Total objects queued for replication',
    labelNames: metricLabels,
});

const byteMetrics = ZenkoMetrics.createCounter({
    name: 's3_replication_populator_bytes_total',
    help: 'Total number of bytes queued for replication not including metadata',
    labelNames: metricLabels,
});

const defaultLabels = {
    origin: 'replication',
};

const notificationEvent = ZenkoMetrics.createCounter({
    name: 's3_notification_queue_populator_events_total',
    help: 'Total number of oplog events processed by notification extension',
});

/**
 * Contains methods to incrememt different metrics
 * @typedef {Object} MetricsHandler
 * @property {CounterInc} messages - Increments the message metric
 * @property {CounterInc} objects - Increments the objects metric
 * @property {CounterInc} bytes - Increments the bytes metric
 * @property {GaugeSet} logReadOffset - Set the log read offset metric
 * @property {GaugeSet} logSize - Set the log size metric
 */
const metricsHandler = {
    messages: wrapCounterInc(messageMetrics, defaultLabels),
    objects: wrapCounterInc(objectMetrics, defaultLabels),
    bytes: wrapCounterInc(byteMetrics, defaultLabels),
    logReadOffset: wrapGaugeSet(logReadOffsetMetric, defaultLabels),
    logSize: wrapGaugeSet(logSizeMetric, defaultLabels),
    logTimestamp: wrapGaugeSet(logTimestamp, defaultLabels),
    notifEvent: wrapCounterInc(notificationEvent, {}),
};

function buildKafkaQPConfig(loadedExtensions, qpKafkaConfig) {
    const config = {
        topic: qpKafkaConfig.topic,
        consumerGroupId: qpKafkaConfig.consumerGroupId,
        logName: qpKafkaConfig.logName,
    };

    if (loadedExtensions.length === 1) {
        Object.assign(
            config,
            qpKafkaConfig[loadedExtensions[0]],
        );
    }

    return config;
}

class QueuePopulator {
    /**
     * Create a queue populator object to populate various kafka
     * queues from the metadata log
     *
     * @constructor
     * @param {Object} zkConfig - zookeeper configuration object
     * @param {String} zkConfig.connectionString - zookeeper
     *   connection string as "host:port[/chroot]"
     * @param {Object} kafkaConfig - kafka configuration object
     * @param {string} kafkaConfig.hosts - kafka hosts list
     * as "host:port[,host:port...]"
     * @param {Object} qpConfig - queue populator configuration
     * @param {String} qpConfig.zookeeperPath - sub-path to use for
     *   storing populator state in zookeeper
     * @param {String} qpConfig.logSource - type of source
     *   log: "bucketd" (raft log) or "dmd" (bucketfile)
     * @param {Object} [qpConfig.bucketd] - bucketd source
     *   configuration (mandatory if logSource is "bucket")
     * @param {Object} [qpConfig.dmd] - dmd source
     *   configuration (mandatory if logSource is "dmd")
<<<<<<< HEAD
     * @param {Object} [qpConfig.mongo] - mongo source
     *   configuration (mandatory if logSource is "mongo")
=======
     * @param {Object} [qpConfig.circuitBreaker] - circuit breaker
     *   configuration
>>>>>>> 1875e1ad
     * @param {Object} [httpsConfig] - HTTPS configuration object
     * @param {String} [httpsConfig.key] - private key file path
     * @param {String} [httpsConfig.cert] - certificate file path
     * @param {String} [httpsConfig.ca] - CA file path
     * @param {Object} mConfig - metrics configuration object
     * @param {string} mConfig.topic - metrics topic
     * @param {Object} rConfig - redis ha configuration
     * @param {Object} vConfig - vault admin configuration
     * @param {Object} extConfigs - configuration of extensions: keys
     *   are extension names and values are extension's config object.
     * object
     */
    constructor(zkConfig, kafkaConfig, qpConfig, httpsConfig,
        mConfig, rConfig, vConfig, extConfigs) {
        this.zkConfig = zkConfig;
        this.kafkaConfig = kafkaConfig;
        this.qpConfig = qpConfig;
        this.httpsConfig = httpsConfig;
        this.mConfig = mConfig;
        this.rConfig = rConfig;
        this.vConfig = vConfig;
        this.extConfigs = extConfigs;

        this.log = new Logger('Backbeat:QueuePopulator');

        // list of active log readers
        this.logReaders = [];

        // list of updated log readers, if any
        this.logReadersUpdate = null;
        // metrics clients
        this._mProducer = null;
        this._mConsumer = null;
        // bucket notification configuration manager
        this.bnConfigManager = null;
<<<<<<< HEAD
        this._loadedExtensions = [];
=======

        this._circuitBreaker = new CircuitBreaker(qpConfig.circuitBreaker);
>>>>>>> 1875e1ad
    }

    /**
     * Open the queue populator
     *
     * @param {function} cb - callback function
     * @return {undefined}
     */
    open(cb) {
        async.series([
            next => this._setupMetricsClients(err => {
                if (err) {
                    this.log.error('error setting up metrics client', {
                        method: 'QueuePopulator.open',
                        error: err,
                    });
                }
                return next(err);
            }),
            next => this._setupFailedCRRClients(next),
            next => this._setupNotificationConfigManager(next),
            next => this._setupZookeeper(err => {
                if (err) {
                    return next(err);
                }
                this._loadExtensions();
                this._setupLogSources();
                return next();
            }),
            next => this._setupExtensions(err => {
                if (err) {
                    this.log.error('error setting up queue populator extensions', {
                        method: 'QueuePopulator.open',
                        error: err,
                    });
                }
                return next(err);
            }),
            next => {
                this._circuitBreaker.start();
                return next();
            },
        ], err => {
            if (err) {
                this.log.error('error starting up queue populator',
                    {
                        method: 'QueuePopulator.open',
                        error: err,
                    });
                return cb(err);
            }
            return cb();
        });
    }

    _setupMetricsClients(cb) {
        // Metrics Consumer
        this._mConsumer = new MetricsConsumer(this.rConfig,
            this.mConfig, this.kafkaConfig, metricsExtension);
        this._mConsumer.start();

        // Metrics Producer
        this._mProducer = new MetricsProducer(this.kafkaConfig, this.mConfig);
        this._mProducer.setupProducer(cb);
    }

    /**
     * Set up and start the consumer for retrying failed CRR operations.
     * @param {Function} cb - The callback function
     * @return {undefined}
     */
    _setupFailedCRRClients(cb) {
        // TODO: Handle this in a better way, notifications extension need not
        // handle failed crr
        if (this.extConfigs.replication) {
            this._failedCRRConsumer = new FailedCRRConsumer(this.kafkaConfig);
            return this._failedCRRConsumer.start(cb);
        }
        return cb();
    }

    /**
     * Close the queue populator
     * @param {function} cb - callback function
     * @return {undefined}
     */
    close(cb) {
<<<<<<< HEAD
        async.series([
            next => this._closeLogState(next),
            next => {
                if (this._mProducer) {
                    this.log.debug('closing metrics producer', {
                        method: 'QueuePopulator.close',
                    });
                    return this._mProducer.close(next);
                }
                this.log.debug('no metrics producer to close', {
                    method: 'QueuePopulator.close',
                });
                return next();
            },
            next => {
                if (this._mConsumer) {
                    this.log.debug('closing metrics consumer', {
                        method: 'QueuePopulator.close',
                    });
                    return this._mConsumer.close(next);
                }
                this.log.debug('no metrics consumer to close', {
                    method: 'QueuePopulator.close',
                });
=======
        series([
            next => this._closeLogState(next),
            next => {
                this._circuitBreaker.stop();
>>>>>>> 1875e1ad
                return next();
            },
        ], cb);
    }

    _setupLogSources() {
        switch (this.qpConfig.logSource) {
            case 'bucketd':
                // initialization of log source is deferred until the
                // dispatcher notifies us of which raft sessions we're
                // responsible for
                this._subscribeToLogSourceDispatcher('raft-id-dispatcher');
                break;
            case 'mongo':
                this.logReadersUpdate = [
                    new MongoLogReader({
                        zkClient: this.zkClient,
                        kafkaConfig: this.kafkaConfig,
                        zkConfig: this.zkConfig,
                        mongoConfig: this.qpConfig.mongo,
                        logger: this.log,
                        extensions: this._extensions,
                        metricsProducer: this._mProducer,
                        metricsHandler,
                    }),
                ];
                break;
            case 'kafka':
                this.logReadersUpdate = [
                    new KafkaLogReader({
                        zkClient: this.zkClient,
                        kafkaConfig: this.kafkaConfig,
                        zkConfig: this.zkConfig,
                        qpKafkaConfig: buildKafkaQPConfig(
                            this._loadedExtensions,
                            this.qpConfig.kafka,
                        ),
                        logger: this.log,
                        extensions: this._extensions,
                        metricsProducer: this._mProducer,
                        metricsHandler,
                    }),
                ];
                break;
            case 'dmd':
                this.logReadersUpdate = [
                    new BucketFileLogReader({
                        zkClient: this.zkClient,
                        kafkaConfig: this.kafkaConfig,
                        dmdConfig: this.qpConfig.dmd,
                        logger: this.log,
                        extensions: this._extensions,
                        metricsProducer: this._mProducer,
                        metricsHandler,
                    }),
                ];
                break;
            default:
                throw new Error("bad 'logSource' config value: expect 'bucketd,'" +
                    ` mongo or 'dmd', got '${this.qpConfig.logSource}'`);
        }
    }

    _subscribeToLogSourceDispatcher(dispatcherZkNode) {
        const zookeeperUrl =
            this.zkConfig.connectionString +
            this.qpConfig.zookeeperPath;
        const zkEndpoint = `${zookeeperUrl}/${dispatcherZkNode}`;
        this.raftIdDispatcher =
            new ProvisionDispatcher({ connectionString: zkEndpoint });
        this.raftIdDispatcher.subscribe((err, items) => {
            if (err) {
                this.log.error(
                    'error when receiving log source provision list',
                    { zkEndpoint, error: err });
                return undefined;
            }
            if (items.length === 0) {
                this.log.info('no log source provisioned, idling',
                    { zkEndpoint });
            }
            this.logReadersUpdate = items.map(
                token => new RaftLogReader({
                    zkClient: this.zkClient,
                    kafkaConfig: this.kafkaConfig,
                    bucketdConfig: this.qpConfig.bucketd,
                    httpsConfig: this.httpsConfig,
                    raftId: token,
                    logger: this.log,
                    extensions: this._extensions,
                    metricsProducer: this._mProducer,
                    metricsHandler,
                }));
            return undefined;
        });
        this.log.info('waiting to be provisioned a log source', { zkEndpoint });
    }

    _setupZookeeper(done) {
        const populatorZkPath = this.qpConfig.zookeeperPath;
        const zookeeperUrl = `${this.zkConfig.connectionString}${populatorZkPath}`;
        this.log.info('opening zookeeper connection for persisting populator state', { zookeeperUrl });
        this.zkClient = zookeeper.createClient(zookeeperUrl, {
            autoCreateNamespace: this.zkConfig.autoCreateNamespace,
        });
        this.zkClient.connect();
        this.zkClient.once('error', done);
        this.zkClient.once('ready', () => {
            // just in case there would be more 'error' events emitted
            this.zkClient.removeAllListeners('error');
            done();
        });
    }

    _setupNotificationConfigManager(done) {
        // setup notification configuration manager only if notification
        // extension is available
        if (this.extConfigs.notification) {
            try {
                this.bnConfigManager = new NotificationConfigManager({
                    mongoConfig: this.qpConfig.mongo,
                    logger: this.log,
                });
                return this.bnConfigManager.setup(done);
            } catch (err) {
                return done(err);
            }
        }
        return done();
    }

    _loadExtensions() {
        this._extensions = [];
        Object.keys(this.extConfigs).forEach(extName => {
            if (extName === 'ingestion') {
                // skip ingestion extension in QueuePopulator
                return;
            }
            const extConfig = this.extConfigs[extName];
            const index = require(`../../extensions/${extName}/index.js`);
            if (index.queuePopulatorExtension) {
                // to avoid a circular import we have a function to return our class
                const ExtensionClass = index.queuePopulatorExtension();
                const ext = new ExtensionClass({
                    authConfig: this.qpConfig.auth,
                    vaultAdmin: this.vConfig,
                    config: extConfig,
                    zkClient: this.zkClient,
                    kafkaConfig: this.kafkaConfig,
                    logger: this.log,
                    bnConfigManager: this.bnConfigManager,
                    metricsHandler,
                });
                // notification extension don't use zookeeper
                if (extName !== 'notification') {
                    ext.setZkConfig(this.zkConfig);
                }
                this.log.info(`${index.name} extension is active`);
                this._extensions.push(ext);
                this._loadedExtensions.push(extName);
            }
        });
    }

    _setupExtensionZookeeper(extension, cb) {
        return extension.setupZookeeper(err => {
            if (err) {
                return cb(err);
            }
            if (extension.createZkPath) {
                return extension.createZkPath(cb);
            }
            return cb();
        });
    }

    _setupExtensions(cb) {
        return async.each(this._extensions, (ext, done) => {
            const extensionName = ext.constructor.name;
            // notification extension don't use zookeeper
            if (extensionName === 'NotificationQueuePopulator') {
                return done();
            }
            // NOTE: maybe extensions should implement a generic setup method
            // that handles all initial setup
            if (extensionName === 'LifecycleQueuePopulator') {
                return async.series([
                    next => this._setupExtensionZookeeper(ext, next),
                    next => ext.setupProducers(next),
                ], done);
            }
            return this._setupExtensionZookeeper(ext, done);
        }, cb);
    }

    _setupUpdatedReaders(done) {
        const newReaders = this.logReadersUpdate;
        this.logReadersUpdate = null;
        async.each(
            newReaders,
            (logReader, cb) => logReader.setup(cb),
            err => {
                if (err) {
                    return done(err);
                }
                return async.each(
                    this.logReaders, (logReader, cb) => logReader.close(cb),
                    () => {
                        this.logReaders = newReaders;
                        return done();
                    });
            }
        );
    }

    _closeLogState(done) {
        if (this.raftIdDispatcher !== undefined) {
            this.log.debug('closing provision dispatcher', {
                method: 'QueuePopulator._closeLogState',
            });
            return this.raftIdDispatcher.unsubscribe(done);
        }
        return process.nextTick(done);
    }

    _processLogEntries(params, done) {
        return async.map(
            this.logReaders,
            (logReader, cb) => logReader.processLogEntries(params, cb),
            done);
    }

<<<<<<< HEAD
    processLogEntries(params, done) {
=======
    processAllLogEntries(params, done) {
        if (this._circuitBreaker.state !== BreakerState.Nominal) {
            this.log.debug('circuitbreaker tripped, retrying later');
            return process.nextTick(done);
        }

>>>>>>> 1875e1ad
        if (this.logReadersUpdate !== null) {
            return this._setupUpdatedReaders(err => {
                if (err) {
                    return done(err);
                }
                return this._processLogEntries(params, done);
            });
        }
        return this._processLogEntries(params, done);
    }

    /**
     * Returns current zookeeper client status.
     * Possible values are under zookeeper.State.
     * @returns {string} zookeeper client status
     */
    zkStatus() {
        if (!this.zkClient) {
            return ZKState.DISCONNECTED;
        }
        return this.zkClient.getState();
    }

    /**
     * Handle ProbeServer liveness check
     *
     * @param {http.HTTPServerResponse} res - HTTP Response to respond with
     * @param {Logger} log - Logger
     * @returns {undefined}
     */
    handleLiveness(res, log) {
        // log verbose status for all checks
        const verboseLiveness = {};
        // track and return all errors in one response
        const responses = [];
        const zkState = this.zkStatus();
        verboseLiveness.zookeeper = zkState.code;
        if (zkState.code !== ZKState.SYNC_CONNECTED.code) {
            responses.push({
                component: 'Zookeeper',
                status: constants.statusNotConnected,
                code: zkState.code,
            });
        }

        this.logReaders.forEach(reader => {
            const prodStatuses = reader.getProducerStatus();
            Object.keys(prodStatuses).forEach(topic => {
                const status = prodStatuses[topic];
                verboseLiveness[`producer-${topic}`] = status;
                if (!status) {
                    responses.push({
                        component: 'log reader',
                        status: constants.statusNotReady,
                        topic,
                    });
                }
            });
        });

        log.debug('verbose liveness', verboseLiveness);

        if (responses.length > 0) {
            const message = JSON.stringify(responses);
            log.debug('service unavailable',
                {
                    httpCode: 500,
                    error: message,
                }
            );
            res.writeHead(500);
            res.end(message);
            return undefined;
        }

        sendSuccess(res, log);
        return undefined;
    }

    /**
     * Handle ProbeServer metrics
     *
     * @param {http.HTTPServerResponse} res - HTTP Response to respond with
     * @param {Logger} log - Logger
     * @returns {undefined}
     */
    async handleMetrics(res, log) {
        log.debug('metrics requested');
        const metrics = await ZenkoMetrics.asPrometheus();
        res.writeHead(200, {
            'Content-Type': ZenkoMetrics.asPrometheusContentType(),
        });
        res.end(metrics);
    }
}

module.exports = QueuePopulator;<|MERGE_RESOLUTION|>--- conflicted
+++ resolved
@@ -134,13 +134,10 @@
      *   configuration (mandatory if logSource is "bucket")
      * @param {Object} [qpConfig.dmd] - dmd source
      *   configuration (mandatory if logSource is "dmd")
-<<<<<<< HEAD
      * @param {Object} [qpConfig.mongo] - mongo source
      *   configuration (mandatory if logSource is "mongo")
-=======
      * @param {Object} [qpConfig.circuitBreaker] - circuit breaker
      *   configuration
->>>>>>> 1875e1ad
      * @param {Object} [httpsConfig] - HTTPS configuration object
      * @param {String} [httpsConfig.key] - private key file path
      * @param {String} [httpsConfig.cert] - certificate file path
@@ -176,12 +173,9 @@
         this._mConsumer = null;
         // bucket notification configuration manager
         this.bnConfigManager = null;
-<<<<<<< HEAD
         this._loadedExtensions = [];
-=======
 
         this._circuitBreaker = new CircuitBreaker(qpConfig.circuitBreaker);
->>>>>>> 1875e1ad
     }
 
     /**
@@ -269,9 +263,12 @@
      * @return {undefined}
      */
     close(cb) {
-<<<<<<< HEAD
         async.series([
             next => this._closeLogState(next),
+            next => {
+                this._circuitBreaker.stop();
+                return next();
+            },
             next => {
                 if (this._mProducer) {
                     this.log.debug('closing metrics producer', {
@@ -294,12 +291,6 @@
                 this.log.debug('no metrics consumer to close', {
                     method: 'QueuePopulator.close',
                 });
-=======
-        series([
-            next => this._closeLogState(next),
-            next => {
-                this._circuitBreaker.stop();
->>>>>>> 1875e1ad
                 return next();
             },
         ], cb);
@@ -532,16 +523,12 @@
             done);
     }
 
-<<<<<<< HEAD
     processLogEntries(params, done) {
-=======
-    processAllLogEntries(params, done) {
         if (this._circuitBreaker.state !== BreakerState.Nominal) {
             this.log.debug('circuitbreaker tripped, retrying later');
             return process.nextTick(done);
         }
 
->>>>>>> 1875e1ad
         if (this.logReadersUpdate !== null) {
             return this._setupUpdatedReaders(err => {
                 if (err) {
