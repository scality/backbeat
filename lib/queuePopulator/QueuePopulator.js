const async = require('async');
const Logger = require('werelogs').Logger;
const zookeeper = require('../clients/zookeeper');
const { State: ZKState } = require('node-zookeeper-client');
const ProvisionDispatcher = require('../provisioning/ProvisionDispatcher');
const RaftLogReader = require('./RaftLogReader');
const BucketFileLogReader = require('./BucketFileLogReader');
const MetricsProducer = require('../MetricsProducer');
const MetricsConsumer = require('../MetricsConsumer');
const FailedCRRConsumer =
    require('../../extensions/replication/failedCRR/FailedCRRConsumer');
const MongoLogReader = require('./MongoLogReader');
const { metricsExtension } = require('../../extensions/replication/constants');
const NotificationConfigManager
    = require('../../extensions/notification/NotificationConfigManager');
const promClient = require('prom-client');
const metricLabels = ['origin', 'logName', 'logId'];
promClient.register.setDefaultLabels({
    origin: 'replication',
});

/**
 * Labels used for Prometheus metrics
 * @typedef {Object} MetricLabels
 * @property {string} logName - Name of the log we are using
 * @property {string} logId - Id of the log we are reading
 * @property {string} [publishStatus] - Result of the publishing to kafka to the topic
 */

/**
 * Increment a Prometheus counter metric
 * @typedef { (labels: MetricLabels, value?: number) => void } CounterInc
 */

/**
 * Set a Prometheus gauge metric
 * @typedef { (labels: MetricLabels, value: number) => void } GaugeSet
 */

/**
 * WrapCounterInc wraps the Counters Inc method adding the metric labels used.
 *
 * @param {promClient.Counter} metric - Prom counter metric
 * @returns {CounterInc} - Function used to increment counter
 */
function wrapCounterInc(metric) {
    return (labels, value) => {
        metric.inc(labels, value);
    };
}

/**
 * Wrap Gauge Set wraps a Prometheus Guage's set method
 *
 * @param {promClient.Gauge} metric - Prom gauge metric
 * @returns {GaugeSet} - Function used to set gauge
 */
function wrapGaugeSet(metric) {
    return (labels, value) => {
        metric.set(labels, value);
    };
}

const logReadOffsetMetric = new promClient.Gauge({
    name: 'replication_read_offset',
    help: 'Current read offset of metadata journal',
    labelNames: metricLabels,
});

const logSizeMetric = new promClient.Gauge({
    name: 'replication_log_size',
    help: 'Current size of metadata journal',
    labelNames: metricLabels,
});

const messageMetrics = new promClient.Counter({
    name: 'replication_populator_messages',
    help: 'Total number of Kafka messages produced by the queue populator',
    labelNames: ['origin', 'logName', 'logId', 'publishStatus'],
});

const objectMetrics = new promClient.Counter({
    name: 'replication_populator_objects',
    help: 'Total objects queued for replication',
    labelNames: metricLabels,
});

const byteMetrics = new promClient.Counter({
    name: 'replication_populator_bytes',
    help: 'Total number of bytes queued for replication not including metadata',
    labelNames: metricLabels,
});

/**
 * Contains methods to incrememt different metrics
 * @typedef {Object} MetricsHandler
 * @property {CounterInc} messages - Increments the message metric
 * @property {CounterInc} objects - Increments the objects metric
 * @property {CounterInc} bytes - Increments the bytes metric
 * @property {GaugeSet} logReadOffset - Set the log read offset metric
 * @property {GaugeSet} logSize - Set the log size metric
 */
const metricsHandler = {
    messages: wrapCounterInc(messageMetrics),
    objects: wrapCounterInc(objectMetrics),
    bytes: wrapCounterInc(byteMetrics),
    logReadOffset: wrapGaugeSet(logReadOffsetMetric),
    logSize: wrapGaugeSet(logSizeMetric),
};

class QueuePopulator {
    /**
     * Create a queue populator object to populate various kafka
     * queues from the metadata log
     *
     * @constructor
     * @param {Object} zkConfig - zookeeper configuration object
     * @param {String} zkConfig.connectionString - zookeeper
     *   connection string as "host:port[/chroot]"
     * @param {Object} kafkaConfig - kafka configuration object
     * @param {string} kafkaConfig.hosts - kafka hosts list
     * as "host:port[,host:port...]"
     * @param {Object} qpConfig - queue populator configuration
     * @param {String} qpConfig.zookeeperPath - sub-path to use for
     *   storing populator state in zookeeper
     * @param {String} qpConfig.logSource - type of source
     *   log: "bucketd" (raft log) or "dmd" (bucketfile)
     * @param {Object} [qpConfig.bucketd] - bucketd source
     *   configuration (mandatory if logSource is "bucket")
     * @param {Object} [qpConfig.dmd] - dmd source
     *   configuration (mandatory if logSource is "dmd")
     * @param {Object} [qpConfig.mongo] - mongo source
     *   configuration (mandatory if logSource is "mongo")
     * @param {Object} [httpsConfig] - HTTPS configuration object
     * @param {String} [httpsConfig.key] - private key file path
     * @param {String} [httpsConfig.cert] - certificate file path
     * @param {String} [httpsConfig.ca] - CA file path
     * @param {Object} mConfig - metrics configuration object
     * @param {string} mConfig.topic - metrics topic
     * @param {Object} rConfig - redis ha configuration
     * @param {Object} extConfigs - configuration of extensions: keys
     *   are extension names and values are extension's config object.
     * object
     */
    constructor(zkConfig, kafkaConfig, qpConfig, httpsConfig,
        mConfig, rConfig, extConfigs) {
        this.zkConfig = zkConfig;
        this.kafkaConfig = kafkaConfig;
        this.qpConfig = qpConfig;
        this.httpsConfig = httpsConfig;
        this.mConfig = mConfig;
        this.rConfig = rConfig;
        this.extConfigs = extConfigs;

        this.log = new Logger('Backbeat:QueuePopulator');

        // list of active log readers
        this.logReaders = [];

        // list of updated log readers, if any
        this.logReadersUpdate = null;
        // metrics clients
        this._mProducer = null;
        this._mConsumer = null;
        // bucket notification configuration manager
        this.bnConfigManager = null;
    }

    /**
     * Open the queue populator
     *
     * @param {function} cb - callback function
     * @return {undefined}
     */
    open(cb) {
        this._loadExtensions();
        async.series([
            next => this._setupMetricsClients(err => {
                if (err) {
                    this.log.error('error setting up metrics client', {
                        method: 'QueuePopulator.open',
                        error: err,
                    });
                }
                return next(err);
            }),
            next => this._setupFailedCRRClients(next),
            next => this._setupExtensions(err => {
                if (err) {
                    this.log.error(
                        'error setting up queue populator extensions', {
                        method: 'QueuePopulator.open',
                        error: err,
                    });
                }
                return next(err);
            }),
            next => this._setupZookeeper(err => {
                if (err) {
                    return next(err);
                }
                this._setupLogSources();
                return next();
            }),
        ], err => {
            if (err) {
                this.log.error('error starting up queue populator',
                    {
                        method: 'QueuePopulator.open',
                        error: err,
                    });
                return cb(err);
            }
            return cb();
        });
    }

    _setupMetricsClients(cb) {
        // Metrics Consumer
        this._mConsumer = new MetricsConsumer(this.rConfig,
            this.mConfig, this.kafkaConfig, metricsExtension);
        this._mConsumer.start();

        // Metrics Producer
        this._mProducer = new MetricsProducer(this.kafkaConfig, this.mConfig);
        this._mProducer.setupProducer(cb);
    }

    /**
     * Set up and start the consumer for retrying failed CRR operations.
     * @param {Function} cb - The callback function
     * @return {undefined}
     */
    _setupFailedCRRClients(cb) {
        // TODO: Handle this in a better way, notifications extension need not
        // handle failed crr
        if (this.extConfigs.replication) {
            this._failedCRRConsumer = new FailedCRRConsumer(this.kafkaConfig);
            return this._failedCRRConsumer.start(cb);
        }
        return cb();
    }

    /**
     * Close the queue populator
     * @param {function} cb - callback function
     * @return {undefined}
     */
    close(cb) {
        async.series([
            next => this._closeLogState(next),
            next => {
                if (this._mProducer) {
                    this.log.debug('closing metrics producer', {
                        method: 'QueuePopulator.close',
                    });
                    return this._mProducer.close(next);
                }
                this.log.debug('no metrics producer to close', {
                    method: 'QueuePopulator.close',
                });
                return next();
            },
            next => {
                if (this._mConsumer) {
                    this.log.debug('closing metrics consumer', {
                        method: 'QueuePopulator.close',
                    });
                    return this._mConsumer.close(next);
                }
                this.log.debug('no metrics consumer to close', {
                    method: 'QueuePopulator.close',
                });
                return next();
            },
        ], cb);
    }

    _setupLogSources() {
        switch (this.qpConfig.logSource) {
<<<<<<< HEAD
            case 'bucketd':
                // initialization of log source is deferred until the
                // dispatcher notifies us of which raft sessions we're
                // responsible for
                this._subscribeToLogSourceDispatcher('raft-id-dispatcher');
                break;
            case 'mongo':
                this.logReadersUpdate = [
                    new MongoLogReader({
                        zkClient: this.zkClient,
                        kafkaConfig: this.kafkaConfig,
                        zkConfig: this.zkConfig,
                        mongoConfig: this.qpConfig.mongo,
                        logger: this.log,
                        extensions: this._extensions,
                        metricsProducer: this._mProducer,
                    }),
                ];
                break;
            case 'dmd':
                this.logReadersUpdate = [
                    new BucketFileLogReader({
                        zkClient: this.zkClient,
                        kafkaConfig: this.kafkaConfig,
                        dmdConfig: this.qpConfig.dmd,
                        logger: this.log,
                        extensions: this._extensions,
                        metricsProducer: this._mProducer,
                    }),
                ];
                break;
            default:
                throw new Error("bad 'logSource' config value: expect 'bucketd,'" +
                    ` mongo or 'dmd', got '${this.qpConfig.logSource}'`);
=======
        case 'bucketd':
            // initialization of log source is deferred until the
            // dispatcher notifies us of which raft sessions we're
            // responsible for
            this._subscribeToRaftSessionDispatcher();
            break;
        case 'dmd':
            this.logReadersUpdate = [
                new BucketFileLogReader({
                    zkClient: this.zkClient,
                    kafkaConfig: this.kafkaConfig,
                    dmdConfig: this.qpConfig.dmd,
                    logger: this.log,
                    extensions: this._extensions,
                    metricsProducer: this._mProducer,
                    metricsHandler,
                }),
            ];
            break;
        default:
            throw new Error("bad 'logSource' config value: expect 'bucketd'" +
                `or 'dmd', got '${this.qpConfig.logSource}'`);
>>>>>>> 0baa435a
        }
    }

    _subscribeToLogSourceDispatcher(dispatcherZkNode) {
        const zookeeperUrl =
            this.zkConfig.connectionString +
            this.qpConfig.zookeeperPath;
        const zkEndpoint = `${zookeeperUrl}/${dispatcherZkNode}`;
        this.raftIdDispatcher =
            new ProvisionDispatcher({ connectionString: zkEndpoint });
        this.raftIdDispatcher.subscribe((err, items) => {
            if (err) {
                this.log.error(
                    'error when receiving log source provision list',
                    { zkEndpoint, error: err });
                return undefined;
            }
            if (items.length === 0) {
                this.log.info('no log source provisioned, idling',
                    { zkEndpoint });
            }
            this.logReadersUpdate = items.map(
                token => new RaftLogReader({
                    zkClient: this.zkClient,
                    kafkaConfig: this.kafkaConfig,
                    bucketdConfig: this.qpConfig.bucketd,
                    httpsConfig: this.httpsConfig,
                    raftId: token,
                    logger: this.log,
                    extensions: this._extensions,
                    metricsProducer: this._mProducer,
                    metricsHandler,
                }));
            return undefined;
        });
        this.log.info('waiting to be provisioned a log source',
            { zkEndpoint });
    }

    _setupZookeeper(done) {
        const zookeeperUrl = this.zkConfig.connectionString;
        this.log.info('opening zookeeper connection for persisting ' +
            'populator state', { zookeeperUrl });
        this.zkClient = zookeeper.createClient(zookeeperUrl, {
            autoCreateNamespace: this.zkConfig.autoCreateNamespace,
        });
        this.zkClient.connect();
        this.zkClient.once('error', done);
        this.zkClient.once('ready', () => {
            // just in case there would be more 'error' events emitted
            this.zkClient.removeAllListeners('error');
            done();
        });
    }

    _setupNotificationConfigManager(done) {
        // setup notification configuration manager only if notification
        // extension is available
        if (this.extConfigs.notification) {
            try {
                this.bnConfigManager = new NotificationConfigManager({
                    zkClient: this.zkClient,
                    logger: this.log,
                });
                return this.bnConfigManager.init(done);
            } catch (err) {
                return done(err);
            }
        }
        return done();
    }

    _loadExtensions() {
        this._extensions = [];
        Object.keys(this.extConfigs).forEach(extName => {
            if (extName === 'ingestion') {
                // skip ingestion extension in QueuePopulator
                return;
            }
            const extConfig = this.extConfigs[extName];
            const index = require(`../../extensions/${extName}/index.js`);
            if (index.queuePopulatorExtension) {
                // eslint-disable-next-line new-cap
                const ext = new index.queuePopulatorExtension({
                    config: extConfig,
                    zkClient: this.zkClient,
                    logger: this.log,
                    bnConfigManager: this.bnConfigManager,
                    metricsHandler,
                });
                ext.setZkConfig(this.zkConfig);
                this.log.info(`${index.name} extension is active`);
                this._extensions.push(ext);
            }
        });
    }

    _setupExtensions(cb) {
        return async.each(this._extensions, (ext, next) => {
            ext.setupZookeeper(err => {
                if (err) {
                    return next(err);
                }
                if (ext.createZkPath) {
                    return ext.createZkPath(next);
                }
                return next();
            });
        }, cb);
    }

    _setupUpdatedReaders(done) {
        const newReaders = this.logReadersUpdate;
        this.logReadersUpdate = null;
        async.each(
            newReaders,
            (logReader, cb) => logReader.setup(cb),
            err => {
                if (err) {
                    return done(err);
                }
                this.logReaders = newReaders;
                return done();
            }
        );
    }

    _closeLogState(done) {
        if (this.raftIdDispatcher !== undefined) {
            this.log.debug('closing provision dispatcher', {
                method: 'QueuePopulator._closeLogState',
            });
            return this.raftIdDispatcher.unsubscribe(done);
        }
        return process.nextTick(done);
    }

    _processLogEntries(params, done) {
        return async.map(
            this.logReaders,
            (logReader, cb) => logReader.processLogEntries(params, cb),
            done);
    }

    processLogEntries(params, done) {
        if (this.logReadersUpdate !== null) {
            return this._setupUpdatedReaders(err => {
                if (err) {
                    return done(err);
                }
                return this._processLogEntries(params, done);
            });
        }
        return this._processLogEntries(params, done);
    }

    /**
     * Returns current zookeeper client status.
     * Possible values are under zookeeper.State.
     * @returns {string} zookeeper client status
     */
    zkStatus() {
        if (!this.zkClient) {
            return ZKState.DISCONNECTED;
        }
        return this.zkClient.getState();
    }

    /**
     * Handle ProbeServer liveness check
     *
     * @param {http.HTTPServerResponse} res - HTTP Response to respond with
     * @param {Logger} log - Logger
     * @returns {string} Error response string or undefined
     */
    handleLiveness(res, log) {
        // log verbose status for all checks
        const verboseLiveness = {};
        // track and return all errors in one response
        const responses = [];
        const zkState = this.zkStatus();
        verboseLiveness.zookeeper = zkState.code;
        if (zkState.code !== ZKState.SYNC_CONNECTED.code) {
            responses.push({
                component: 'Zookeeper',
                status: 'not connected',
                code: zkState.code,
            });
        }

        this.logReaders.forEach(reader => {
            const prodStatuses = reader.getProducerStatus();
            Object.keys(prodStatuses).forEach(topic => {
                const status = prodStatuses[topic];
                verboseLiveness[`producer-${topic}`] = status;
                if (!status) {
                    responses.push(`log reader topic for '${topic}' is not ready`);
                }
            });
        });

        log.debug('verbose liveness', verboseLiveness);

        if (responses.length > 0) {
            return JSON.stringify(responses);
        }

        res.writeHead(200);
        res.end();
        return undefined;
    }

    /**
     * Handle ProbeServer metrics
     *
     * @param {http.HTTPServerResponse} res - HTTP Response to respond with
     * @param {Logger} log - Logger
     * @returns {string} Error response string or undefined
     */
    handleMetrics(res, log) {
        log.debug('prom metrics fetched');
        res.writeHead(200, {
            'Content-Type': promClient.register.contentType,
        });
        res.end(promClient.register.metrics());
    }
}

module.exports = QueuePopulator;<|MERGE_RESOLUTION|>--- conflicted
+++ resolved
@@ -278,7 +278,6 @@
 
     _setupLogSources() {
         switch (this.qpConfig.logSource) {
-<<<<<<< HEAD
             case 'bucketd':
                 // initialization of log source is deferred until the
                 // dispatcher notifies us of which raft sessions we're
@@ -295,6 +294,7 @@
                         logger: this.log,
                         extensions: this._extensions,
                         metricsProducer: this._mProducer,
+                        metricsHandler,
                     }),
                 ];
                 break;
@@ -307,36 +307,13 @@
                         logger: this.log,
                         extensions: this._extensions,
                         metricsProducer: this._mProducer,
+                        metricsHandler,
                     }),
                 ];
                 break;
             default:
                 throw new Error("bad 'logSource' config value: expect 'bucketd,'" +
                     ` mongo or 'dmd', got '${this.qpConfig.logSource}'`);
-=======
-        case 'bucketd':
-            // initialization of log source is deferred until the
-            // dispatcher notifies us of which raft sessions we're
-            // responsible for
-            this._subscribeToRaftSessionDispatcher();
-            break;
-        case 'dmd':
-            this.logReadersUpdate = [
-                new BucketFileLogReader({
-                    zkClient: this.zkClient,
-                    kafkaConfig: this.kafkaConfig,
-                    dmdConfig: this.qpConfig.dmd,
-                    logger: this.log,
-                    extensions: this._extensions,
-                    metricsProducer: this._mProducer,
-                    metricsHandler,
-                }),
-            ];
-            break;
-        default:
-            throw new Error("bad 'logSource' config value: expect 'bucketd'" +
-                `or 'dmd', got '${this.qpConfig.logSource}'`);
->>>>>>> 0baa435a
         }
     }
 
