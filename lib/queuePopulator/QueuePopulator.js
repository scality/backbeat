--- conflicted
+++ resolved
@@ -87,14 +87,13 @@
                 return next(err);
             }),
             next => this._setupFailedCRRClients(next),
-<<<<<<< HEAD
             next => this._setupExtensions(err => {
                 if (err) {
                     this.log.error(
                         'error setting up queue populator extensions', {
-                            method: 'QueuePopulator.open',
-                            error: err,
-                        });
+                        method: 'QueuePopulator.open',
+                        error: err,
+                    });
                 }
                 return next(err);
             }),
@@ -102,10 +101,6 @@
                 if (err) {
                     return next(err);
                 }
-=======
-            next => this._setupZookeeper(() => {
-                this._loadExtensions();
->>>>>>> f3cd203e
                 this._setupLogSources();
                 return next();
             }),
@@ -185,80 +180,60 @@
 
     _setupLogSources() {
         switch (this.qpConfig.logSource) {
-        case 'bucketd':
-            // initialization of log source is deferred until the
-            // dispatcher notifies us of which raft sessions we're
-            // responsible for
-            this._subscribeToLogSourceDispatcher('raft-id-dispatcher');
-            break;
-        case 'mongo':
-            this.logReadersUpdate = [
-                new MongoLogReader({
-                    zkClient: this.zkClient,
-                    kafkaConfig: this.kafkaConfig,
-                    zkConfig: this.zkConfig,
-                    mongoConfig: this.qpConfig.mongo,
-                    logger: this.log,
-                    extensions: this._extensions,
-                    metricsProducer: this._mProducer,
-                }),
-            ];
-            break;
-        case 'dmd':
-            this.logReadersUpdate = [
-                new BucketFileLogReader({
-                    zkClient: this.zkClient,
-                    kafkaConfig: this.kafkaConfig,
-                    dmdConfig: this.qpConfig.dmd,
-                    logger: this.log,
-                    extensions: this._extensions,
-                    metricsProducer: this._mProducer,
-                }),
-            ];
-            break;
-        default:
-<<<<<<< HEAD
-            throw new Error("bad 'logSource' config value: expect 'bucketd,'" +
-                        ` mongo or 'dmd', got '${this.qpConfig.logSource}'`);
-=======
-            throw new Error("bad 'logSource' config value: expect 'bucketd'" +
-                `or 'dmd', got '${this.qpConfig.logSource}'`);
->>>>>>> f3cd203e
+            case 'bucketd':
+                // initialization of log source is deferred until the
+                // dispatcher notifies us of which raft sessions we're
+                // responsible for
+                this._subscribeToLogSourceDispatcher('raft-id-dispatcher');
+                break;
+            case 'mongo':
+                this.logReadersUpdate = [
+                    new MongoLogReader({
+                        zkClient: this.zkClient,
+                        kafkaConfig: this.kafkaConfig,
+                        zkConfig: this.zkConfig,
+                        mongoConfig: this.qpConfig.mongo,
+                        logger: this.log,
+                        extensions: this._extensions,
+                        metricsProducer: this._mProducer,
+                    }),
+                ];
+                break;
+            case 'dmd':
+                this.logReadersUpdate = [
+                    new BucketFileLogReader({
+                        zkClient: this.zkClient,
+                        kafkaConfig: this.kafkaConfig,
+                        dmdConfig: this.qpConfig.dmd,
+                        logger: this.log,
+                        extensions: this._extensions,
+                        metricsProducer: this._mProducer,
+                    }),
+                ];
+                break;
+            default:
+                throw new Error("bad 'logSource' config value: expect 'bucketd,'" +
+                    ` mongo or 'dmd', got '${this.qpConfig.logSource}'`);
         }
     }
 
     _subscribeToLogSourceDispatcher(dispatcherZkNode) {
         const zookeeperUrl =
-<<<<<<< HEAD
-                  this.zkConfig.connectionString +
-                  this.qpConfig.zookeeperPath;
-        const zkEndpoint = `${zookeeperUrl}/${dispatcherZkNode}`;
-=======
             this.zkConfig.connectionString +
             this.qpConfig.zookeeperPath;
-        const zkEndpoint = `${zookeeperUrl}/raft-id-dispatcher`;
->>>>>>> f3cd203e
+        const zkEndpoint = `${zookeeperUrl}/${dispatcherZkNode}`;
         this.raftIdDispatcher =
             new ProvisionDispatcher({ connectionString: zkEndpoint });
         this.raftIdDispatcher.subscribe((err, items) => {
             if (err) {
-<<<<<<< HEAD
                 this.log.error(
                     'error when receiving log source provision list',
-=======
-                this.log.error('error when receiving raft ID provision list',
->>>>>>> f3cd203e
                     { zkEndpoint, error: err });
                 return undefined;
             }
             if (items.length === 0) {
-<<<<<<< HEAD
                 this.log.info('no log source provisioned, idling',
-                              { zkEndpoint });
-=======
-                this.log.info('no raft ID provisioned, idling',
                     { zkEndpoint });
->>>>>>> f3cd203e
             }
             this.logReadersUpdate = items.map(
                 token => new RaftLogReader({
@@ -273,13 +248,8 @@
                 }));
             return undefined;
         });
-<<<<<<< HEAD
         this.log.info('waiting to be provisioned a log source',
-                      { zkEndpoint });
-=======
-        this.log.info('waiting to be provisioned a raft ID',
             { zkEndpoint });
->>>>>>> f3cd203e
     }
 
     _setupZookeeper(done) {
