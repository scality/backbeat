const async = require('async');
const Logger = require('werelogs').Logger;
const zookeeper = require('../clients/zookeeper');
const { State: ZKState } = require('node-zookeeper-client');
const ProvisionDispatcher = require('../provisioning/ProvisionDispatcher');
const RaftLogReader = require('./RaftLogReader');
const BucketFileLogReader = require('./BucketFileLogReader');
const MetricsProducer = require('../MetricsProducer');
const MetricsConsumer = require('../MetricsConsumer');
const FailedCRRConsumer =
    require('../../extensions/replication/failedCRR/FailedCRRConsumer');
const MongoLogReader = require('./MongoLogReader');
const KafkaLogReader = require('./KafkaLogReader');
const { metricsExtension } = require('../../extensions/replication/constants');
const NotificationConfigManager
    = require('../../extensions/notification/NotificationConfigManager');
const { ZenkoMetrics } = require('arsenal').metrics;
const constants = require('../constants');
const { wrapCounterInc, wrapGaugeSet } = require('../util/metrics');
const { sendSuccess } = require('arsenal').network.probe.Utils;

const metricLabels = ['origin', 'logName', 'logId'];

/**
 * Labels used for Prometheus metrics
 * @typedef {Object} MetricLabels
 * @property {string} origin - Method that began the replication
 * @property {string} logName - Name of the log we are using
 * @property {string} logId - Id of the log we are reading
 * @property {string} containerName - Name of the container running our process
 * @property {string} [publishStatus] - Result of the publishing to kafka to the topic
 */

<<<<<<< HEAD
const logReadOffsetMetric = ZenkoMetrics.createGauge({
    name: 'replication_read_offset',
=======
const logReadOffsetMetric = new promClient.Gauge({
    name: 's3_replication_read_offset',
>>>>>>> c909cfbe
    help: 'Current read offset of metadata journal',
    labelNames: metricLabels,
});

<<<<<<< HEAD
const logSizeMetric = ZenkoMetrics.createGauge({
    name: 'replication_log_size',
=======
const logSizeMetric = new promClient.Gauge({
    name: 's3_replication_log_size',
>>>>>>> c909cfbe
    help: 'Current size of metadata journal',
    labelNames: metricLabels,
});

<<<<<<< HEAD
const logTimestamp = ZenkoMetrics.createGauge({
    name: 'replication_log_timestamp',
    help: 'Last timestamp read from the metadata journal',
    labelNames: metricLabels,
});

const messageMetrics = ZenkoMetrics.createCounter({
    name: 'replication_populator_messages',
=======
const messageMetrics = new promClient.Counter({
    name: 's3_replication_populator_messages_total',
>>>>>>> c909cfbe
    help: 'Total number of Kafka messages produced by the queue populator',
    labelNames: [...metricLabels, 'publishStatus'],
});

<<<<<<< HEAD
const objectMetrics = ZenkoMetrics.createCounter({
    name: 'replication_populator_objects',
=======
const objectMetrics = new promClient.Counter({
    name: 's3_replication_populator_objects_total',
>>>>>>> c909cfbe
    help: 'Total objects queued for replication',
    labelNames: metricLabels,
});

<<<<<<< HEAD
const byteMetrics = ZenkoMetrics.createCounter({
    name: 'replication_populator_bytes',
=======
const byteMetrics = new promClient.Counter({
    name: 's3_replication_populator_bytes_total',
>>>>>>> c909cfbe
    help: 'Total number of bytes queued for replication not including metadata',
    labelNames: metricLabels,
});

const defaultLabels = {
    origin: 'replication',
};

const notificationEvent = ZenkoMetrics.createCounter({
    name: 'notification_queue_populator_event',
    help: 'Total number of oplog events processed by notification extension',
});

/**
 * Contains methods to incrememt different metrics
 * @typedef {Object} MetricsHandler
 * @property {CounterInc} messages - Increments the message metric
 * @property {CounterInc} objects - Increments the objects metric
 * @property {CounterInc} bytes - Increments the bytes metric
 * @property {GaugeSet} logReadOffset - Set the log read offset metric
 * @property {GaugeSet} logSize - Set the log size metric
 */
const metricsHandler = {
    messages: wrapCounterInc(messageMetrics, defaultLabels),
    objects: wrapCounterInc(objectMetrics, defaultLabels),
    bytes: wrapCounterInc(byteMetrics, defaultLabels),
    logReadOffset: wrapGaugeSet(logReadOffsetMetric, defaultLabels),
    logSize: wrapGaugeSet(logSizeMetric, defaultLabels),
    logTimestamp: wrapGaugeSet(logTimestamp, defaultLabels),
    notifEvent: wrapCounterInc(notificationEvent, {}),
};

class QueuePopulator {
    /**
     * Create a queue populator object to populate various kafka
     * queues from the metadata log
     *
     * @constructor
     * @param {Object} zkConfig - zookeeper configuration object
     * @param {String} zkConfig.connectionString - zookeeper
     *   connection string as "host:port[/chroot]"
     * @param {Object} kafkaConfig - kafka configuration object
     * @param {string} kafkaConfig.hosts - kafka hosts list
     * as "host:port[,host:port...]"
     * @param {Object} qpConfig - queue populator configuration
     * @param {String} qpConfig.zookeeperPath - sub-path to use for
     *   storing populator state in zookeeper
     * @param {String} qpConfig.logSource - type of source
     *   log: "bucketd" (raft log) or "dmd" (bucketfile)
     * @param {Object} [qpConfig.bucketd] - bucketd source
     *   configuration (mandatory if logSource is "bucket")
     * @param {Object} [qpConfig.dmd] - dmd source
     *   configuration (mandatory if logSource is "dmd")
     * @param {Object} [qpConfig.mongo] - mongo source
     *   configuration (mandatory if logSource is "mongo")
     * @param {Object} [httpsConfig] - HTTPS configuration object
     * @param {String} [httpsConfig.key] - private key file path
     * @param {String} [httpsConfig.cert] - certificate file path
     * @param {String} [httpsConfig.ca] - CA file path
     * @param {Object} mConfig - metrics configuration object
     * @param {string} mConfig.topic - metrics topic
     * @param {Object} rConfig - redis ha configuration
     * @param {Object} vConfig - vault admin configuration
     * @param {Object} extConfigs - configuration of extensions: keys
     *   are extension names and values are extension's config object.
     * object
     */
    constructor(zkConfig, kafkaConfig, qpConfig, httpsConfig,
        mConfig, rConfig, vConfig, extConfigs) {
        this.zkConfig = zkConfig;
        this.kafkaConfig = kafkaConfig;
        this.qpConfig = qpConfig;
        this.httpsConfig = httpsConfig;
        this.mConfig = mConfig;
        this.rConfig = rConfig;
        this.vConfig = vConfig;
        this.extConfigs = extConfigs;

        this.log = new Logger('Backbeat:QueuePopulator');

        // list of active log readers
        this.logReaders = [];

        // list of updated log readers, if any
        this.logReadersUpdate = null;
        // metrics clients
        this._mProducer = null;
        this._mConsumer = null;
        // bucket notification configuration manager
        this.bnConfigManager = null;
    }

    /**
     * Open the queue populator
     *
     * @param {function} cb - callback function
     * @return {undefined}
     */
    open(cb) {
        async.series([
            next => this._setupMetricsClients(err => {
                if (err) {
                    this.log.error('error setting up metrics client', {
                        method: 'QueuePopulator.open',
                        error: err,
                    });
                }
                return next(err);
            }),
            next => this._setupFailedCRRClients(next),
            next => this._setupNotificationConfigManager(next),
            next => this._setupZookeeper(err => {
                if (err) {
                    return next(err);
                }
                this._loadExtensions();
                this._setupLogSources();
                return next();
            }),
            next => this._setupExtensions(err => {
                if (err) {
                    this.log.error('error setting up queue populator extensions', {
                        method: 'QueuePopulator.open',
                        error: err,
                    });
                }
                return next(err);
            }),
        ], err => {
            if (err) {
                this.log.error('error starting up queue populator',
                    {
                        method: 'QueuePopulator.open',
                        error: err,
                    });
                return cb(err);
            }
            return cb();
        });
    }

    _setupMetricsClients(cb) {
        // Metrics Consumer
        this._mConsumer = new MetricsConsumer(this.rConfig,
            this.mConfig, this.kafkaConfig, metricsExtension);
        this._mConsumer.start();

        // Metrics Producer
        this._mProducer = new MetricsProducer(this.kafkaConfig, this.mConfig);
        this._mProducer.setupProducer(cb);
    }

    /**
     * Set up and start the consumer for retrying failed CRR operations.
     * @param {Function} cb - The callback function
     * @return {undefined}
     */
    _setupFailedCRRClients(cb) {
        // TODO: Handle this in a better way, notifications extension need not
        // handle failed crr
        if (this.extConfigs.replication) {
            this._failedCRRConsumer = new FailedCRRConsumer(this.kafkaConfig);
            return this._failedCRRConsumer.start(cb);
        }
        return cb();
    }

    /**
     * Close the queue populator
     * @param {function} cb - callback function
     * @return {undefined}
     */
    close(cb) {
        async.series([
            next => this._closeLogState(next),
            next => {
                if (this._mProducer) {
                    this.log.debug('closing metrics producer', {
                        method: 'QueuePopulator.close',
                    });
                    return this._mProducer.close(next);
                }
                this.log.debug('no metrics producer to close', {
                    method: 'QueuePopulator.close',
                });
                return next();
            },
            next => {
                if (this._mConsumer) {
                    this.log.debug('closing metrics consumer', {
                        method: 'QueuePopulator.close',
                    });
                    return this._mConsumer.close(next);
                }
                this.log.debug('no metrics consumer to close', {
                    method: 'QueuePopulator.close',
                });
                return next();
            },
        ], cb);
    }

    _setupLogSources() {
        switch (this.qpConfig.logSource) {
            case 'bucketd':
                // initialization of log source is deferred until the
                // dispatcher notifies us of which raft sessions we're
                // responsible for
                this._subscribeToLogSourceDispatcher('raft-id-dispatcher');
                break;
            case 'mongo':
                this.logReadersUpdate = [
                    new MongoLogReader({
                        zkClient: this.zkClient,
                        kafkaConfig: this.kafkaConfig,
                        zkConfig: this.zkConfig,
                        mongoConfig: this.qpConfig.mongo,
                        logger: this.log,
                        extensions: this._extensions,
                        metricsProducer: this._mProducer,
                        metricsHandler,
                    }),
                ];
                break;
            case 'kafka':
                this.logReadersUpdate = [
                    new KafkaLogReader({
                        zkClient: this.zkClient,
                        kafkaConfig: this.kafkaConfig,
                        zkConfig: this.zkConfig,
                        qpKafkaConfig: this.qpConfig.kafka,
                        logger: this.log,
                        extensions: this._extensions,
                        metricsProducer: this._mProducer,
                        metricsHandler,
                    }),
                ];
                break;
            case 'dmd':
                this.logReadersUpdate = [
                    new BucketFileLogReader({
                        zkClient: this.zkClient,
                        kafkaConfig: this.kafkaConfig,
                        dmdConfig: this.qpConfig.dmd,
                        logger: this.log,
                        extensions: this._extensions,
                        metricsProducer: this._mProducer,
                        metricsHandler,
                    }),
                ];
                break;
            default:
                throw new Error("bad 'logSource' config value: expect 'bucketd,'" +
                    ` mongo or 'dmd', got '${this.qpConfig.logSource}'`);
        }
    }

    _subscribeToLogSourceDispatcher(dispatcherZkNode) {
        const zookeeperUrl =
            this.zkConfig.connectionString +
            this.qpConfig.zookeeperPath;
        const zkEndpoint = `${zookeeperUrl}/${dispatcherZkNode}`;
        this.raftIdDispatcher =
            new ProvisionDispatcher({ connectionString: zkEndpoint });
        this.raftIdDispatcher.subscribe((err, items) => {
            if (err) {
                this.log.error(
                    'error when receiving log source provision list',
                    { zkEndpoint, error: err });
                return undefined;
            }
            if (items.length === 0) {
                this.log.info('no log source provisioned, idling',
                    { zkEndpoint });
            }
            this.logReadersUpdate = items.map(
                token => new RaftLogReader({
                    zkClient: this.zkClient,
                    kafkaConfig: this.kafkaConfig,
                    bucketdConfig: this.qpConfig.bucketd,
                    httpsConfig: this.httpsConfig,
                    raftId: token,
                    logger: this.log,
                    extensions: this._extensions,
                    metricsProducer: this._mProducer,
                    metricsHandler,
                }));
            return undefined;
        });
        this.log.info('waiting to be provisioned a log source', { zkEndpoint });
    }

    _setupZookeeper(done) {
        const populatorZkPath = this.qpConfig.zookeeperPath;
        const zookeeperUrl = `${this.zkConfig.connectionString}${populatorZkPath}`;
        this.log.info('opening zookeeper connection for persisting populator state', { zookeeperUrl });
        this.zkClient = zookeeper.createClient(zookeeperUrl, {
            autoCreateNamespace: this.zkConfig.autoCreateNamespace,
        });
        this.zkClient.connect();
        this.zkClient.once('error', done);
        this.zkClient.once('ready', () => {
            // just in case there would be more 'error' events emitted
            this.zkClient.removeAllListeners('error');
            done();
        });
    }

    _setupNotificationConfigManager(done) {
        // setup notification configuration manager only if notification
        // extension is available
        if (this.extConfigs.notification) {
            try {
                this.bnConfigManager = new NotificationConfigManager({
                    mongoConfig: this.qpConfig.mongo,
                    logger: this.log,
                });
                return this.bnConfigManager.setup(done);
            } catch (err) {
                return done(err);
            }
        }
        return done();
    }

    _loadExtensions() {
        this._extensions = [];
        Object.keys(this.extConfigs).forEach(extName => {
            if (extName === 'ingestion') {
                // skip ingestion extension in QueuePopulator
                return;
            }
            const extConfig = this.extConfigs[extName];
            const index = require(`../../extensions/${extName}/index.js`);
            if (index.queuePopulatorExtension) {
                // to avoid a circular import we have a function to return our class
                const ExtensionClass = index.queuePopulatorExtension();
                const ext = new ExtensionClass({
                    authConfig: this.qpConfig.auth,
                    vaultAdmin: this.vConfig,
                    config: extConfig,
                    zkClient: this.zkClient,
                    kafkaConfig: this.kafkaConfig,
                    logger: this.log,
                    bnConfigManager: this.bnConfigManager,
                    metricsHandler,
                });
                // notification extension don't use zookeeper
                if (extName !== 'notification') {
                    ext.setZkConfig(this.zkConfig);
                }
                this.log.info(`${index.name} extension is active`);
                this._extensions.push(ext);
            }
        });
    }

    _setupExtensionZookeeper(extension, cb) {
        return extension.setupZookeeper(err => {
            if (err) {
                return cb(err);
            }
            if (extension.createZkPath) {
                return extension.createZkPath(cb);
            }
            return cb();
        });
    }

    _setupExtensions(cb) {
        return async.each(this._extensions, (ext, done) => {
            const extensionName = ext.constructor.name;
            // notification extension don't use zookeeper
            if (extensionName === 'NotificationQueuePopulator') {
                return done();
            }
            // NOTE: maybe extensions should implement a generic setup method
            // that handles all initial setup
            if (extensionName === 'LifecycleQueuePopulator') {
                return async.series([
                    next => this._setupExtensionZookeeper(ext, next),
                    next => ext.setupProducers(next),
                ], done);
            }
            return this._setupExtensionZookeeper(ext, done);
        }, cb);
    }

    _setupUpdatedReaders(done) {
        const newReaders = this.logReadersUpdate;
        this.logReadersUpdate = null;
        async.each(
            newReaders,
            (logReader, cb) => logReader.setup(cb),
            err => {
                if (err) {
                    return done(err);
                }
                return async.each(
                    this.logReaders, (logReader, cb) => logReader.close(cb),
                    () => {
                        this.logReaders = newReaders;
                        return done();
                    });
            }
        );
    }

    _closeLogState(done) {
        if (this.raftIdDispatcher !== undefined) {
            this.log.debug('closing provision dispatcher', {
                method: 'QueuePopulator._closeLogState',
            });
            return this.raftIdDispatcher.unsubscribe(done);
        }
        return process.nextTick(done);
    }

    _processLogEntries(params, done) {
        return async.map(
            this.logReaders,
            (logReader, cb) => logReader.processLogEntries(params, cb),
            done);
    }

    processLogEntries(params, done) {
        if (this.logReadersUpdate !== null) {
            return this._setupUpdatedReaders(err => {
                if (err) {
                    return done(err);
                }
                return this._processLogEntries(params, done);
            });
        }
        return this._processLogEntries(params, done);
    }

    /**
     * Returns current zookeeper client status.
     * Possible values are under zookeeper.State.
     * @returns {string} zookeeper client status
     */
    zkStatus() {
        if (!this.zkClient) {
            return ZKState.DISCONNECTED;
        }
        return this.zkClient.getState();
    }

    /**
     * Handle ProbeServer liveness check
     *
     * @param {http.HTTPServerResponse} res - HTTP Response to respond with
     * @param {Logger} log - Logger
     * @returns {undefined}
     */
    handleLiveness(res, log) {
        // log verbose status for all checks
        const verboseLiveness = {};
        // track and return all errors in one response
        const responses = [];
        const zkState = this.zkStatus();
        verboseLiveness.zookeeper = zkState.code;
        if (zkState.code !== ZKState.SYNC_CONNECTED.code) {
            responses.push({
                component: 'Zookeeper',
                status: constants.statusNotConnected,
                code: zkState.code,
            });
        }

        this.logReaders.forEach(reader => {
            const prodStatuses = reader.getProducerStatus();
            Object.keys(prodStatuses).forEach(topic => {
                const status = prodStatuses[topic];
                verboseLiveness[`producer-${topic}`] = status;
                if (!status) {
                    responses.push({
                        component: 'log reader',
                        status: constants.statusNotReady,
                        topic,
                    });
                }
            });
        });

        log.debug('verbose liveness', verboseLiveness);

        if (responses.length > 0) {
            const message = JSON.stringify(responses);
            log.debug('service unavailable',
                {
                    httpCode: 500,
                    error: message,
                }
            );
            res.writeHead(500);
            res.end(message);
            return undefined;
        }

        sendSuccess(res, log);
        return undefined;
    }

    /**
     * Handle ProbeServer metrics
     *
     * @param {http.HTTPServerResponse} res - HTTP Response to respond with
     * @param {Logger} log - Logger
     * @returns {undefined}
     */
    handleMetrics(res, log) {
        log.debug('metrics requested');
        res.writeHead(200, {
            'Content-Type': ZenkoMetrics.asPrometheusContentType(),
        });
        res.end(ZenkoMetrics.asPrometheus());
    }
}

module.exports = QueuePopulator;<|MERGE_RESOLUTION|>--- conflicted
+++ resolved
@@ -31,63 +31,38 @@
  * @property {string} [publishStatus] - Result of the publishing to kafka to the topic
  */
 
-<<<<<<< HEAD
 const logReadOffsetMetric = ZenkoMetrics.createGauge({
-    name: 'replication_read_offset',
-=======
-const logReadOffsetMetric = new promClient.Gauge({
     name: 's3_replication_read_offset',
->>>>>>> c909cfbe
     help: 'Current read offset of metadata journal',
     labelNames: metricLabels,
 });
 
-<<<<<<< HEAD
 const logSizeMetric = ZenkoMetrics.createGauge({
-    name: 'replication_log_size',
-=======
-const logSizeMetric = new promClient.Gauge({
     name: 's3_replication_log_size',
->>>>>>> c909cfbe
     help: 'Current size of metadata journal',
     labelNames: metricLabels,
 });
 
-<<<<<<< HEAD
 const logTimestamp = ZenkoMetrics.createGauge({
-    name: 'replication_log_timestamp',
+    name: 's3_replication_log_timestamp',
     help: 'Last timestamp read from the metadata journal',
     labelNames: metricLabels,
 });
 
 const messageMetrics = ZenkoMetrics.createCounter({
-    name: 'replication_populator_messages',
-=======
-const messageMetrics = new promClient.Counter({
     name: 's3_replication_populator_messages_total',
->>>>>>> c909cfbe
     help: 'Total number of Kafka messages produced by the queue populator',
     labelNames: [...metricLabels, 'publishStatus'],
 });
 
-<<<<<<< HEAD
 const objectMetrics = ZenkoMetrics.createCounter({
-    name: 'replication_populator_objects',
-=======
-const objectMetrics = new promClient.Counter({
     name: 's3_replication_populator_objects_total',
->>>>>>> c909cfbe
     help: 'Total objects queued for replication',
     labelNames: metricLabels,
 });
 
-<<<<<<< HEAD
 const byteMetrics = ZenkoMetrics.createCounter({
-    name: 'replication_populator_bytes',
-=======
-const byteMetrics = new promClient.Counter({
     name: 's3_replication_populator_bytes_total',
->>>>>>> c909cfbe
     help: 'Total number of bytes queued for replication not including metadata',
     labelNames: metricLabels,
 });
@@ -97,7 +72,7 @@
 };
 
 const notificationEvent = ZenkoMetrics.createCounter({
-    name: 'notification_queue_populator_event',
+    name: 's3_notification_queue_populator_events_total',
     help: 'Total number of oplog events processed by notification extension',
 });
 
