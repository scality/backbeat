--- conflicted
+++ resolved
@@ -33,15 +33,12 @@
      *   configuration (mandatory if logSource is "bucket")
      * @param {Object} [qpConfig.dmd] - dmd source
      *   configuration (mandatory if logSource is "dmd")
-<<<<<<< HEAD
      * @param {Object} [qpConfig.mongo] - mongo source
      *   configuration (mandatory if logSource is "mongo")
-=======
      * @param {Object} [httpsConfig] - HTTPS configuration object
      * @param {String} [httpsConfig.key] - private key file path
      * @param {String} [httpsConfig.cert] - certificate file path
      * @param {String} [httpsConfig.ca] - CA file path
->>>>>>> 3f96c39e
      * @param {Object} mConfig - metrics configuration object
      * @param {string} mConfig.topic - metrics topic
      * @param {Object} rConfig - redis ha configuration
@@ -49,12 +46,8 @@
      *   are extension names and values are extension's config object.
      * object
      */
-<<<<<<< HEAD
-    constructor(zkConfig, kafkaConfig, qpConfig, mConfig, rConfig,
+    constructor(zkConfig, kafkaConfig, qpConfig, httpsConfig, mConfig, rConfig,
                 extConfigs) {
-=======
-    constructor(zkConfig, qpConfig, httpsConfig, mConfig, rConfig, extConfigs) {
->>>>>>> 3f96c39e
         this.zkConfig = zkConfig;
         this.kafkaConfig = kafkaConfig;
         this.qpConfig = qpConfig;
@@ -218,7 +211,6 @@
                               { zkEndpoint });
             }
             this.logReadersUpdate = items.map(
-<<<<<<< HEAD
                 token => {
                     if (token === 'mongo') {
                         return new MongoLogReader({
@@ -235,24 +227,13 @@
                         zkClient: this.zkClient,
                         kafkaConfig: this.kafkaConfig,
                         bucketdConfig: this.qpConfig.bucketd,
+                        httpsConfig: this.httpsConfig,
                         raftId: token,
                         logger: this.log,
                         extensions: this._extensions,
                         metricsProducer: this._mProducer,
                     });
                 });
-=======
-                raftId => new RaftLogReader({
-                    zkClient: this.zkClient,
-                    zkConfig: this.zkConfig,
-                    bucketdConfig: this.qpConfig.bucketd,
-                    httpsConfig: this.httpsConfig,
-                    raftId,
-                    logger: this.log,
-                    extensions: this._extensions,
-                    metricsProducer: this._mProducer,
-                }));
->>>>>>> 3f96c39e
             return undefined;
         });
         this.log.info('waiting to be provisioned a log source',
