--- conflicted
+++ resolved
@@ -10,13 +10,10 @@
 const MetricsConsumer = require('../MetricsConsumer');
 const FailedCRRConsumer =
     require('../../extensions/replication/failedCRR/FailedCRRConsumer');
-<<<<<<< HEAD
 const MongoLogReader = require('./MongoLogReader');
 const { metricsExtension } = require('../../extensions/replication/constants');
-=======
 const NotificationConfigManager
     = require('../../extensions/notification/NotificationConfigManager');
->>>>>>> d8dec0ce
 
 class QueuePopulator {
     /**
@@ -94,7 +91,6 @@
                 return next(err);
             }),
             next => this._setupFailedCRRClients(next),
-<<<<<<< HEAD
             next => this._setupExtensions(err => {
                 if (err) {
                     this.log.error(
@@ -109,11 +105,6 @@
                 if (err) {
                     return next(err);
                 }
-=======
-            next => this._setupZookeeper(next),
-            next => this._setupNotificationConfigManager(() => {
-                this._loadExtensions();
->>>>>>> d8dec0ce
                 this._setupLogSources();
                 return next();
             }),
