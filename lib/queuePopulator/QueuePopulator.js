const async = require('async');
const Logger = require('werelogs').Logger;
const zookeeper = require('../clients/zookeeper');
const { State: ZKState } = require('node-zookeeper-client');
const ProvisionDispatcher = require('../provisioning/ProvisionDispatcher');
const RaftLogReader = require('./RaftLogReader');
const BucketFileLogReader = require('./BucketFileLogReader');
const MetricsProducer = require('../MetricsProducer');
const MetricsConsumer = require('../MetricsConsumer');
const FailedCRRConsumer =
    require('../../extensions/replication/failedCRR/FailedCRRConsumer');
<<<<<<< HEAD
const NotificationConfigManager
    = require('../../extensions/notification/NotificationConfigManager');
=======
const promClient = require('prom-client');
const metricLabels = ['origin', 'logName', 'logId'];
promClient.register.setDefaultLabels({
    origin: 'replication',
});

/**
 * Labels used for Prometheus metrics
 * @typedef {Object} MetricLabels
 * @property {string} logName - Name of the log we are using
 * @property {string} logId - Id of the log we are reading
 * @property {string} [publishStatus] - Result of the publishing to kafka to the topic
 */

/**
 * Increment a Prometheus counter metric
 * @typedef { (labels: MetricLabels, value?: number) => void } CounterInc
 */

/**
 * Set a Prometheus gauge metric
 * @typedef { (labels: MetricLabels, value: number) => void } GaugeSet
 */

/**
 * WrapCounterInc wraps the Counters Inc method adding the metric labels used.
 *
 * @param {promClient.Counter} metric - Prom counter metric
 * @returns {CounterInc} - Function used to increment counter
 */
function wrapCounterInc(metric) {
    return (labels, value) => {
        metric.inc(labels, value);
    };
}

/**
 * Wrap Gauge Set wraps a Prometheus Guage's set method
 *
 * @param {promClient.Gauge} metric - Prom gauge metric
 * @returns {GaugeSet} - Function used to set gauge
 */
function wrapGaugeSet(metric) {
    return (labels, value) => {
        metric.set(labels, value);
    };
}

const logReadOffsetMetric = new promClient.Gauge({
    name: 'replication_read_offset',
    help: 'Current read offset of metadata journal',
    labelNames: metricLabels,
});

const logSizeMetric = new promClient.Gauge({
    name: 'replication_log_size',
    help: 'Current size of metadata journal',
    labelNames: metricLabels,
});

const messageMetrics = new promClient.Counter({
    name: 'replication_populator_messages',
    help: 'Total number of Kafka messages produced by the queue populator',
    labelNames: ['origin', 'logName', 'logId', 'publishStatus'],
});

const objectMetrics = new promClient.Counter({
    name: 'replication_populator_objects',
    help: 'Total objects queued for replication',
    labelNames: metricLabels,
});

const byteMetrics = new promClient.Counter({
    name: 'replication_populator_bytes',
    help: 'Total number of bytes queued for replication not including metadata',
    labelNames: metricLabels,
});

/**
 * Contains methods to incrememt different metrics
 * @typedef {Object} MetricsHandler
 * @property {CounterInc} messages - Increments the message metric
 * @property {CounterInc} objects - Increments the objects metric
 * @property {CounterInc} bytes - Increments the bytes metric
 * @property {GaugeSet} logReadOffset - Set the log read offset metric
 * @property {GaugeSet} logSize - Set the log size metric
 */
const metricsHandler = {
    messages: wrapCounterInc(messageMetrics),
    objects: wrapCounterInc(objectMetrics),
    bytes: wrapCounterInc(byteMetrics),
    logReadOffset: wrapGaugeSet(logReadOffsetMetric),
    logSize: wrapGaugeSet(logSizeMetric),
};
>>>>>>> 2f31b996

class QueuePopulator {
    /**
     * Create a queue populator object to populate various kafka
     * queues from the metadata log
     *
     * @constructor
     * @param {Object} zkConfig - zookeeper configuration object
     * @param {String} zkConfig.connectionString - zookeeper
     *   connection string as "host:port[/chroot]"
     * @param {Object} kafkaConfig - kafka configuration object
     * @param {string} kafkaConfig.hosts - kafka hosts list
     * as "host:port[,host:port...]"
     * @param {Object} qpConfig - queue populator configuration
     * @param {String} qpConfig.zookeeperPath - sub-path to use for
     *   storing populator state in zookeeper
     * @param {String} qpConfig.logSource - type of source
     *   log: "bucketd" (raft log) or "dmd" (bucketfile)
     * @param {Object} [qpConfig.bucketd] - bucketd source
     *   configuration (mandatory if logSource is "bucket")
     * @param {Object} [qpConfig.dmd] - dmd source
     *   configuration (mandatory if logSource is "dmd")
     * @param {Object} [httpsConfig] - HTTPS configuration object
     * @param {String} [httpsConfig.key] - private key file path
     * @param {String} [httpsConfig.cert] - certificate file path
     * @param {String} [httpsConfig.ca] - CA file path
     * @param {Object} mConfig - metrics configuration object
     * @param {string} mConfig.topic - metrics topic
     * @param {Object} rConfig - redis configuration object
     * @param {Object} extConfigs - configuration of extensions: keys
     *   are extension names and values are extension's config object.
     */
    constructor(zkConfig, kafkaConfig, qpConfig, httpsConfig,
        mConfig, rConfig, extConfigs) {
        this.zkConfig = zkConfig;
        this.kafkaConfig = kafkaConfig;
        this.qpConfig = qpConfig;
        this.httpsConfig = httpsConfig;
        this.mConfig = mConfig;
        this.rConfig = rConfig;
        this.extConfigs = extConfigs;

        this.log = new Logger('Backbeat:QueuePopulator');

        // list of active log readers
        this.logReaders = [];

        // list of updated log readers, if any
        this.logReadersUpdate = null;
        // metrics clients
        this._mProducer = null;
        this._mConsumer = null;
        // bucket notification configuration manager
        this.bnConfigManager = null;
    }

    /**
     * Open the queue populator
     *
     * @param {function} cb - callback function
     * @return {undefined}
     */
    open(cb) {
        async.series([
            next => this._setupMetricsClients(next),
            next => this._setupFailedCRRClients(next),
            next => this._setupZookeeper(next),
            next => this._setupNotificationConfigManager(err => {
                if (err) {
                    return next(err);
                }
                this._loadExtensions();
                this._setupLogSources();
                return next();
            }),
        ], err => {
            if (err) {
                this.log.error('error starting up queue populator',
                    {
                        method: 'QueuePopulator.open',
                        error: err,
                    });
                return cb(err);
            }
            return cb();
        });
    }

    _setupMetricsClients(cb) {
        // TODO: Handle metrics for bucket notification
        if (this.extConfigs.replication) {
            // Metrics Consumer
            this._mConsumer = new MetricsConsumer(this.rConfig, this.mConfig,
                this.kafkaConfig);
            this._mConsumer.start();

            // Metrics Producer
            this._mProducer = new MetricsProducer(this.kafkaConfig,
                this.mConfig);
            return this._mProducer.setupProducer(cb);
        }
        return cb();
    }

    /**
     * Set up and start the consumer for retrying failed CRR operations.
     * @param {Function} cb - The callback function
     * @return {undefined}
     */
    _setupFailedCRRClients(cb) {
        // TODO: Handle this in a better way, notifications extension need not
        // handle failed crr
        if (this.extConfigs.replication) {
            this._failedCRRConsumer = new FailedCRRConsumer(this.kafkaConfig);
            return this._failedCRRConsumer.start(cb);
        }
        return cb();
    }

    /**
     * Close the queue populator
     * @param {function} cb - callback function
     * @return {undefined}
     */
    close(cb) {
        return this._closeLogState(cb);
    }

    _setupLogSources() {
        switch (this.qpConfig.logSource) {
        case 'bucketd':
            // initialization of log source is deferred until the
            // dispatcher notifies us of which raft sessions we're
            // responsible for
            this._subscribeToRaftSessionDispatcher();
            break;
        case 'dmd':
            this.logReadersUpdate = [
                new BucketFileLogReader({
                    zkClient: this.zkClient,
                    kafkaConfig: this.kafkaConfig,
                    dmdConfig: this.qpConfig.dmd,
                    logger: this.log,
                    extensions: this._extensions,
                    metricsProducer: this._mProducer,
                    metricsHandler,
                }),
            ];
            break;
        default:
            throw new Error("bad 'logSource' config value: expect 'bucketd'" +
                `or 'dmd', got '${this.qpConfig.logSource}'`);
        }
    }

    _subscribeToRaftSessionDispatcher() {
        const zookeeperUrl =
            this.zkConfig.connectionString +
            this.qpConfig.zookeeperPath;
        const zkEndpoint = `${zookeeperUrl}/raft-id-dispatcher`;
        this.raftIdDispatcher =
            new ProvisionDispatcher({ connectionString: zkEndpoint });
        this.raftIdDispatcher.subscribe((err, items) => {
            if (err) {
                this.log.error('error when receiving raft ID provision list',
                    { zkEndpoint, error: err });
                return undefined;
            }
            if (items.length === 0) {
                this.log.info('no raft ID provisioned, idling',
                    { zkEndpoint });
            }
            this.logReadersUpdate = items.map(
                raftId => new RaftLogReader({
                    zkClient: this.zkClient,
                    kafkaConfig: this.kafkaConfig,
                    bucketdConfig: this.qpConfig.bucketd,
                    httpsConfig: this.httpsConfig,
                    raftId,
                    logger: this.log,
                    extensions: this._extensions,
                    metricsProducer: this._mProducer,
                    metricsHandler,
                }));
            return undefined;
        });
        this.log.info('waiting to be provisioned a raft ID',
            { zkEndpoint });
    }

    _setupZookeeper(done) {
        const populatorZkPath = this.qpConfig.zookeeperPath;
        const zookeeperUrl =
            `${this.zkConfig.connectionString}${populatorZkPath}`;
        this.log.info('opening zookeeper connection for persisting ' +
            'populator state', { zookeeperUrl });
        this.zkClient = zookeeper.createClient(zookeeperUrl, {
            autoCreateNamespace: this.zkConfig.autoCreateNamespace,
        });
        this.zkClient.connect();
        this.zkClient.once('error', done);
        this.zkClient.once('ready', () => {
            // just in case there would be more 'error' events emitted
            this.zkClient.removeAllListeners('error');
            done();
        });
    }

    _setupNotificationConfigManager(done) {
        // setup notification configuration manager only if notification
        // extension is available
        if (this.extConfigs.notification) {
            try {
                this.bnConfigManager = new NotificationConfigManager({
                    zkClient: this.zkClient,
                    logger: this.log,
                });
                return this.bnConfigManager.init(done);
            } catch (err) {
                return done(err);
            }
        }
        return done();
    }

    _loadExtensions() {
        this._extensions = [];
        Object.keys(this.extConfigs).forEach(extName => {
            const extConfig = this.extConfigs[extName];
            const index = require(`../../extensions/${extName}/index.js`);
            if (index.queuePopulatorExtension) {
                // eslint-disable-next-line new-cap
                const ext = new index.queuePopulatorExtension({
                    config: extConfig,
                    zkClient: this.zkClient,
                    logger: this.log,
<<<<<<< HEAD
                    bnConfigManager: this.bnConfigManager,
=======
                    metricsHandler,
>>>>>>> 2f31b996
                });
                this.log.info(`${index.name} extension is active`);
                this._extensions.push(ext);
            }
        });
    }

    _setupUpdatedReaders(done) {
        const newReaders = this.logReadersUpdate;
        this.logReadersUpdate = null;
<<<<<<< HEAD
        async.each(newReaders, (logReader, cb) => logReader.setup(cb),
=======
        async.each(
            newReaders,
            (logReader, cb) => logReader.setup(cb),
>>>>>>> 2f31b996
            err => {
                if (err) {
                    return done(err);
                }
                this.logReaders = newReaders;
                return done();
<<<<<<< HEAD
            });
=======
            }
        );
>>>>>>> 2f31b996
    }

    _closeLogState(done) {
        if (this.raftIdDispatcher !== undefined) {
            return this.raftIdDispatcher.unsubscribe(done);
        }
        return process.nextTick(done);
    }

    _processAllLogEntries(params, done) {
        return async.each(
            this.logReaders,
            (logReader, readerDone) => {
                const batchCb = (err, processedAll) => {
                    if (err) {
                        return readerDone(err);
                    }
                    if (processedAll || this.logReadersUpdate) {
                        return readerDone();
                    }
                    return logReader.processLogEntries(params, batchCb);
                };
                logReader.processLogEntries(params, batchCb);
            },
            done);
    }

    processAllLogEntries(params, done) {
        if (this.logReadersUpdate !== null) {
            return this._setupUpdatedReaders(err => {
                if (err) {
                    return done(err);
                }
                return this._processAllLogEntries(params, done);
            });
        }
        return this._processAllLogEntries(params, done);
    }

    /**
     * Returns current zookeeper client status.
     * Possible values are under zookeeper.State.
     * @returns {string} zookeeper client status
     */
    zkStatus() {
        if (!this.zkClient) {
            return ZKState.DISCONNECTED;
        }
        return this.zkClient.getState();
    }

    /**
     * Handle ProbeServer liveness check
     *
     * @param {http.HTTPServerResponse} res - HTTP Response to respond with
     * @param {Logger} log - Logger
     * @returns {string} Error response string or undefined
     */
    handleLiveness(res, log) {
        // log verbose status for all checks
        const verboseLiveness = {};
        // track and return all errors in one response
        const responses = [];
        const zkState = this.zkStatus();
        verboseLiveness.zookeeper = zkState.code;
        if (zkState.code !== ZKState.SYNC_CONNECTED.code) {
            responses.push({
                component: 'Zookeeper',
                status: 'not connected',
                code: zkState.code,
            });
        }

        for (const reader of this.logReaders) {
            const prodStatuses = reader.getProducerStatus();
            for (const [topic, status] of Object.entries(prodStatuses)) {
                verboseLiveness[`producer-${topic}`] = status;
                if (!status) {
                    responses.push({
                        component: 'log reader',
                        status: 'not ready',
                        topic,
                    });
                }
            }
        }

        log.debug('verbose liveness', verboseLiveness);

        if (responses.length > 0) {
            return JSON.stringify(responses);
        }

        res.writeHead(200);
        res.end();
        return undefined;
    }

    /**
     * Handle ProbeServer metrics
     *
     * @param {http.HTTPServerResponse} res - HTTP Response to respond with
     * @param {Logger} log - Logger
     * @returns {string} Error response string or undefined
     */
    handleMetrics(res, log) {
        log.debug('prom metrics fetched');
        res.writeHead(200, {
            'Content-Type': promClient.register.contentType,
        });
        res.end(promClient.register.metrics());
    }
}

module.exports = QueuePopulator;<|MERGE_RESOLUTION|>--- conflicted
+++ resolved
@@ -9,10 +9,8 @@
 const MetricsConsumer = require('../MetricsConsumer');
 const FailedCRRConsumer =
     require('../../extensions/replication/failedCRR/FailedCRRConsumer');
-<<<<<<< HEAD
 const NotificationConfigManager
     = require('../../extensions/notification/NotificationConfigManager');
-=======
 const promClient = require('prom-client');
 const metricLabels = ['origin', 'logName', 'logId'];
 promClient.register.setDefaultLabels({
@@ -107,7 +105,6 @@
     logReadOffset: wrapGaugeSet(logReadOffsetMetric),
     logSize: wrapGaugeSet(logSizeMetric),
 };
->>>>>>> 2f31b996
 
 class QueuePopulator {
     /**
@@ -344,11 +341,8 @@
                     config: extConfig,
                     zkClient: this.zkClient,
                     logger: this.log,
-<<<<<<< HEAD
                     bnConfigManager: this.bnConfigManager,
-=======
                     metricsHandler,
->>>>>>> 2f31b996
                 });
                 this.log.info(`${index.name} extension is active`);
                 this._extensions.push(ext);
@@ -359,25 +353,17 @@
     _setupUpdatedReaders(done) {
         const newReaders = this.logReadersUpdate;
         this.logReadersUpdate = null;
-<<<<<<< HEAD
-        async.each(newReaders, (logReader, cb) => logReader.setup(cb),
-=======
         async.each(
             newReaders,
             (logReader, cb) => logReader.setup(cb),
->>>>>>> 2f31b996
             err => {
                 if (err) {
                     return done(err);
                 }
                 this.logReaders = newReaders;
                 return done();
-<<<<<<< HEAD
-            });
-=======
             }
         );
->>>>>>> 2f31b996
     }
 
     _closeLogState(done) {
