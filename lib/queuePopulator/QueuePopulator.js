--- conflicted
+++ resolved
@@ -1,4 +1,4 @@
-const { each, series } = require('async');
+const async = require('async');
 const Logger = require('werelogs').Logger;
 const zookeeper = require('../clients/zookeeper');
 const { State: ZKState } = require('node-zookeeper-client');
@@ -146,7 +146,6 @@
      * @return {undefined}
      */
     open(cb) {
-<<<<<<< HEAD
         async.series([
             next => this._setupMetricsClients(err => {
                 if (err) {
@@ -157,10 +156,6 @@
                 }
                 return next(err);
             }),
-=======
-        series([
-            next => this._setupMetricsClients(next),
->>>>>>> 3bd11b4e
             next => this._setupFailedCRRClients(next),
             next => this._setupZookeeper(err => {
                 if (err) {
@@ -388,7 +383,7 @@
     }
 
     _setupExtensions(cb) {
-        return each(this._extensions, (ext, next) => {
+        return async.each(this._extensions, (ext, next) => {
             ext.setupZookeeper(err => {
                 if (err) {
                     return next(err);
@@ -404,14 +399,14 @@
     _setupUpdatedReaders(done) {
         const newReaders = this.logReadersUpdate;
         this.logReadersUpdate = null;
-        each(
+        async.each(
             newReaders,
             (logReader, cb) => logReader.setup(cb),
             err => {
                 if (err) {
                     return done(err);
                 }
-                return each(
+                return async.each(
                     this.logReaders, (logReader, cb) => logReader.close(cb),
                     () => {
                         this.logReaders = newReaders;
@@ -431,13 +426,8 @@
         return process.nextTick(done);
     }
 
-<<<<<<< HEAD
     _processLogEntries(params, done) {
         return async.map(
-=======
-    _processAllLogEntries(params, done) {
-        return each(
->>>>>>> 3bd11b4e
             this.logReaders,
             (logReader, cb) => logReader.processLogEntries(params, cb),
             done);
