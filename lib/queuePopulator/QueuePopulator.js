--- conflicted
+++ resolved
@@ -9,10 +9,8 @@
 const MetricsConsumer = require('../MetricsConsumer');
 const FailedCRRConsumer =
     require('../../extensions/replication/failedCRR/FailedCRRConsumer');
-<<<<<<< HEAD
 const NotificationConfigManager
     = require('../../extensions/notification/NotificationConfigManager');
-=======
 const promClient = require('prom-client');
 const metricLabels = ['origin', 'logName', 'logId', 'containerName'];
 promClient.register.setDefaultLabels({
@@ -109,7 +107,6 @@
     logReadOffset: wrapGaugeSet(logReadOffsetMetric),
     logSize: wrapGaugeSet(logSizeMetric),
 };
->>>>>>> bf5c56f9
 
 class QueuePopulator {
     /**
@@ -346,11 +343,8 @@
                     config: extConfig,
                     zkClient: this.zkClient,
                     logger: this.log,
-<<<<<<< HEAD
                     bnConfigManager: this.bnConfigManager,
-=======
                     metricsHandler,
->>>>>>> bf5c56f9
                 });
                 this.log.info(`${index.name} extension is active`);
                 this._extensions.push(ext);
@@ -361,25 +355,17 @@
     _setupUpdatedReaders(done) {
         const newReaders = this.logReadersUpdate;
         this.logReadersUpdate = null;
-<<<<<<< HEAD
-        async.each(newReaders, (logReader, cb) => logReader.setup(cb),
-=======
         async.each(
             newReaders,
             (logReader, cb) => logReader.setup(cb),
->>>>>>> bf5c56f9
             err => {
                 if (err) {
                     return done(err);
                 }
                 this.logReaders = newReaders;
                 return done();
-<<<<<<< HEAD
-            });
-=======
             }
         );
->>>>>>> bf5c56f9
     }
 
     _closeLogState(done) {
