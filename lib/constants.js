--- conflicted
+++ resolved
@@ -3,28 +3,22 @@
     statusUndefined: 'UNDEFINED',
     statusNotReady: 'NOT_READY',
     statusNotConnected: 'NOT_CONNECTED',
-<<<<<<< HEAD
     kafkaBacklogMetrics: {
         promMetricNames: {
-            latestPublishedMessageTimestamp:
-            'zenko_queue_latest_published_message_timestamp',
+            latestPublishedMessageTimestamp: 'zenko_queue_latest_published_message_timestamp',
             deliveryReportsTotal: 'zenko_queue_delivery_reports_total',
-            latestConsumedMessageTimestamp:
-            'zenko_queue_latest_consumed_message_timestamp',
-            latestConsumeEventTimestamp:
-            'zenko_queue_latest_consume_event_timestamp',
+            latestConsumedMessageTimestamp: 'zenko_queue_latest_consumed_message_timestamp',
+            latestConsumeEventTimestamp: 'zenko_queue_latest_consume_event_timestamp',
         },
     },
     authTypeAssumeRole: 'assumeRole',
     authTypeAccount: 'account',
     authTypeService: 'service',
-=======
     services: {
         queuePopulator: 'QueuePopulator',
         replicationQueueProcessor: 'ReplicationQueueProcessor',
         replicationStatusProcessor: 'ReplicationStatusProcessor',
     },
->>>>>>> 4014bf7b
 };
 
 module.exports = constants;