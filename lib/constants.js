const constants = {
    kafkaBacklogMetrics: {
        promMetricNames: {
            latestPublishedMessageTimestamp: 's3_zenko_queue_latest_published_message_timestamp',
            deliveryReportsTotal: 's3_zenko_queue_delivery_reports_total',
            latestConsumedMessageTimestamp: 's3_zenko_queue_latest_consumed_message_timestamp',
            latestConsumeEventTimestamp: 's3_zenko_queue_latest_consume_event_timestamp',
        },
    },
    statusReady: 'READY',
    statusUndefined: 'UNDEFINED',
    statusNotReady: 'NOT_READY',
    statusNotConnected: 'NOT_CONNECTED',
    authTypeAssumeRole: 'assumeRole',
    authTypeAccount: 'account',
    authTypeService: 'service',
    services: {
        queuePopulator: 'QueuePopulator',
        replicationQueueProcessor: 'ReplicationQueueProcessor',
        replicationReplayProcessor: 'ReplicationReplayProcessor',
        replicationStatusProcessor: 'ReplicationStatusProcessor',
    },
<<<<<<< HEAD
    compressionType: 'Zstd',
=======
    lifecycleListing: {
        CURRENT_TYPE: 'current',
        NON_CURRENT_TYPE: 'noncurrent',
        ORPHAN_DM_TYPE: 'orphan',
    },
>>>>>>> 1561316f
};

module.exports = constants;<|MERGE_RESOLUTION|>--- conflicted
+++ resolved
@@ -20,15 +20,12 @@
         replicationReplayProcessor: 'ReplicationReplayProcessor',
         replicationStatusProcessor: 'ReplicationStatusProcessor',
     },
-<<<<<<< HEAD
     compressionType: 'Zstd',
-=======
     lifecycleListing: {
         CURRENT_TYPE: 'current',
         NON_CURRENT_TYPE: 'noncurrent',
         ORPHAN_DM_TYPE: 'orphan',
     },
->>>>>>> 1561316f
 };
 
 module.exports = constants;