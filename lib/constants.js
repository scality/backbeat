const constants = {
    kafkaBacklogMetrics: {
        promMetricNames: {
<<<<<<< HEAD
            latestPublishedMessageTimestamp: 'queue_latest_published_message_timestamp',
            deliveryReportsTotal: 'queue_delivery_reports_total',
            latestConsumedMessageTimestamp: 'queue_latest_consumed_message_timestamp',
            latestConsumeEventTimestamp: 'queue_latest_consume_event_timestamp',
=======
            latestPublishedMessageTimestamp: 's3_zenko_queue_latest_published_message_timestamp',
            deliveryReportsTotal: 's3_zenko_queue_delivery_reports_total',
            latestConsumedMessageTimestamp: 's3_zenko_queue_latest_consumed_message_timestamp',
            latestConsumeEventTimestamp: 's3_zenko_queue_latest_consume_event_timestamp',
>>>>>>> 7f29d474
        },
    },
    statusReady: 'READY',
    statusUndefined: 'UNDEFINED',
    statusNotReady: 'NOT_READY',
    statusNotConnected: 'NOT_CONNECTED',
    authTypeAssumeRole: 'assumeRole',
    authTypeAccount: 'account',
    authTypeService: 'service',
    services: {
        queuePopulator: 'QueuePopulator',
        replicationQueueProcessor: 'ReplicationQueueProcessor',
        replicationStatusProcessor: 'ReplicationStatusProcessor',
    },
    compressionType: 'Zstd',
};

module.exports = constants;<|MERGE_RESOLUTION|>--- conflicted
+++ resolved
@@ -1,17 +1,10 @@
 const constants = {
     kafkaBacklogMetrics: {
         promMetricNames: {
-<<<<<<< HEAD
-            latestPublishedMessageTimestamp: 'queue_latest_published_message_timestamp',
-            deliveryReportsTotal: 'queue_delivery_reports_total',
-            latestConsumedMessageTimestamp: 'queue_latest_consumed_message_timestamp',
-            latestConsumeEventTimestamp: 'queue_latest_consume_event_timestamp',
-=======
             latestPublishedMessageTimestamp: 's3_zenko_queue_latest_published_message_timestamp',
             deliveryReportsTotal: 's3_zenko_queue_delivery_reports_total',
             latestConsumedMessageTimestamp: 's3_zenko_queue_latest_consumed_message_timestamp',
             latestConsumeEventTimestamp: 's3_zenko_queue_latest_consume_event_timestamp',
->>>>>>> 7f29d474
         },
     },
     statusReady: 'READY',
