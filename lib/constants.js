--- conflicted
+++ resolved
@@ -10,16 +10,13 @@
             'zenko_queue_latest_consume_event_timestamp',
         },
     },
-<<<<<<< HEAD
     statusReady: 'READY',
     statusUndefined: 'UNDEFINED',
     statusNotReady: 'NOT_READY',
     statusNotConnected: 'NOT_CONNECTED',
-=======
     authTypeVault: 'vault',
     authTypeAccount: 'account',
     authTypeService: 'service',
->>>>>>> 14e5635a
 };
 
 module.exports = constants;