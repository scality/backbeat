--- conflicted
+++ resolved
@@ -1,15 +1,12 @@
 'use strict'; // eslint-disable-line strict
 
 const async = require('async');
-<<<<<<< HEAD
 const Redis = require('ioredis');
-=======
->>>>>>> 6cbd4951
 
 const { errors } = require('arsenal');
 const { RedisClient, StatsModel, ZenkoMetrics } = require('arsenal').metrics;
 
-const zookeeper = require('../clients/zookeeper');
+const ZookeeperManager = require('../clients/ZookeeperManager');
 const BackbeatProducer = require('../BackbeatProducer');
 const ObjectQueueEntry =
     require('../../lib/models/ObjectQueueEntry');
@@ -19,7 +16,6 @@
 const Healthcheck = require('./Healthcheck');
 const { getSortedSetKey, getSortedSetMember } =
     require('../util/sortedSetHelper');
-<<<<<<< HEAD
 const Metrics = require('./Metrics');
 const getRoutesFn = require('./routes');
 
@@ -37,9 +33,6 @@
 const { applyBucketReplicationWorkflows } = require('../../extensions/replication/management');
 const { applyBucketLifecycleWorkflows } = require('../../extensions/lifecycle/management');
 const { createServiceState } = require('../../lib/management');
-=======
-const ZookeeperManager = require('../clients/ZookeeperManager');
->>>>>>> 6cbd4951
 
 // StatsClient constant defaults
 // TODO: This should be moved to constants file
@@ -1418,24 +1411,13 @@
     }
 
     _setZookeeper(cb) {
-<<<<<<< HEAD
         const { connectionString, autoCreateNamespace } = this._zkConfig;
-        const zkClient = zookeeper.createClient(connectionString, {
+        const zkClient = new ZookeeperManager(connectionString, {
             autoCreateNamespace,
-        });
-        zkClient.connect();
-=======
-        const populatorZkPath = this._queuePopulator.zookeeperPath;
-        const zookeeperUrl =
-            `${this._zkConfig.connectionString}${populatorZkPath}`;
-
-        const zkClient = new ZookeeperManager(zookeeperUrl, {
-            autoCreateNamespace: this._zkConfig.autoCreateNamespace,
         }, this._logger);
->>>>>>> 6cbd4951
 
         zkClient.once('error', cb);
-        zkClient.once('ready', () => {
+        zkClient.once('connected', () => {
             zkClient.removeAllListeners('error');
             this._zkClient = zkClient;
             return cb();
