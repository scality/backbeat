--- conflicted
+++ resolved
@@ -135,13 +135,8 @@
      * @return {Object|null} - The error object or `null` if no error
      */
     validateQuery(bbRequest) {
-<<<<<<< HEAD
         const { marker, sitename } = bbRequest.getRouteDetails();
-        if (marker !== undefined && (marker === '' || isNaN(marker))) {
-=======
-        const { marker, sitename, role } = bbRequest.getRouteDetails();
         if (marker !== undefined && Number.isNaN(Number.parseInt(marker, 10))) {
->>>>>>> 01f9d34f
             return errors.InvalidQueryParameter
                 .customizeDescription('marker must be a number');
         }
