--- conflicted
+++ resolved
@@ -16,18 +16,10 @@
 const FLUSH_TIMEOUT = 5000;
 
 /**
-<<<<<<< HEAD
-* Given that the largest object JSON from S3 is about 1.6 MB and adding some
-* padding to it, Backbeat replication topic is currently setup with a config
-* max.message.bytes.limit to 5MB. Producers need to update their messageMaxBytes
-* to get at least 5MB put in the Kafka topic, adding a little extra bytes of
-* padding for approximation.
-=======
 * Backbeat replication topic is currently setup with a config
 * max.message.bytes of 5MB. Producers need to update their
 * messageMaxBytes to get at least 5MB put in the Kafka topic, adding a
 * little extra bytes of padding for approximation.
->>>>>>> 26a85350
 */
 const PRODUCER_MESSAGE_MAX_BYTES = 5000020;
 
@@ -56,31 +48,22 @@
             topic: joi.string().required(),
             keyedPartitioner: joi.boolean().default(true),
             pollIntervalMs: joi.number().default(2000),
-<<<<<<< HEAD
-            messageMaxBytes: joi.number(),
-=======
             messageMaxBytes: joi.number().default(PRODUCER_MESSAGE_MAX_BYTES),
->>>>>>> 26a85350
         };
         const validConfig = joi.attempt(config, configJoi,
                                         'invalid config params');
         const { kafka, topic, pollIntervalMs, messageMaxBytes } = validConfig;
-<<<<<<< HEAD
-=======
-
->>>>>>> 26a85350
+
         this._kafkaHosts = kafka.hosts;
         this._log = new Logger(CLIENT_ID);
         this._topic = withTopicPrefix(topic);
         this._ready = false;
-        this._messageMaxBytes = messageMaxBytes || PRODUCER_MESSAGE_MAX_BYTES;
 
         // create a new producer instance
         this._producer = new Producer({
             'metadata.broker.list': this._kafkaHosts,
             'message.max.bytes': messageMaxBytes,
             'dr_cb': true,
-            'message.max.bytes': this._messageMaxBytes,
         }, {
             'request.required.acks': REQUIRE_ACKS,
             'request.timeout.ms': ACK_TIMEOUT,
