const { EventEmitter } = require('events');
const { Producer } = require('node-rdkafka');
const joi = require('@hapi/joi');

const { errors, jsutil } = require('arsenal');
const Logger = require('werelogs').Logger;

const { withTopicPrefix } = require('./util/topic');
const KafkaBacklogMetrics = require('./KafkaBacklogMetrics');

// waits for an ack for messages
const REQUIRE_ACKS = 'all';
// time in ms. to wait for acks from Kafka
const ACK_TIMEOUT = 5000;
// max time in ms. to wait for flush to complete
const FLUSH_TIMEOUT = 5000;

/**
* Backbeat replication topic is currently setup with a config
* max.message.bytes of 5MB. Producers need to update their
* messageMaxBytes to get at least 5MB put in the Kafka topic, adding a
* little extra bytes of padding for approximation.
*/
const PRODUCER_MESSAGE_MAX_BYTES = 5000020;

const CLIENT_ID = 'BackbeatProducer';

class BackbeatProducer extends EventEmitter {

    /**
    * constructor
    * @param {Object} config - config
    * @param {string} [config.topic] - Kafka topic to write to when
    * using BackbeatProducer.send() calls
    * @param {boolean} [config.keyedPartitioner=true] - if no
    * partition is set, tell whether the producer should use keyed
    * partitioning or the default partitioning of the kafka client
    * @param {Object} config.kafka - kafka connection config
    * @param {string} config.kafka.hosts - kafka hosts list
    * as "host:port[,host:port...]"
    */
    constructor(config) {
        super();

        const configJoi = {
            kafka: joi.object({
                hosts: joi.string().required(),
            }).required(),
            topic: joi.string(),
            keyedPartitioner: joi.boolean().default(true),
            pollIntervalMs: joi.number().default(2000),
            messageMaxBytes: joi.number().default(PRODUCER_MESSAGE_MAX_BYTES),
        };
        const validConfig = joi.attempt(config, configJoi,
                                        'invalid config params');
        const { kafka, topic, pollIntervalMs, messageMaxBytes } = validConfig;

        this._kafkaHosts = kafka.hosts;
        this._log = new Logger(CLIENT_ID);
        this._topic = topic && withTopicPrefix(topic);
        this._ready = false;

        // create a new producer instance
        this._producer = new Producer({
            'metadata.broker.list': this._kafkaHosts,
            'message.max.bytes': messageMaxBytes,
            'dr_cb': true,
        }, {
            'request.required.acks': REQUIRE_ACKS,
            'request.timeout.ms': ACK_TIMEOUT,
        });
        this._ready = false;
        this._producer.connect({ timeout: 30000 }, () => {
            const opts = {
                topic: withTopicPrefix('backbeat-sanitycheck'),
                timeout: 10000,
            };
            this._producer.getMetadata(opts, err => {
                if (err) {
                    this.emit('error', err);
                }
            });
        });
        this._producer.on('ready', () => {
            this._ready = true;
            this.emit('ready');
            this._producer.setPollInterval(pollIntervalMs);
            this._producer.on('delivery-report',
                              this._onDeliveryReport.bind(this));
        });
        this._producer.on('event.error', error => {
            // This is a bit hacky: the "broker transport failure"
            // error occurs when the kafka broker reaps the idle
            // connections every few minutes, and librdkafka handles
            // reconnection automatically anyway, so we ignore those
            // harmless errors (moreover with the current
            // implementation there's no way to access the original
            // error code, so we match the message instead).
            if (!['broker transport failure',
                  'all broker connections are down']
                .includes(error.message)) {
                this._log.error('error with producer', {
                    config,
                    error: error.message,
                    method: 'BackbeatProducer.constructor',
                });
                this.emit('error', error);
            }
        });
        return this;
    }

    getKafkaProducer() {
        return this._producer;
    }

    /**
     * get metadata from kafka topics
     * @param {object} params - call params
     * @param {string} params.topic - topic name
     * @param {number} params.timeout - timeout for the request
     * @param {function} cb - callback: cb(err, response)
     * @return {undefined}
     */
    getMetadata(params, cb) {
        this._producer.getMetadata(params, cb);
    }

    _onDeliveryReport(error, report) {
        const sendCtx = report.opaque;
        const cbOnce = sendCtx.cbOnce;
        sendCtx.receivedReports.push(report);
        --sendCtx.pendingReportsCount;
        KafkaBacklogMetrics.onDeliveryReportReceived(error);
        if (error) {
            this._log.error('error in delivery report retrieval', {
                error: error.message,
                method: 'BackbeatProducer._onDeliveryReport',
            });
            this.emit('error', error);
            return cbOnce(error);
        }
        const { topic, partition, offset, timestamp } = report;
        const key = report.key && report.key.toString();
        this._log.debug('delivery report received',
                        { topic, partition, offset, timestamp, key });
        KafkaBacklogMetrics.onMessagePublished(
            topic, partition, timestamp / 1000);
        if (sendCtx.pendingReportsCount === 0) {
            // all delivery reports received (if errors occurred, the
            // callback will have been called earlier so this will be
            // a no-op)
            cbOnce(null, sendCtx.receivedReports);
        }
        return undefined;
    }

    /**
    * synchronous check for producer's status
    * @return {bool} - check result
    */
    isReady() {
        return this._ready;
    }

    /**
    * sends entries/messages to the topic configured in producer
    * @param {Object[]} entries - array of entries objects with properties
    * key and message ([{ key: 'foo', message: 'hello world'}, ...])
    * @param {callback} cb - cb(err, deliveryReports)
    * @return {this} current instance
    */
    send(entries, cb) {
        if (!this._topic) {
            process.nextTick(() => {
                this._log.error('no topic configured to send messages to', {
                    method: 'BackbeatProducer.send',
                });
                cb(errors.InternalError);
            });
            return this;
        }
        return this._sendToTopic(this._topic, entries, cb);
    }

    /**
    * sends entries/messages to the given topic
    * @param {string} topic - topic to send messages to
    * @param {Object[]} entries - array of entries objects with properties
    * key and message ([{ key: 'foo', message: 'hello world'}, ...])
    * @param {callback} cb - cb(err, deliveryReports)
    * @return {this} current instance
    */
    sendToTopic(topic, entries, cb) {
        return this._sendToTopic(withTopicPrefix(topic), entries, cb);
    }

    _sendToTopic(topic, entries, cb) {
        this._log.debug('publishing entries', {
            method: 'BackbeatProducer._sendToTopic',
            topic,
            entryCount: entries.length,
        });
        if (!this._ready) {
            process.nextTick(() => {
                this._log.error('producer is not ready yet', {
                    method: 'BackbeatProducer._sendToTopic',
                    ready: this._ready,
                });
                cb(errors.InternalError);
            });
            return this;
        }
        if (entries.length === 0) {
            process.nextTick(cb);
            return this;
        }
        const sendCtx = { cbOnce: jsutil.once(cb),
                          pendingReportsCount: entries.length,
                          receivedReports: [] };
        try {
<<<<<<< HEAD
            entries.forEach(item => {
                let partition = null;
                if (item.partition !== undefined && item.key === 'canary') {
                    partition = item.partition;
                }
                this._producer.produce(
                    topic,
                    partition, // partition
                    new Buffer(item.message), // value
                    item.key, // key (for keyed partitioning)
                    Date.now(), // timestamp
                    sendCtx // opaque
                );
            });
=======
            entries.forEach(item => this._producer.produce(
                this._topic,
                null, // partition
                Buffer.from(item.message), // value
                item.key, // key (for keyed partitioning)
                Date.now(), // timestamp
                sendCtx // opaque
            ));
>>>>>>> 3f7675ca
        } catch (err) {
            this._log.error('error publishing entries', {
                method: 'BackbeatProducer._sendToTopic',
                topic,
                error: err.message,
            });
            process.nextTick(
                () => sendCtx.cbOnce(errors.InternalError.
                                     customizeDescription(err.message)));
        }
        return this;
    }

    /**
    * close client connection
    * @param {callback} cb - cb()
    * @return {object} this - current class instance
    */
    close(cb) {
        this._producer.flush(FLUSH_TIMEOUT, err => {
            this._ready = false;
            if (err) {
                this._log.error('error flushing entries', {
                    error: err,
                    method: 'BackbeatProducer.close',
                });
            }
            this._producer.disconnect();
            return cb(err);
        });
        return this;
    }
}

module.exports = BackbeatProducer;<|MERGE_RESOLUTION|>--- conflicted
+++ resolved
@@ -219,7 +219,6 @@
                           pendingReportsCount: entries.length,
                           receivedReports: [] };
         try {
-<<<<<<< HEAD
             entries.forEach(item => {
                 let partition = null;
                 if (item.partition !== undefined && item.key === 'canary') {
@@ -228,22 +227,12 @@
                 this._producer.produce(
                     topic,
                     partition, // partition
-                    new Buffer(item.message), // value
+                    Buffer.from(item.message), // value
                     item.key, // key (for keyed partitioning)
                     Date.now(), // timestamp
                     sendCtx // opaque
                 );
             });
-=======
-            entries.forEach(item => this._producer.produce(
-                this._topic,
-                null, // partition
-                Buffer.from(item.message), // value
-                item.key, // key (for keyed partitioning)
-                Date.now(), // timestamp
-                sendCtx // opaque
-            ));
->>>>>>> 3f7675ca
         } catch (err) {
             this._log.error('error publishing entries', {
                 method: 'BackbeatProducer._sendToTopic',
