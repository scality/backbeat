--- conflicted
+++ resolved
@@ -17,11 +17,7 @@
 
 const bootstrapCloudBackend = joi.object({
     site: joi.string().required(),
-<<<<<<< HEAD
-    type: joi.string().valid('aws_s3', 'azure', 'gcp'),
-=======
     type: joi.string().valid(...constants.replicationBackends),
->>>>>>> 2498d337
     default: joi.boolean().truthy('yes').falsy('no'),
 });
 
