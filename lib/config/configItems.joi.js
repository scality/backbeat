'use strict'; // eslint-disable-line

const joi = require('joi');
const constants = require('../../extensions/replication/constants');

const hostPortJoi = joi.object().keys({
    host: joi.string().required(),
    port: joi.number().greater(0).required(),
});

const transportJoi = joi.alternatives().try('http', 'https')
    .default('http');

const bootstrapServers = joi.object().keys({
    site: joi.string().required(),
    servers: joi.array().items(joi.string()),
    default: joi.boolean().truthy('yes').falsy('no'),
    echo: joi.boolean().default(false),
});

const bootstrapCloudBackend = joi.object().keys({
    site: joi.string().required(),
    type: joi.string().valid(...constants.replicationBackends),
    default: joi.boolean().truthy('yes').falsy('no'),
});

const bootstrapListJoi = joi.array()
    .items(bootstrapServers, bootstrapCloudBackend)
    .unique((a, b) => {
        if (a.default === undefined || a.default === false) {
            return false;
        }
        // Cannot have multiple default endpoints truthy
        return a.default === b.default;
    });

const logJoi =
          joi.object({
              logLevel: joi.alternatives()
                  .try('error', 'warn', 'info', 'debug', 'trace'),
              dumpLevel: joi.alternatives()
                  .try('error', 'warn', 'info', 'debug', 'trace'),
          }).default({
              logLevel: 'info',
              dumpLevel: 'error',
          });

const adminCredsJoi = joi.object()
          .min(1)
          .pattern(/^[A-Za-z0-9]{20}$/, joi.string());

<<<<<<< HEAD
const zenkoAuthJoi = joi.object({
    type: joi.alternatives().try('account', 'service').required(),
    account: joi.string().required(),
=======
const certFilePathsJoi = joi.object({
    key: joi.string().empty(''),
    cert: joi.string().empty(''),
    ca: joi.string().empty(''),
>>>>>>> 3f96c39e
});

module.exports = {
    hostPortJoi,
    transportJoi,
    bootstrapListJoi,
    logJoi,
    adminCredsJoi,
<<<<<<< HEAD
    zenkoAuthJoi,
=======
    certFilePathsJoi,
>>>>>>> 3f96c39e
};<|MERGE_RESOLUTION|>--- conflicted
+++ resolved
@@ -49,16 +49,15 @@
           .min(1)
           .pattern(/^[A-Za-z0-9]{20}$/, joi.string());
 
-<<<<<<< HEAD
 const zenkoAuthJoi = joi.object({
     type: joi.alternatives().try('account', 'service').required(),
     account: joi.string().required(),
-=======
+});
+
 const certFilePathsJoi = joi.object({
     key: joi.string().empty(''),
     cert: joi.string().empty(''),
     ca: joi.string().empty(''),
->>>>>>> 3f96c39e
 });
 
 module.exports = {
@@ -67,9 +66,6 @@
     bootstrapListJoi,
     logJoi,
     adminCredsJoi,
-<<<<<<< HEAD
     zenkoAuthJoi,
-=======
     certFilePathsJoi,
->>>>>>> 3f96c39e
 };