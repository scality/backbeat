--- conflicted
+++ resolved
@@ -180,6 +180,44 @@
                         "member": {
                             "shape": "LocationMDObj"
                         }
+                    }
+                }
+            }
+        },
+        "DeleteObjectFromExpiration": {
+            "http": {
+                "method": "DELETE",
+                "requestUri": "/_/backbeat/expiration/{Bucket}/{Key}"
+            },
+            "input": {
+                "type": "structure",
+                "required": [
+                    "Bucket",
+                    "Key"
+                ],
+                "members": {
+                    "Bucket": {
+                        "location": "uri",
+                        "locationName": "Bucket"
+                    },
+                    "Key": {
+                        "location": "uri",
+                        "locationName": "Key"
+                    },
+                    "VersionId": {
+                        "type": "string",
+                        "documentation": "VersionId used to reference a specific version of the object.",
+                        "location": "querystring",
+                        "locationName": "versionId"
+                    }
+                },
+                "payload": "Body"
+            },
+            "output": {
+                "type": "structure",
+                "members": {
+                    "versionId": {
+                        "type": "string"
                     }
                 }
             }
@@ -1195,11 +1233,6 @@
                     }
                 }
             }
-<<<<<<< HEAD
-        }
-    },
-    "shapes": {
-=======
         },
         "ListLifecycleCurrents": {
             "http": {
@@ -1235,6 +1268,106 @@
             },
             "output": {
               "shape": "ListLifecycleOutput"
+            }
+        },
+        "PutBucketIndexes": {
+            "http": {
+                "method": "POST",
+                "requestUri": "/_/backbeat/index/{Bucket}?operation=add"
+            },
+            "input": {
+                "type": "structure",
+                "required": [
+                    "Bucket"
+                ],
+                "members": {
+                    "Bucket": {
+                        "location": "uri",
+                        "locationName": "Bucket"
+                    },
+                    "Body": {
+                        "type": "blob"
+                    }
+                },
+                "payload": "Body"
+            },
+            "output": {
+                "type": "structure",
+                "members": {}
+            }
+        },
+        "GetBucketIndexes": {
+            "http": {
+                "method": "GET",
+                "requestUri": "/_/backbeat/index/{Bucket}"
+            },
+            "input": {
+                "type": "structure",
+                "required": [
+                    "Bucket"
+                ],
+                "members": {
+                    "Bucket": {
+                        "location": "uri",
+                        "locationName": "Bucket"
+                    }
+                }
+            },
+            "output": {
+                "type": "structure",
+                "members": {
+                    "Indexes": {
+                        "type": "list",
+                        "member": {
+                            "type": "structure",
+                            "members": {
+                                "name": {
+                                    "type": "string"
+                                },
+                                "keys": {
+                                    "type": "list",
+                                    "member": {
+                                        "type": "structure",
+                                        "members": {
+                                            "order": {
+                                                "type": "integer"
+                                            },
+                                            "key": {
+                                                "type": "string"
+                                            }
+                                        }
+                                    }
+                                }
+                            }
+                        }
+                    }
+                }
+            }
+        },
+        "DeleteBucketIndexes": {
+            "http": {
+                "method": "POST",
+                "requestUri": "/_/backbeat/index/{Bucket}?operation=delete"
+            },
+            "input": {
+                "type": "structure",
+                "required": [
+                    "Bucket"
+                ],
+                "members": {
+                    "Bucket": {
+                        "location": "uri",
+                        "locationName": "Bucket"
+                    },
+                    "Body": {
+                        "type": "blob"
+                    }
+                },
+                "payload": "Body"
+            },
+            "output": {
+                "type": "structure",
+                "members": {}
             }
         }
     },
@@ -1604,7 +1737,6 @@
         "VersionIdMarker": {
             "type": "string"
         },
->>>>>>> 1561316f
         "Sj": {
             "type": "string",
             "sensitive": true
