const BackOff = require('backo');

/**
 * @class BackbeatTask
 */
class BackbeatTask {

    constructor() {
        this.retryParams = {
            timeoutS: 300,
            backoff: {
                min: 1000,
                max: 300000,
                jitter: 0.1,
                factor: 1.5,
            },
        };
    }

    retry(args, done) {
        const { actionDesc, logFields,
                actionFunc, shouldRetryFunc, onRetryFunc, log } = args;
        const backoffCtx = new BackOff(this.retryParams.backoff);
        let nbRetries = 0;
        const startTime = Date.now();

        // FIXME workaround for S3C-4457:
        //
        // It seems the S3 client may call its callback multiple times
        // in an unknown corner case (the callback passed to the
        // send() function, like in ReplicateObject._setupRolesOnce()).
        //
        // Until we find the root cause, we catch duplicate calls and
        // log them instead of crashing the process with an exception
        // raised from the async module.
        //
        let cbCalled = false;
        const doneOnce = function doneWrapper(...args) {
            if (!cbCalled) {
                cbCalled = true;
                done.apply(done, args);
            } else {
                log.warn('callback was already called', Object.assign({
                    method: 'BackbeatTask.retry',
                }, logFields || {}));
            }
        };

        const _handleRes = (...args) => {
            const err = args[0];
            if (err) {
                if (!shouldRetryFunc(err)) {
                    return doneOnce(err);
                }
                if (onRetryFunc) {
                    onRetryFunc(err);
                }

                const now = Date.now();
                const retriesMaxedOut = nbRetries >=
                    this.retryParams.maxRetries;
                const timeoutReached = now >=
                    (startTime + this.retryParams.timeoutS * 1000);
                // Give up if max retries reached or if timeout reached and
                // the entry has been retried at least once
                if (retriesMaxedOut || (timeoutReached && nbRetries > 0)) {
                    log.error('giving up processing as retries ended',
                        Object.assign({
                            method: 'BackbeatTask.retry',
                            nbRetries,
                            retryTotalMs: `${now - startTime}`,
                            actionDesc,
                            retriesMaxedOut,
                            timeoutReached,
                        }, logFields || {}), log);
                    return doneOnce(err);
                }
                const retryDelayMs = backoffCtx.duration();
                log.info('scheduling retry due to temporary failure',
                    Object.assign({ nbRetries, actionDesc,
                        method: 'BackbeatTask.retry',
                        retryDelay: `${retryDelayMs}ms` }, logFields || {}));
                nbRetries += 1;
                return setTimeout(() => actionFunc(_handleRes, nbRetries), retryDelayMs);
            }
            if (nbRetries > 0) {
                const retryTotalMs = Date.now() - startTime;
                log.info('successfully processed entry after retries',
                    Object.assign({ method: 'BackbeatTask.retry', actionDesc,
                    nbRetries, retryTotalMs }, logFields || {}));
            }
            return doneOnce(...args);
<<<<<<< HEAD
        };
        actionFunc(_handleRes);
=======
        }
        actionFunc(_handleRes, nbRetries);
>>>>>>> aa07e861
    }
}

module.exports = BackbeatTask;<|MERGE_RESOLUTION|>--- conflicted
+++ resolved
@@ -90,13 +90,8 @@
                     nbRetries, retryTotalMs }, logFields || {}));
             }
             return doneOnce(...args);
-<<<<<<< HEAD
         };
-        actionFunc(_handleRes);
-=======
-        }
         actionFunc(_handleRes, nbRetries);
->>>>>>> aa07e861
     }
 }
 
