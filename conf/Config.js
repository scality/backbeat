--- conflicted
+++ resolved
@@ -4,12 +4,8 @@
 
 const fs = require('fs');
 const path = require('path');
-<<<<<<< HEAD
-const joi = require('joi');
+const joi = require('@hapi/joi');
 const crypto = require('crypto');
-=======
-const joi = require('@hapi/joi');
->>>>>>> 871724c3
 
 const extensions = require('../extensions');
 const backbeatConfigJoi = require('./config.joi.js');
