{
    "zookeeper": {
        "connectionString": "127.0.0.1:2181/backbeat",
        "autoCreateNamespace": false
    },
    "kafka": {
        "hosts": "127.0.0.1:9092",
        "backlogMetrics": {
            "zkPath": "/backbeat/run/kafka-backlog-metrics",
            "intervalS": 60
        }
    },
    "s3": {
        "host": "127.0.0.1",
        "port": 8000
    },
    "replicationGroupId": "RG001  ",
    "queuePopulator": {
        "cronRule": "*/5 * * * * *",
        "batchMaxRead": 10000,
        "batchTimeoutMs": 9000,
        "zookeeperPath": "/queue-populator",
        "logSource": "mongo",
        "bucketd": {
            "host": "127.0.0.1",
            "port": 9000
        },
        "dmd": {
            "host": "127.0.0.1",
            "port": 9990
        },
        "mongo": {
            "replicaSetHosts":
                "localhost:27017,localhost:27018,localhost:27019",
            "writeConcern": "majority",
            "replicaSet": "rs0",
            "readPreference": "primary",
            "database": "metadata"
        },
        "probeServer": {
            "bindAddress": "0.0.0.0",
            "port": 4042
        }
    },
    "extensions": {
        "ingestion": {
            "auth": {
                "type": "service",
                "account": "service-md-ingestion"
            },
            "topic": "backbeat-ingestion",
            "zookeeperPath": "/ingestion",
            "cronRule": "*/5 * * * * *",
            "maxParallelReaders": 5,
            "sources": [
                {
                    "name": "zenko-bucket",
                    "bucket": "src-bucket",
                    "host": "localhost",
                    "port": 8000,
                    "https": false,
                    "type": "scality_s3",
                    "locationConstraint": "a-zenko-location",
                    "auth": {
                        "accessKey": "myAccessKey",
                        "secretKey": "myEncryptedSecretKey"
                    }
                }
            ],
            "probeServer": {
                "bindAddress": "0.0.0.0",
                "port": 8550
            }
        },
        "mongoProcessor": {
            "topic": "backbeat-ingestion",
            "groupId": "backbeat-mongo-processor-group",
            "retry": {
                "maxRetries": 5,
                "timeoutS": 300,
                "backoff": {
                    "min": 1000,
                    "max": 300000,
                    "jitter": 0.1,
                    "factor": 1.5
                }
            },
            "probeServer": {
                "bindAddress": "0.0.0.0",
                "port": 8551
            }
        },
        "replication": {
            "source": {
                "transport": "http",
                "s3": {
                    "host": "127.0.0.1",
                    "port": 8000
                },
                "auth": {
                    "type": "service",
                    "account": "service-replication",
                    "vault": {
                        "host": "127.0.0.1",
                        "port": 8500,
                        "adminPort": 8600
                    }
                }
            },
            "destination": {
                "transport": "http",
                "bootstrapList": [
                    { "site": "zenko", "servers": ["localhost:8001"],
                      "echo": false },
                    { "site": "us-east-1", "type": "aws_s3" }
                ],
                "auth": {
                    "type": "service",
                    "account": "service-replication"
                }
            },
            "topic": "backbeat-replication",
            "dataMoverTopic": "backbeat-data-mover",
            "replicationStatusTopic": "backbeat-replication-status",
            "replicationFailedTopic": "backbeat-replication-failed",
            "monitorReplicationFailures": true,
            "monitorReplicationFailureExpiryTimeS": 86400,
            "queueProcessor": {
                "groupId": "backbeat-replication-group",
                "retry": {
                    "aws_s3": {
                        "maxRetries": 5,
                        "timeoutS": 900,
                        "backoff": {
                            "min": 60000,
                            "max": 900000,
                            "jitter": 0.1,
                            "factor": 1.5
                        }
                    },
                    "azure": {
                        "maxRetries": 5,
                        "timeoutS": 900,
                        "backoff": {
                            "min": 60000,
                            "max": 900000,
                            "jitter": 0.1,
                            "factor": 1.5
                        }
                    },
                    "gcp": {
                        "maxRetries": 5,
                        "timeoutS": 900,
                        "backoff": {
                            "min": 60000,
                            "max": 900000,
                            "jitter": 0.1,
                            "factor": 1.5
                        }
                    },
                    "scality": {
                        "maxRetries": 5,
                        "timeoutS": 300,
                        "backoff": {
                            "min": 1000,
                            "max": 300000,
                            "jitter": 0.1,
                            "factor": 1.5
                        }
                    }
                },
                "concurrency": 10,
                "mpuPartsConcurrency": 10,
                "probeServer": {
                    "bindAddress": "localhost",
                    "port": 4043
                }
            },
            "replicationStatusProcessor": {
                "groupId": "backbeat-replication-group",
                "retry": {
                    "maxRetries": 5,
                    "timeoutS": 300,
                    "backoff": {
                        "min": 1000,
                        "max": 300000,
                        "jitter": 0.1,
                        "factor": 1.5
                    }
                },
                "concurrency": 10,
                "probeServer": {
                    "bindAddress": "localhost",
                    "port": 4045
                }
            }
        },
        "lifecycle": {
            "auth": {
                "type": "service",
                "account": "service-lifecycle"
            },
            "zookeeperPath": "/lifecycle",
            "bucketTasksTopic": "backbeat-lifecycle-bucket-tasks",
            "objectTasksTopic": "backbeat-lifecycle-object-tasks",
            "conductor": {
                "cronRule": "0 */5 * * * *",
                "concurrency": 10,
                "probeServer": {
                    "bindAddress": "0.0.0.0",
                    "port": 8552
                }
            },
            "bucketProcessor": {
                "groupId": "backbeat-lifecycle-bucket-processor-group",
                "retry": {
                    "maxRetries": 5,
                    "timeoutS": 300,
                    "backoff": {
                        "min": 1000,
                        "max": 300000,
                        "jitter": 0.1,
                        "factor": 1.5
                    }
                },
                "concurrency": 10,
                "probeServer": {
                    "bindAddress": "0.0.0.0",
                    "port": 8553
                }
            },
            "objectProcessor": {
                "groupId": "backbeat-lifecycle-object-processor-group",
                "retry": {
                    "maxRetries": 5,
                    "timeoutS": 300,
                    "backoff": {
                        "min": 1000,
                        "max": 300000,
                        "jitter": 0.1,
                        "factor": 1.5
                    }
                },
<<<<<<< HEAD
                "concurrency": 10,
                "probeServer": {
                    "bindAddress": "0.0.0.0",
                    "port": 8554
                }
            },
            "rules": {
                "expiration": {
                    "enabled": true
                },
                "noncurrentVersionExpiration": {
                    "enabled": true
                },
                "transitions": {
                    "enabled": true
                },
                "abortIncompleteMultipartUpload": {
                    "enabled": true
                }
=======
                "concurrency": 10
>>>>>>> 7f66e415
            }
        },
        "gc": {
            "topic": "backbeat-gc",
            "auth": {
                "type": "service",
                "account": "service-gc"
            },
            "consumer": {
                "groupId": "backbeat-gc-consumer-group",
                "retry": {
                    "maxRetries": 5,
                    "timeoutS": 300,
                    "backoff": {
                        "min": 1000,
                        "max": 300000,
                        "jitter": 0.1,
                        "factor": 1.5
                    }
                },
                "concurrency": 10
            },
            "probeServer": {
                "bindAddress": "0.0.0.0",
                "port": 8555
            }
        },
        "workflowEngineDataSource": {
            "zookeeperPath": "/workflow-engine-data-source",
            "topic": "backbeat-workflow-engine",
            "groupId": "backbeat-workflow-engine-group"
        }
    },
    "log": {
        "logLevel": "info",
        "dumpLevel": "error"
    },
    "metrics": {
        "topic": "backbeat-metrics"
    },
    "server": {
        "healthChecks": {
            "allowFrom": ["127.0.0.1/8", "::1"]
        },
        "host": "127.0.0.1",
        "port": 8900
    },
    "healthcheckServer": {
        "bindAddress": "0.0.0.0",
        "port": 4042
    },
    "localCache": {
        "host": "127.0.0.1",
        "port": 6379
    },
    "certFilePaths": {
        "key": "",
        "cert": "",
        "ca": ""
    }
}<|MERGE_RESOLUTION|>--- conflicted
+++ resolved
@@ -241,29 +241,11 @@
                         "factor": 1.5
                     }
                 },
-<<<<<<< HEAD
                 "concurrency": 10,
                 "probeServer": {
                     "bindAddress": "0.0.0.0",
                     "port": 8554
                 }
-            },
-            "rules": {
-                "expiration": {
-                    "enabled": true
-                },
-                "noncurrentVersionExpiration": {
-                    "enabled": true
-                },
-                "transitions": {
-                    "enabled": true
-                },
-                "abortIncompleteMultipartUpload": {
-                    "enabled": true
-                }
-=======
-                "concurrency": 10
->>>>>>> 7f66e415
             }
         },
         "gc": {
