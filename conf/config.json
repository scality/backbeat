--- conflicted
+++ resolved
@@ -170,7 +170,6 @@
             },
             "replicationStatusProcessor": {
                 "groupId": "backbeat-replication-group",
-<<<<<<< HEAD
                 "retry": {
                     "maxRetries": 5,
                     "timeoutS": 300,
@@ -181,7 +180,11 @@
                         "factor": 1.5
                     }
                 },
-                "concurrency": 10
+                "concurrency": 10,
+                "probeServer": {
+                    "bindAddress": "localhost",
+                    "port": 4045
+                }
             }
         },
         "lifecycle": {
@@ -241,13 +244,6 @@
                 },
                 "abortIncompleteMultipartUpload": {
                     "enabled": true
-=======
-                "retryTimeoutS": 300,
-                "concurrency": 10,
-                "probeServer": {
-                    "bindAddress": "localhost",
-                    "port": 4045
->>>>>>> 8d883bbb
                 }
             }
         },
