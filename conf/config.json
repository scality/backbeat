--- conflicted
+++ resolved
@@ -93,11 +93,7 @@
         "lifecycle": {
             "auth": {
                 "type": "assumeRole",
-<<<<<<< HEAD
-                "role": "lifecycle-role",
-=======
                 "roleName": "lifecycle-role",
->>>>>>> e6bbd858
                 "sts": {
                     "host": "127.0.0.1",
                     "port": 8800,
