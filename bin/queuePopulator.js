const async = require('async');
const schedule = require('node-schedule');

const werelogs = require('werelogs');

const config = require('../conf/Config');
const zkConfig = config.zookeeper;
const kafkaConfig = config.kafka;
const extConfigs = config.extensions;
const qpConfig = config.queuePopulator;
const httpsConfig = config.internalHttps;
const mConfig = config.metrics;
const rConfig = config.redis;
const QueuePopulator = require('../lib/queuePopulator/QueuePopulator');
const zookeeper = require('node-zookeeper-client');

const { HealthProbeServer } = require('arsenal').network.probe;
const log = new werelogs.Logger('Backbeat:QueuePopulator');

werelogs.configure({ level: config.log.logLevel,
    dump: config.log.dumpLevel });

/* eslint-disable no-param-reassign */
function queueBatch(queuePopulator, taskState) {
    if (taskState.batchInProgress) {
        log.warn('skipping replication batch: previous one still in progress');
        return undefined;
    }
    log.debug('start queueing replication batch');
    taskState.batchInProgress = true;
    const maxRead = qpConfig.batchMaxRead;
    queuePopulator.processAllLogEntries({ maxRead }, (err, counters) => {
        taskState.batchInProgress = false;
        if (err) {
            log.error('an error occurred during replication', {
                method: 'QueuePopulator::task.queueBatch',
                error: err,
            });
            return undefined;
        }
        const logFunc = (counters.some(counter =>
            Object.keys(counter.queuedEntries).length > 0) ?
            log.info : log.debug).bind(log);
        logFunc('replication batch finished', { counters });
        return undefined;
    });
    return undefined;
}
/* eslint-enable no-param-reassign */

<<<<<<< HEAD
const queuePopulator = new QueuePopulator(zkConfig, kafkaConfig,
    qpConfig, mConfig, rConfig, extConfigs);

const healthServer = new HealthProbeServer({
    bindAddress: config.healthcheckServer.bindAddress,
    port: config.healthcheckServer.port,
});

=======
const queuePopulator = new QueuePopulator(
    zkConfig, kafkaConfig, qpConfig, httpsConfig, mConfig, rConfig, extConfigs);
>>>>>>> c305ebdc

async.waterfall([
    done => queuePopulator.open(done),
    done => {
        const taskState = {
            batchInProgress: false,
        };
        schedule.scheduleJob(qpConfig.cronRule, () => {
            queueBatch(queuePopulator, taskState);
        });
        done();
    },
    done => {
        healthServer.onReadyCheck(log => {
            const state = queuePopulator.zkStatus();
            if (state.code === zookeeper.State.SYNC_CONNECTED.code) {
                return true;
            }
            log.error(`Zookeeper is not connected! ${state}`);
            return false;
        });
        log.info('Starting HealthProbe server');
        healthServer.start();
        done();
    },
], err => {
    if (err) {
        log.error('error during queue populator initialization', {
            method: 'QueuePopulator::task',
            error: err,
        });
        process.exit(1);
    }
});

process.on('SIGTERM', () => {
    log.info('received SIGTERM, exiting');
    queuePopulator.close(() => {
        process.exit(0);
    });
});<|MERGE_RESOLUTION|>--- conflicted
+++ resolved
@@ -48,7 +48,6 @@
 }
 /* eslint-enable no-param-reassign */
 
-<<<<<<< HEAD
 const queuePopulator = new QueuePopulator(zkConfig, kafkaConfig,
     qpConfig, mConfig, rConfig, extConfigs);
 
@@ -57,10 +56,6 @@
     port: config.healthcheckServer.port,
 });
 
-=======
-const queuePopulator = new QueuePopulator(
-    zkConfig, kafkaConfig, qpConfig, httpsConfig, mConfig, rConfig, extConfigs);
->>>>>>> c305ebdc
 
 async.waterfall([
     done => queuePopulator.open(done),
