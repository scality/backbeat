--- conflicted
+++ resolved
@@ -51,15 +51,6 @@
 const queuePopulator = new QueuePopulator(
     zkConfig, kafkaConfig, qpConfig, httpsConfig, mConfig, rConfig, extConfigs);
 
-<<<<<<< HEAD
-let probeServer;
-if (process.env.CRR_METRICS_PROBE !== 'false' &&
-    qpConfig.probeServer !== undefined) {
-    probeServer = new ProbeServer(qpConfig.probeServer);
-}
-
-=======
->>>>>>> cb29406e
 async.waterfall([
     done => startProbeServer(qpConfig.probeServer, (err, probeServer) => {
         if (err) {
