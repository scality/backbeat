--- conflicted
+++ resolved
@@ -48,19 +48,14 @@
 }
 /* eslint-enable no-param-reassign */
 
-<<<<<<< HEAD
 const queuePopulator = new QueuePopulator(zkConfig, kafkaConfig,
-    qpConfig, mConfig, rConfig, extConfigs);
+    qpConfig, httpsConfig, mConfig, rConfig, extConfigs);
 
 const healthServer = new HealthProbeServer({
     bindAddress: config.healthcheckServer.bindAddress,
     port: config.healthcheckServer.port,
 });
 
-=======
-const queuePopulator = new QueuePopulator(
-    zkConfig, qpConfig, httpsConfig, mConfig, rConfig, extConfigs);
->>>>>>> 8f135547
 
 async.waterfall([
     done => queuePopulator.open(done),
