--- conflicted
+++ resolved
@@ -111,84 +111,6 @@
   within a partition. This offers the advantage balancing records across all
   Kafka nodes and assigning multiple consumers to process the queue.
 * A consumer picks up from the last committed offset and processes one entry
-<<<<<<< HEAD
-  at a time. The consumer first copies data to the target site, updates the
-  object's metadata with the new location, sets replicationStatus to
-  `REPLICA` and writes the metadata entry at the target. Once the metadata
-  and data operations are completed on the target bucket, the object's
-  source bucket metadata is updated to reflect replicationStatus as
-  `COMPLETED`.
-* On any failure in this sequence of operations for an entry, the object
-  metadata on the source is updated with replicationStatus `FAILED`.
-  The consumer commits the offset of the last successful entry
-  processed to Kafka. This entry is retried on the next run.
-
-## Security
-
-* **End-to-End SSL:** Use PKI certificates with TLS for trusted communication
-  between servers. All sites (SF, NY, and Paris, for example),
-  communicating through a private route establish a TCP connection
-  using PKI certificates.
-* **Temporary credentials:** Backbeat shall have no credentials (access key,
-  secret key pair) by default and must acquire temporary credentials from IAM
-  to perform actions on users' resources.
-* **Trust Policy:** A trust policy (IAM actions) will be created, letting
-  the user assume a role to gain temporary credentials to the
-  source/destination account's resources.
-* **ACL Account Management Permissions:** Cross-account permissions can be
-  managed using ACLs. Access policies (S3 actions) will be created
-  allowing the role to perform specific actions to achieve replications.
-  On establishing a trusted connection using the certificates, Backbeat
-  requests temporary credentials from IAM. Temporary credentials expire
-  every hour (or some set time). These credentials are used to communicate
-  with S3 for replications.
-* **Credential Renewal:** Credentials are renewed when they expire.
-  Temporary credentials don’t span across sites, so Backbeat must renew
-  credentials on all sites individually.
-* **AWS conformity:** The setup and behavior must conform to AWS's
-  specifications for asynchronous replication. Conformity assures that
-  credentials in Backbeat and roles aren't hardcoded and that policies
-  are transparent to customers, who can see what actions we use for
-  replication. Customers are not expected to maintain or alter these
-  policies: Scality will manage them at deploy time.
-
-## OSS Licenses
-
-* Kafka and ZooKeeper are the only Backbeat dependencies licensed
-  under Apache License 2.0.
-* `node-rdkafka` npm module, used for producer/consumer actions
-  and maintained by Blizzard Entertainment is MIT-licensed.
-
-## Statistics for SLA, Metrics and So Forth
-
-There are two ways to approach this:
-
-* Use Pub/Sub events in addition to the MetaData log in a separate topic.
-  Leverage the records in this topic by comparing to the active queue to
-  generate statistics like:
-
-   - RPO (Recovery Point Objective)
-   - RTO (Recovery Time Objective)
-   - Storage backlog in bytes
-   - Storage replicated so far in bytes
-   - Number of objects in backlog
-   - Number of objects replicated so far etc.
-
-* Use a decoupled topic in addition to the queue topic. The
-  producers/consumers will manage this by adding records for
-  non-replicated and replicated entries. Because each entry has
-  a sequence number, calculating the difference between sequence
-  numbers of the latest non-replicated and replicated records
-  can provide the required statistics.
-
-## Writing Extensions
-
-A Backbeat extension enables adding more functionality to the core
-backbeat asynchronous processor. Asynchronous replication, for example,
-is one of the extensions available for Backbeat.
-
-Extensions are located in the extensions/directory, with a
-=======
     at a time. The consumer first copies data to the target site, updates the
     object's metadata with the new location, sets the replicationStatus to
     `REPLICA` and writes the metadata entry at the target. Once the metadata
@@ -272,7 +194,6 @@
 of the extensions available for backbeat.
 
 Extensions are located in the extensions/ directory, with a
->>>>>>> 928126c5
 sub-directory named after the extension name (lowercase).
 
 ### Extending the Queue Populator
