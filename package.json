{
  "name": "backbeat",
  "version": "8.1.21",
  "description": "Asynchronous queue and job manager",
  "main": "index.js",
  "scripts": {
    "queue_populator": "node bin/queuePopulator.js",
    "queue_processor": "node extensions/replication/queueProcessor/task.js",
    "ingestion_populator": "node bin/ingestion.js",
    "replication_status_processor": "node extensions/replication/replicationStatusProcessor/task.js",
    "lifecycle_conductor": "node extensions/lifecycle/conductor/service.js",
    "lifecycle_bucket_processor": "node extensions/lifecycle/bucketProcessor/task.js",
    "lifecycle_object_processor": "node extensions/lifecycle/objectProcessor/task.js",
    "mongo_queue_processor": "node extensions/mongoProcessor/mongoProcessorTask.js",
    "garbage_collector": "node extensions/gc/service.js",
    "test": "mocha --recursive tests/unit",
    "ft_test": "mocha --recursive $(find tests/functional -name '*.js') --timeout 30000",
    "ft_test:notification": "mocha --recursive $(find tests/functional/notification -name '*.js') --timeout 30000",
    "ft_test:replication": "mocha --recursive $(find tests/functional/replication -name '*.js') --timeout 30000",
    "ft_test:lib": "mocha --recursive $(find tests/functional/lib -name '*.js') --timeout 30000",
    "ft_test:lifecycle": "mocha --recursive $(find tests/functional/lifecycle -name '*.js') --timeout 30000",
    "ft_test:ingestion": "mocha --recursive $(find tests/functional/ingestion -name '*.js') --timeout  30000",
    "ft_test:api:routes": "mocha tests/functional/api/routes.js --timeout 30000",
    "ft_test:api:retry": "mocha tests/functional/api/retry.js --timeout 30000",
    "bh_test": "mocha --recursive tests/behavior",
    "lint": "eslint $(git ls-files '*.js')",
<<<<<<< HEAD
    "lint_md": "mdlint $(git ls-files '*.md')",
    "start": "node bin/backbeat.js",
=======
    "lint_md": "mdlint $(git ls-files '[^bucket-scanner/]*.md')",
    "start": "node index.js",
>>>>>>> cfc04c3f
    "notification_populator": "node bin/notification.js",
    "notification_processor": "node extensions/notification/queueProcessor/task.js"
  },
  "repository": {
    "type": "git",
    "url": "git+https://github.com/scality/backbeat.git"
  },
  "author": "Scality Inc.",
  "license": "Apache-2.0",
  "bugs": {
    "url": "https://github.com/scality/backbeat/issues"
  },
  "homepage": "https://github.com/scality/backbeat#readme",
  "dependencies": {
    "@hapi/joi": "^15.1.0",
    "JSONStream": "^1.3.5",
    "arsenal": "github:scality/Arsenal#b25867f9",
    "async": "^2.3.0",
    "aws-sdk": "2.147.0",
    "backo": "^1.1.0",
    "bucketclient": "scality/bucketclient#949f11a",
    "commander": "^2.11.0",
    "fcntl": "github:scality/node-fcntl",
    "ioredis": "^4.9.5",
    "minimatch": "^3.0.4",
    "mongodb": "^3.1.13",
    "node-forge": "^0.7.6",
    "node-rdkafka": "2.5.1",
    "node-schedule": "^1.2.0",
    "node-zookeeper-client": "^0.2.2",
    "prom-client": "^10.2.3",
    "uuid": "^3.1.0",
    "vaultclient": "github:scality/vaultclient#767c58d",
    "werelogs": "scality/werelogs#22bca9c",
    "workflow-engine-defs": "github:scality/workflow-engine-defs#development/1.0"
  },
  "devDependencies": {
    "@zenko/cloudserver": "scality/cloudserver#bac9a10",
    "eslint": "^5.3.0",
    "eslint-config-airbnb-base": "^13.1.0",
    "eslint-config-scality": "scality/Guidelines#28e73a2",
    "eslint-plugin-import": "^2.14.0",
    "lolex": "^2.7.5",
    "mocha": "^3.3.0",
    "zookeeper-mock": "^1.2.0"
  }
}<|MERGE_RESOLUTION|>--- conflicted
+++ resolved
@@ -24,13 +24,8 @@
     "ft_test:api:retry": "mocha tests/functional/api/retry.js --timeout 30000",
     "bh_test": "mocha --recursive tests/behavior",
     "lint": "eslint $(git ls-files '*.js')",
-<<<<<<< HEAD
-    "lint_md": "mdlint $(git ls-files '*.md')",
+    "lint_md": "mdlint $(git ls-files '[^bucket-scanner/]*.md')",
     "start": "node bin/backbeat.js",
-=======
-    "lint_md": "mdlint $(git ls-files '[^bucket-scanner/]*.md')",
-    "start": "node index.js",
->>>>>>> cfc04c3f
     "notification_populator": "node bin/notification.js",
     "notification_processor": "node extensions/notification/queueProcessor/task.js"
   },
