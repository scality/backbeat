--- conflicted
+++ resolved
@@ -37,12 +37,8 @@
   },
   "homepage": "https://github.com/scality/backbeat#readme",
   "dependencies": {
-<<<<<<< HEAD
     "JSONStream": "^1.3.5",
-    "arsenal": "github:scality/Arsenal#d81d309",
-=======
-    "arsenal": "scality/Arsenal#9fe0ba5",
->>>>>>> 70890f7f
+    "arsenal": "github:scality/Arsenal#ad35b9e",
     "async": "^2.3.0",
     "aws-sdk": "2.147.0",
     "backo": "^1.1.0",
