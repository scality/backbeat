{
  "name": "backbeat",
  "version": "8.1.0",
  "description": "Asynchronous queue and job manager",
  "main": "index.js",
  "scripts": {
    "queue_populator": "node bin/queuePopulator.js",
    "queue_processor": "node extensions/replication/queueProcessor/task.js",
    "ingestion_populator": "node bin/ingestion.js",
    "replication_status_processor": "node extensions/replication/replicationStatusProcessor/task.js",
    "lifecycle_conductor": "node extensions/lifecycle/conductor/service.js",
    "lifecycle_bucket_processor": "node extensions/lifecycle/bucketProcessor/task.js",
    "lifecycle_object_processor": "node extensions/lifecycle/objectProcessor/task.js",
    "mongo_queue_processor": "node extensions/mongoProcessor/mongoProcessorTask.js",
    "garbage_collector": "node extensions/gc/service.js",
    "test": "mocha --recursive tests/unit",
    "ft_test": "mocha --recursive $(find tests/functional -name '*.js') --timeout 30000",
    "ft_test:lib": "mocha --recursive $(find tests/functional/lib -name '*.js') --timeout 30000",
    "ft_test:lifecycle": "mocha --recursive $(find tests/functional/lifecycle -name '*.js') --timeout 30000",
    "ft_test:replication": "mocha --recursive $(find tests/functional/replication -name '*.js') --timeout 30000",
    "ft_test:ingestion": "mocha --recursive $(find tests/functional/ingestion -name '*.js') --timeout  30000",
    "ft_test:api:routes": "mocha tests/functional/api/routes.js --timeout 30000",
    "ft_test:api:retry": "mocha tests/functional/api/retry.js --timeout 30000",
    "bh_test": "mocha --recursive tests/behavior",
    "lint": "eslint $(git ls-files '*.js')",
    "lint_md": "mdlint $(git ls-files '*.md')",
    "start": "node index.js"
  },
  "repository": {
    "type": "git",
    "url": "git+https://github.com/scality/backbeat.git"
  },
  "author": "Scality Inc.",
  "license": "Apache-2.0",
  "bugs": {
    "url": "https://github.com/scality/backbeat/issues"
  },
  "homepage": "https://github.com/scality/backbeat#readme",
  "dependencies": {
<<<<<<< HEAD
    "JSONStream": "^1.3.5",
    "arsenal": "github:scality/Arsenal#7dd4dca",
=======
    "arsenal": "scality/Arsenal#9da1a8e",
>>>>>>> 50f9b863
    "async": "^2.3.0",
    "aws-sdk": "2.147.0",
    "backo": "^1.1.0",
    "bucketclient": "scality/bucketclient#520d164",
    "commander": "^2.11.0",
    "fcntl": "github:scality/node-fcntl",
    "ioredis": "^4.9.5",
    "joi": "^10.6",
    "mongodb": "^3.1.13",
    "node-forge": "^0.7.6",
    "node-rdkafka": "2.5.1",
    "node-schedule": "^1.2.0",
    "node-zookeeper-client": "^0.2.2",
    "prom-client": "^10.2.3",
    "uuid": "^3.1.0",
    "vaultclient": "github:scality/vaultclient#754b6e1",
    "werelogs": "scality/werelogs#74b121b"
  },
  "devDependencies": {
    "@zenko/cloudserver": "scality/cloudserver#d47b71d",
    "eslint": "^5.3.0",
    "eslint-config-airbnb-base": "^13.1.0",
    "eslint-config-scality": "scality/Guidelines#1d6f287b",
    "eslint-plugin-import": "^2.14.0",
    "lolex": "^2.7.5",
    "mocha": "^3.3.0"
  }
}<|MERGE_RESOLUTION|>--- conflicted
+++ resolved
@@ -37,12 +37,8 @@
   },
   "homepage": "https://github.com/scality/backbeat#readme",
   "dependencies": {
-<<<<<<< HEAD
     "JSONStream": "^1.3.5",
-    "arsenal": "github:scality/Arsenal#7dd4dca",
-=======
-    "arsenal": "scality/Arsenal#9da1a8e",
->>>>>>> 50f9b863
+    "arsenal": "github:scality/Arsenal#1f7263c",
     "async": "^2.3.0",
     "aws-sdk": "2.147.0",
     "backo": "^1.1.0",
