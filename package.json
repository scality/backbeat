--- conflicted
+++ resolved
@@ -1,10 +1,6 @@
 {
   "name": "backbeat",
-<<<<<<< HEAD
-  "version": "8.4.16",
-=======
-  "version": "8.3.19",
->>>>>>> 959034af
+  "version": "8.4.17",
   "description": "Asynchronous queue and job manager",
   "main": "index.js",
   "scripts": {
@@ -47,11 +43,7 @@
   "homepage": "https://github.com/scality/backbeat#readme",
   "dependencies": {
     "JSONStream": "^1.3.5",
-<<<<<<< HEAD
-    "arsenal": "git+https://github.com/scality/Arsenal#8.1.61",
-=======
     "arsenal": "git+https://github.com/scality/Arsenal#8.1.64",
->>>>>>> 959034af
     "async": "^2.3.0",
     "aws-sdk": "^2.938.0",
     "backo": "^1.1.0",
