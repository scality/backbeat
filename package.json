--- conflicted
+++ resolved
@@ -1,10 +1,6 @@
 {
   "name": "backbeat",
-<<<<<<< HEAD
-  "version": "8.2.12",
-=======
-  "version": "7.10.2",
->>>>>>> f980f9ed
+  "version": "8.2.13",
   "description": "Asynchronous queue and job manager",
   "main": "index.js",
   "scripts": {
@@ -45,20 +41,12 @@
   "homepage": "https://github.com/scality/backbeat#readme",
   "dependencies": {
     "@hapi/joi": "^15.1.0",
-<<<<<<< HEAD
     "JSONStream": "^1.3.5",
-    "arsenal": "github:scality/arsenal#w/8.1/feature/ARSN-21/UpgradeToNode16",
+    "arsenal": "github:scality/arsenal#8.1.27",
     "async": "^2.3.0",
     "aws-sdk": "^2.938.0",
     "backo": "^1.1.0",
-    "bucketclient": "scality/bucketclient#w/8.1/improvement/BKTCLT-3-upgrade-to-node-16",
-=======
-    "arsenal": "github:scality/arsenal#7.10.9",
-    "async": "^2.3.0",
-    "aws-sdk": "^2.938.0",
-    "backo": "^1.1.0",
-    "bucketclient": "scality/bucketclient#7.10.2",
->>>>>>> f980f9ed
+    "bucketclient": "scality/bucketclient#8.1.1",
     "commander": "^2.11.0",
     "fcntl": "github:scality/node-fcntl#0.2.1",
     "ioredis": "^4.9.5",
@@ -70,29 +58,17 @@
     "node-zookeeper-client": "^0.2.2",
     "prom-client": "^12.0.0",
     "uuid": "^3.1.0",
-<<<<<<< HEAD
-    "vaultclient": "scality/vaultclient#w/8.2/feature/VLTCLT-7/UpgradeToNode16",
+    "vaultclient": "scality/vaultclient#8.2.2",
     "werelogs": "scality/werelogs#8.1.0",
     "workflow-engine-defs": "github:scality/workflow-engine-defs#development/1.0"
   },
   "devDependencies": {
-    "@zenko/cloudserver": "scality/cloudserver#w/8.2/feature/CLDSRV-49/UpgradeToNode16",
+    "@zenko/cloudserver": "scality/cloudserver#8.2.20",
     "eslint": "^5.3.0",
     "eslint-config-airbnb-base": "^13.1.0",
-    "eslint-config-scality": "scality/Guidelines#w/8.2/improvement/GDL-5-node-16-upgrade",
+    "eslint-config-scality": "scality/Guidelines#8.2.0",
     "eslint-plugin-import": "^2.14.0",
     "lolex": "^2.7.5",
-=======
-    "vaultclient": "scality/vaultclient#7.10.2",
-    "werelogs": "scality/werelogs#8.1.0"
-  },
-  "devDependencies": {
-    "@zenko/cloudserver": "scality/cloudserver#8.2.20",
-    "eslint": "^2.4.0",
-    "eslint-config-airbnb": "^6.0.0",
-    "eslint-config-scality": "scality/Guidelines#7.10.2",
-    "eslint-plugin-react": "^4.2.3",
->>>>>>> f980f9ed
     "mocha": "^3.3.0",
     "sinon": "^10.0.0",
     "zookeeper-mock": "^1.2.0"
