{
  "name": "backbeat",
<<<<<<< HEAD
  "version": "8.3.18",
=======
  "version": "7.10.3",
>>>>>>> 6ffa0099
  "description": "Asynchronous queue and job manager",
  "main": "index.js",
  "scripts": {
    "queue_populator": "node bin/queuePopulator.js",
    "queue_processor": "node extensions/replication/queueProcessor/task.js",
    "ingestion_populator": "node bin/ingestion.js",
    "replication_status_processor": "node extensions/replication/replicationStatusProcessor/task.js",
    "lifecycle_conductor": "node extensions/lifecycle/conductor/service.js",
    "lifecycle_bucket_processor": "node extensions/lifecycle/bucketProcessor/task.js",
    "lifecycle_object_processor": "node extensions/lifecycle/objectProcessor/task.js",
    "mongo_queue_processor": "node extensions/mongoProcessor/mongoProcessorTask.js",
    "garbage_collector": "node extensions/gc/service.js",
    "test": "mocha --recursive tests/unit",
    "ft_test": "mocha --recursive $(find tests/functional -name '*.js') --timeout 30000",
    "ft_test:notification": "mocha --recursive $(find tests/functional/notification -name '*.js') --timeout 30000",
    "ft_test:replication": "mocha --recursive $(find tests/functional/replication -name '*.js') --timeout 30000",
    "ft_test:lib": "mocha --recursive $(find tests/functional/lib -name '*.js') --timeout 30000",
    "ft_test:lifecycle": "mocha --recursive $(find tests/functional/lifecycle -name '*.js') --timeout 30000",
    "ft_test:ingestion": "mocha --recursive $(find tests/functional/ingestion -name '*.js') --timeout  30000",
    "ft_test:api:routes": "mocha tests/functional/api/routes.js --timeout 30000",
    "ft_test:api:retry": "mocha tests/functional/api/retry.js --timeout 30000",
    "bh_test": "mocha --recursive tests/behavior",
    "lint": "eslint $(git ls-files '*.js')",
    "lint_md": "mdlint $(git ls-files '[^bucket-scanner/]*.md')",
    "start": "node bin/backbeat.js",
    "notification_populator": "node bin/notification.js",
    "notification_processor": "node extensions/notification/queueProcessor/task.js"
  },
  "repository": {
    "type": "git",
    "url": "git+https://github.com/scality/backbeat.git"
  },
  "author": "Scality Inc.",
  "license": "Apache-2.0",
  "bugs": {
    "url": "https://github.com/scality/backbeat/issues"
  },
  "homepage": "https://github.com/scality/backbeat#readme",
  "dependencies": {
<<<<<<< HEAD
    "JSONStream": "^1.3.5",
    "arsenal": "git+https://github.com/scality/Arsenal#8.1.59",
    "async": "^2.3.0",
    "aws-sdk": "^2.938.0",
    "backo": "^1.1.0",
    "bucketclient": "scality/bucketclient#8.1.1",
    "commander": "^2.11.0",
    "fcntl": "github:scality/node-fcntl#0.2.1",
    "ioredis": "^4.9.5",
    "joi": "^17.6.0",
    "minimatch": "^3.0.4",
    "mongodb": "^3.1.13",
    "node-forge": "^0.7.6",
=======
    "@hapi/joi": "^15.1.0",
    "arsenal": "git+https://github.com/scality/Arsenal#7.10.28",
    "async": "^2.3.0",
    "aws-sdk": "^2.938.0",
    "backo": "^1.1.0",
    "bucketclient": "git+https://github.com/scality/bucketclient#7.10.4",
    "commander": "^2.11.0",
    "fcntl": "git+https://github.com/scality/node-fcntl#0.2.1",
>>>>>>> 6ffa0099
    "node-rdkafka": "^2.12.0",
    "node-schedule": "^1.2.0",
    "node-zookeeper-client": "^1.1.3",
    "prom-client": "^12.0.0",
    "uuid": "^3.1.0",
<<<<<<< HEAD
    "vaultclient": "scality/vaultclient#8.3.2",
    "werelogs": "scality/werelogs#8.1.0",
    "workflow-engine-defs": "github:scality/workflow-engine-defs#development/1.0"
=======
    "vaultclient": "git+https://github.com/scality/vaultclient#7.10.8",
    "werelogs": "git+https://github.com/scality/werelogs#7.10.3.9"
>>>>>>> 6ffa0099
  },
  "devDependencies": {
    "@zenko/cloudserver": "scality/cloudserver#8.3.10",
    "eslint": "^5.3.0",
    "eslint-config-airbnb-base": "^13.1.0",
    "eslint-config-scality": "scality/Guidelines#8.2.0",
    "eslint-plugin-import": "^2.14.0",
    "lolex": "^2.7.5",
    "mocha": "^3.3.0",
    "sinon": "^10.0.0",
    "zookeeper-mock": "^1.2.0"
  },
  "engines": {
    "node": ">=16"
  }
}<|MERGE_RESOLUTION|>--- conflicted
+++ resolved
@@ -1,10 +1,6 @@
 {
   "name": "backbeat",
-<<<<<<< HEAD
-  "version": "8.3.18",
-=======
-  "version": "7.10.3",
->>>>>>> 6ffa0099
+  "version": "8.3.19",
   "description": "Asynchronous queue and job manager",
   "main": "index.js",
   "scripts": {
@@ -44,13 +40,12 @@
   },
   "homepage": "https://github.com/scality/backbeat#readme",
   "dependencies": {
-<<<<<<< HEAD
     "JSONStream": "^1.3.5",
-    "arsenal": "git+https://github.com/scality/Arsenal#8.1.59",
+    "arsenal": "git+https://github.com/scality/Arsenal#8.1.64",
     "async": "^2.3.0",
     "aws-sdk": "^2.938.0",
     "backo": "^1.1.0",
-    "bucketclient": "scality/bucketclient#8.1.1",
+    "bucketclient": "scality/bucketclient#8.1.5",
     "commander": "^2.11.0",
     "fcntl": "github:scality/node-fcntl#0.2.1",
     "ioredis": "^4.9.5",
@@ -58,29 +53,14 @@
     "minimatch": "^3.0.4",
     "mongodb": "^3.1.13",
     "node-forge": "^0.7.6",
-=======
-    "@hapi/joi": "^15.1.0",
-    "arsenal": "git+https://github.com/scality/Arsenal#7.10.28",
-    "async": "^2.3.0",
-    "aws-sdk": "^2.938.0",
-    "backo": "^1.1.0",
-    "bucketclient": "git+https://github.com/scality/bucketclient#7.10.4",
-    "commander": "^2.11.0",
-    "fcntl": "git+https://github.com/scality/node-fcntl#0.2.1",
->>>>>>> 6ffa0099
     "node-rdkafka": "^2.12.0",
     "node-schedule": "^1.2.0",
     "node-zookeeper-client": "^1.1.3",
     "prom-client": "^12.0.0",
     "uuid": "^3.1.0",
-<<<<<<< HEAD
-    "vaultclient": "scality/vaultclient#8.3.2",
+    "vaultclient": "scality/vaultclient#8.3.6",
     "werelogs": "scality/werelogs#8.1.0",
     "workflow-engine-defs": "github:scality/workflow-engine-defs#development/1.0"
-=======
-    "vaultclient": "git+https://github.com/scality/vaultclient#7.10.8",
-    "werelogs": "git+https://github.com/scality/werelogs#7.10.3.9"
->>>>>>> 6ffa0099
   },
   "devDependencies": {
     "@zenko/cloudserver": "scality/cloudserver#8.3.10",
