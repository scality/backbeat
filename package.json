{
  "name": "backbeat",
  "version": "8.1.0",
  "description": "Asynchronous queue and job manager",
  "main": "index.js",
  "scripts": {
    "queue_populator": "node bin/queuePopulator.js",
    "queue_processor": "node extensions/replication/queueProcessor/task.js",
    "ingestion_populator": "node bin/ingestion.js",
    "replication_status_processor": "node extensions/replication/replicationStatusProcessor/task.js",
    "lifecycle_conductor": "node extensions/lifecycle/conductor/service.js",
    "lifecycle_bucket_processor": "node extensions/lifecycle/bucketProcessor/task.js",
    "lifecycle_object_processor": "node extensions/lifecycle/objectProcessor/task.js",
    "mongo_queue_processor": "node extensions/mongoProcessor/mongoProcessorTask.js",
    "garbage_collector": "node extensions/gc/service.js",
    "test": "mocha --recursive tests/unit",
    "ft_test": "mocha --recursive $(find tests/functional -name '*.js') --timeout 30000",
    "ft_test:lib": "mocha --recursive $(find tests/functional/lib -name '*.js') --timeout 30000",
    "ft_test:lifecycle": "mocha --recursive $(find tests/functional/lifecycle -name '*.js') --timeout 30000",
    "ft_test:replication": "mocha --recursive $(find tests/functional/replication -name '*.js') --timeout 30000",
    "ft_test:ingestion": "mocha --recursive $(find tests/functional/ingestion -name '*.js') --timeout  30000",
    "ft_test:api:routes": "mocha tests/functional/api/routes.js --timeout 30000",
    "ft_test:api:retry": "mocha tests/functional/api/retry.js --timeout 30000",
    "bh_test": "mocha --recursive tests/behavior",
    "lint": "eslint $(git ls-files '*.js')",
    "lint_md": "mdlint $(git ls-files '*.md')",
    "start": "node index.js"
  },
  "repository": {
    "type": "git",
    "url": "git+https://github.com/scality/backbeat.git"
  },
  "author": "Scality Inc.",
  "license": "Apache-2.0",
  "bugs": {
    "url": "https://github.com/scality/backbeat/issues"
  },
  "homepage": "https://github.com/scality/backbeat#readme",
  "dependencies": {
<<<<<<< HEAD
    "JSONStream": "^1.3.5",
    "arsenal": "github:scality/Arsenal#f804aa9",
=======
    "arsenal": "scality/Arsenal#9fe0ba5",
>>>>>>> 9ec2cb3d
    "async": "^2.3.0",
    "aws-sdk": "2.147.0",
    "backo": "^1.1.0",
    "bucketclient": "scality/bucketclient#520d164",
    "commander": "^2.11.0",
    "fcntl": "github:scality/node-fcntl",
    "ioredis": "^3.2.2",
    "joi": "^10.6",
    "mongodb": "^3.1.13",
    "node-forge": "^0.7.6",
    "node-rdkafka": "2.5.1",
    "node-schedule": "^1.2.0",
    "node-zookeeper-client": "^0.2.2",
    "prom-client": "^10.2.3",
    "uuid": "^3.1.0",
    "vaultclient": "github:scality/vaultclient#754b6e1",
    "werelogs": "scality/werelogs#74b121b"
  },
  "devDependencies": {
    "@zenko/cloudserver": "scality/cloudserver#d47b71d",
    "eslint": "^5.3.0",
    "eslint-config-airbnb-base": "^13.1.0",
    "eslint-config-scality": "scality/Guidelines#1d6f287b",
    "eslint-plugin-import": "^2.14.0",
    "lolex": "^2.7.5",
    "mocha": "^3.3.0"
  }
}<|MERGE_RESOLUTION|>--- conflicted
+++ resolved
@@ -37,12 +37,8 @@
   },
   "homepage": "https://github.com/scality/backbeat#readme",
   "dependencies": {
-<<<<<<< HEAD
     "JSONStream": "^1.3.5",
-    "arsenal": "github:scality/Arsenal#f804aa9",
-=======
-    "arsenal": "scality/Arsenal#9fe0ba5",
->>>>>>> 9ec2cb3d
+    "arsenal": "github:scality/Arsenal#ad35b9e",
     "async": "^2.3.0",
     "aws-sdk": "2.147.0",
     "backo": "^1.1.0",
