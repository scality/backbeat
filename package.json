{
  "name": "backbeat",
<<<<<<< HEAD
  "version": "8.3.4",
=======
  "version": "8.2.13",
>>>>>>> e95337db
  "description": "Asynchronous queue and job manager",
  "main": "index.js",
  "scripts": {
    "queue_populator": "node bin/queuePopulator.js",
    "queue_processor": "node extensions/replication/queueProcessor/task.js",
    "ingestion_populator": "node bin/ingestion.js",
    "replication_status_processor": "node extensions/replication/replicationStatusProcessor/task.js",
    "lifecycle_conductor": "node extensions/lifecycle/conductor/service.js",
    "lifecycle_bucket_processor": "node extensions/lifecycle/bucketProcessor/task.js",
    "lifecycle_object_processor": "node extensions/lifecycle/objectProcessor/task.js",
    "mongo_queue_processor": "node extensions/mongoProcessor/mongoProcessorTask.js",
    "garbage_collector": "node extensions/gc/service.js",
    "test": "mocha --recursive tests/unit",
    "ft_test": "mocha --recursive $(find tests/functional -name '*.js') --timeout 30000",
    "ft_test:notification": "mocha --recursive $(find tests/functional/notification -name '*.js') --timeout 30000",
    "ft_test:replication": "mocha --recursive $(find tests/functional/replication -name '*.js') --timeout 30000",
    "ft_test:lib": "mocha --recursive $(find tests/functional/lib -name '*.js') --timeout 30000",
    "ft_test:lifecycle": "mocha --recursive $(find tests/functional/lifecycle -name '*.js') --timeout 30000",
    "ft_test:ingestion": "mocha --recursive $(find tests/functional/ingestion -name '*.js') --timeout  30000",
    "ft_test:api:routes": "mocha tests/functional/api/routes.js --timeout 30000",
    "ft_test:api:retry": "mocha tests/functional/api/retry.js --timeout 30000",
    "bh_test": "mocha --recursive tests/behavior",
    "lint": "eslint $(git ls-files '*.js')",
    "lint_md": "mdlint $(git ls-files '[^bucket-scanner/]*.md')",
    "start": "node bin/backbeat.js",
    "notification_populator": "node bin/notification.js",
    "notification_processor": "node extensions/notification/queueProcessor/task.js"
  },
  "repository": {
    "type": "git",
    "url": "git+https://github.com/scality/backbeat.git"
  },
  "author": "Scality Inc.",
  "license": "Apache-2.0",
  "bugs": {
    "url": "https://github.com/scality/backbeat/issues"
  },
  "homepage": "https://github.com/scality/backbeat#readme",
  "dependencies": {
    "@hapi/joi": "^15.1.0",
    "JSONStream": "^1.3.5",
<<<<<<< HEAD
    "arsenal": "scality/Arsenal#8.1.27",
=======
    "arsenal": "github:scality/arsenal#8.1.27",
>>>>>>> e95337db
    "async": "^2.3.0",
    "aws-sdk": "^2.938.0",
    "backo": "^1.1.0",
    "bucketclient": "scality/bucketclient#8.1.1",
    "commander": "^2.11.0",
    "fcntl": "github:scality/node-fcntl#0.2.1",
    "ioredis": "^4.9.5",
    "minimatch": "^3.0.4",
    "mongodb": "^3.1.13",
    "node-forge": "^0.7.6",
    "node-rdkafka": "^2.12.0",
    "node-schedule": "^1.2.0",
    "node-zookeeper-client": "^0.2.2",
    "prom-client": "^12.0.0",
    "uuid": "^3.1.0",
<<<<<<< HEAD
    "vaultclient": "scality/vaultclient#8.3.0",
=======
    "vaultclient": "scality/vaultclient#8.2.2",
>>>>>>> e95337db
    "werelogs": "scality/werelogs#8.1.0",
    "workflow-engine-defs": "github:scality/workflow-engine-defs#development/1.0"
  },
  "devDependencies": {
<<<<<<< HEAD
    "@zenko/cloudserver": "scality/cloudserver#8.4.1",
=======
    "@zenko/cloudserver": "scality/cloudserver#8.2.20",
>>>>>>> e95337db
    "eslint": "^5.3.0",
    "eslint-config-airbnb-base": "^13.1.0",
    "eslint-config-scality": "scality/Guidelines#8.2.0",
    "eslint-plugin-import": "^2.14.0",
    "lolex": "^2.7.5",
    "mocha": "^3.3.0",
    "sinon": "^10.0.0",
    "zookeeper-mock": "^1.2.0"
  },
  "engines": {
    "node": ">=16"
  }
}<|MERGE_RESOLUTION|>--- conflicted
+++ resolved
@@ -1,10 +1,6 @@
 {
   "name": "backbeat",
-<<<<<<< HEAD
-  "version": "8.3.4",
-=======
-  "version": "8.2.13",
->>>>>>> e95337db
+  "version": "8.3.5",
   "description": "Asynchronous queue and job manager",
   "main": "index.js",
   "scripts": {
@@ -46,11 +42,7 @@
   "dependencies": {
     "@hapi/joi": "^15.1.0",
     "JSONStream": "^1.3.5",
-<<<<<<< HEAD
     "arsenal": "scality/Arsenal#8.1.27",
-=======
-    "arsenal": "github:scality/arsenal#8.1.27",
->>>>>>> e95337db
     "async": "^2.3.0",
     "aws-sdk": "^2.938.0",
     "backo": "^1.1.0",
@@ -66,20 +58,12 @@
     "node-zookeeper-client": "^0.2.2",
     "prom-client": "^12.0.0",
     "uuid": "^3.1.0",
-<<<<<<< HEAD
     "vaultclient": "scality/vaultclient#8.3.0",
-=======
-    "vaultclient": "scality/vaultclient#8.2.2",
->>>>>>> e95337db
     "werelogs": "scality/werelogs#8.1.0",
     "workflow-engine-defs": "github:scality/workflow-engine-defs#development/1.0"
   },
   "devDependencies": {
-<<<<<<< HEAD
-    "@zenko/cloudserver": "scality/cloudserver#8.4.1",
-=======
-    "@zenko/cloudserver": "scality/cloudserver#8.2.20",
->>>>>>> e95337db
+    "@zenko/cloudserver": "scality/cloudserver#8.3.10",
     "eslint": "^5.3.0",
     "eslint-config-airbnb-base": "^13.1.0",
     "eslint-config-scality": "scality/Guidelines#8.2.0",
