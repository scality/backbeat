--- conflicted
+++ resolved
@@ -28,12 +28,8 @@
   },
   "homepage": "https://github.com/scality/backbeat#readme",
   "dependencies": {
-<<<<<<< HEAD
+    "@hapi/joi": "^15.1.0",
     "arsenal": "scality/Arsenal#b03f5b8",
-=======
-    "@hapi/joi": "^15.1.0",
-    "arsenal": "scality/Arsenal#9f2e74e",
->>>>>>> 9e40465a
     "async": "^2.3.0",
     "aws-sdk": "2.147.0",
     "backo": "^1.1.0",
