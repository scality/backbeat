--- conflicted
+++ resolved
@@ -1,10 +1,6 @@
 {
   "name": "backbeat",
-<<<<<<< HEAD
-  "version": "7.70.6",
-=======
-  "version": "7.10.13",
->>>>>>> 12db9521
+  "version": "7.70.7",
   "description": "Asynchronous queue and job manager",
   "main": "index.js",
   "scripts": {
