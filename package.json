--- conflicted
+++ resolved
@@ -40,14 +40,9 @@
   },
   "homepage": "https://github.com/scality/backbeat#readme",
   "dependencies": {
-<<<<<<< HEAD
     "joi": "^17.6.0",
     "JSONStream": "^1.3.5",
-    "arsenal": "git+https://github.com/scality/Arsenal#8.1.44",
-=======
-    "@hapi/joi": "^15.1.0",
-    "arsenal": "git+https://github.com/scality/Arsenal#7.10.23",
->>>>>>> daa4a8c6
+    "arsenal": "git+https://github.com/scality/Arsenal#8.1.45",
     "async": "^2.3.0",
     "aws-sdk": "^2.938.0",
     "backo": "^1.1.0",
