{
  "name": "backbeat",
  "version": "8.3.18",
  "description": "Asynchronous queue and job manager",
  "main": "index.js",
  "scripts": {
    "queue_populator": "node bin/queuePopulator.js",
    "queue_processor": "node extensions/replication/queueProcessor/task.js",
    "ingestion_populator": "node bin/ingestion.js",
    "replication_status_processor": "node extensions/replication/replicationStatusProcessor/task.js",
    "lifecycle_conductor": "node extensions/lifecycle/conductor/service.js",
    "lifecycle_bucket_processor": "node extensions/lifecycle/bucketProcessor/task.js",
    "lifecycle_object_processor": "node extensions/lifecycle/objectProcessor/task.js",
    "mongo_queue_processor": "node extensions/mongoProcessor/mongoProcessorTask.js",
    "garbage_collector": "node extensions/gc/service.js",
    "test": "mocha --recursive tests/unit",
    "ft_test": "mocha --recursive $(find tests/functional -name '*.js') --timeout 30000",
    "ft_test:notification": "mocha --recursive $(find tests/functional/notification -name '*.js') --timeout 30000",
    "ft_test:replication": "mocha --recursive $(find tests/functional/replication -name '*.js') --timeout 30000",
    "ft_test:lib": "mocha --recursive $(find tests/functional/lib -name '*.js') --timeout 30000",
    "ft_test:lifecycle": "mocha --recursive $(find tests/functional/lifecycle -name '*.js') --timeout 30000",
    "ft_test:ingestion": "mocha --recursive $(find tests/functional/ingestion -name '*.js') --timeout  30000",
    "ft_test:api:routes": "mocha tests/functional/api/routes.js --timeout 30000",
    "ft_test:api:retry": "mocha tests/functional/api/retry.js --timeout 30000",
    "bh_test": "mocha --recursive tests/behavior",
    "lint": "eslint $(git ls-files '*.js')",
    "lint_md": "mdlint $(git ls-files '[^bucket-scanner/]*.md')",
    "start": "node bin/backbeat.js",
    "notification_populator": "node bin/notification.js",
    "notification_processor": "node extensions/notification/queueProcessor/task.js"
  },
  "repository": {
    "type": "git",
    "url": "git+https://github.com/scality/backbeat.git"
  },
  "author": "Scality Inc.",
  "license": "Apache-2.0",
  "bugs": {
    "url": "https://github.com/scality/backbeat/issues"
  },
  "homepage": "https://github.com/scality/backbeat#readme",
  "dependencies": {
<<<<<<< HEAD
    "JSONStream": "^1.3.5",
    "arsenal": "git+https://github.com/scality/Arsenal#8.1.48",
=======
    "@hapi/joi": "^15.1.0",
    "arsenal": "git+https://github.com/scality/Arsenal#7.10.27",
>>>>>>> bd5c05d4
    "async": "^2.3.0",
    "aws-sdk": "^2.938.0",
    "backo": "^1.1.0",
    "bucketclient": "scality/bucketclient#8.1.1",
    "commander": "^2.11.0",
    "fcntl": "github:scality/node-fcntl#0.2.1",
    "ioredis": "^4.9.5",
    "joi": "^17.6.0",
    "minimatch": "^3.0.4",
    "mongodb": "^3.1.13",
    "node-forge": "^0.7.6",
    "node-rdkafka": "^2.12.0",
    "node-schedule": "^1.2.0",
    "node-zookeeper-client": "^1.1.3",
    "prom-client": "^12.0.0",
    "uuid": "^3.1.0",
<<<<<<< HEAD
    "vaultclient": "scality/vaultclient#8.3.2",
    "werelogs": "scality/werelogs#8.1.0",
    "workflow-engine-defs": "github:scality/workflow-engine-defs#development/1.0"
=======
    "vaultclient": "scality/vaultclient#7.10.2",
    "werelogs": "scality/werelogs#7.10.3.9"
>>>>>>> bd5c05d4
  },
  "devDependencies": {
    "@zenko/cloudserver": "scality/cloudserver#8.3.10",
    "eslint": "^5.3.0",
    "eslint-config-airbnb-base": "^13.1.0",
    "eslint-config-scality": "scality/Guidelines#8.2.0",
    "eslint-plugin-import": "^2.14.0",
    "lolex": "^2.7.5",
    "mocha": "^3.3.0",
    "sinon": "^10.0.0",
    "zookeeper-mock": "^1.2.0"
  },
  "engines": {
    "node": ">=16"
  }
}<|MERGE_RESOLUTION|>--- conflicted
+++ resolved
@@ -40,13 +40,8 @@
   },
   "homepage": "https://github.com/scality/backbeat#readme",
   "dependencies": {
-<<<<<<< HEAD
     "JSONStream": "^1.3.5",
-    "arsenal": "git+https://github.com/scality/Arsenal#8.1.48",
-=======
-    "@hapi/joi": "^15.1.0",
-    "arsenal": "git+https://github.com/scality/Arsenal#7.10.27",
->>>>>>> bd5c05d4
+    "arsenal": "git+https://github.com/scality/Arsenal#8.1.59",
     "async": "^2.3.0",
     "aws-sdk": "^2.938.0",
     "backo": "^1.1.0",
@@ -63,14 +58,9 @@
     "node-zookeeper-client": "^1.1.3",
     "prom-client": "^12.0.0",
     "uuid": "^3.1.0",
-<<<<<<< HEAD
     "vaultclient": "scality/vaultclient#8.3.2",
     "werelogs": "scality/werelogs#8.1.0",
     "workflow-engine-defs": "github:scality/workflow-engine-defs#development/1.0"
-=======
-    "vaultclient": "scality/vaultclient#7.10.2",
-    "werelogs": "scality/werelogs#7.10.3.9"
->>>>>>> bd5c05d4
   },
   "devDependencies": {
     "@zenko/cloudserver": "scality/cloudserver#8.3.10",
