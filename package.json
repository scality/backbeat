{
  "name": "backbeat",
<<<<<<< HEAD
  "version": "7.70.2",
=======
  "version": "7.10.12",
>>>>>>> 847f2190
  "description": "Asynchronous queue and job manager",
  "main": "index.js",
  "scripts": {
    "queue_populator": "node bin/queuePopulator.js",
    "queue_processor": "node extensions/replication/queueProcessor/task.js",
    "replication_status_processor": "node extensions/replication/replicationStatusProcessor/task.js",
    "lifecycle_conductor": "node extensions/lifecycle/conductor/service.js",
    "lifecycle_bucket_processor": "node extensions/lifecycle/bucketProcessor/task.js",
    "lifecycle_object_processor": "node extensions/lifecycle/objectProcessor/task.js",
    "replay_processor": "node extensions/replication/replayProcessor/task.js",
    "test": "mocha --recursive tests/unit",
    "ft_test:notification": "mocha --recursive $(find tests/functional/notification -name '*.js') --timeout 30000",
    "ft_test:replication": "mocha --recursive $(find tests/functional/replication -name '*.js') --timeout 30000",
    "ft_test:lib": "mocha --recursive $(find tests/functional/lib -name '*.js') --timeout 30000",
    "ft_test:lifecycle": "mocha --recursive $(find tests/functional/lifecycle -name '*.js') --timeout 30000",
    "ft_test:api:routes": "mocha tests/functional/api/routes.js --timeout 30000",
    "ft_test:api:retry": "mocha tests/functional/api/retry.js --timeout 30000",
    "bh_test": "mocha --recursive tests/behavior",
    "lint": "eslint $(git ls-files '*.js')",
    "lint_md": "mdlint $(git ls-files '[^bucket-scanner/]*.md')",
    "start": "node index.js",
    "notification_populator": "node bin/notification.js",
    "notification_processor": "node extensions/notification/queueProcessor/task.js"
  },
  "repository": {
    "type": "git",
    "url": "git+https://github.com/scality/backbeat.git"
  },
  "author": "Scality Inc.",
  "license": "Apache-2.0",
  "bugs": {
    "url": "https://github.com/scality/backbeat/issues"
  },
  "homepage": "https://github.com/scality/backbeat#readme",
  "dependencies": {
    "@hapi/joi": "^15.1.0",
    "arsenal": "git+https://github.com/scality/arsenal#7.10.46",
    "async": "^2.3.0",
    "aws-sdk": "^2.1326.0",
    "backo": "^1.1.0",
    "bucketclient": "git+https://github.com/scality/bucketclient#7.10.6",
    "commander": "^2.11.0",
    "fcntl": "git+https://github.com/scality/node-fcntl#0.2.1",
    "node-rdkafka": "^2.12.0",
    "node-schedule": "^1.2.0",
    "node-zookeeper-client": "^1.1.3",
    "prom-client": "14.2.0",
    "uuid": "^3.1.0",
    "vaultclient": "git+https://github.com/scality/vaultclient#7.10.13",
    "werelogs": "git+https://github.com/scality/werelogs#7.10.3.9"
  },
  "devDependencies": {
    "@zenko/cloudserver": "git+https://github.com/scality/cloudserver#8.6.8",
    "eslint": "^2.4.0",
    "eslint-config-airbnb": "^6.0.0",
    "eslint-config-scality": "scality/Guidelines#7.10.2",
    "eslint-plugin-react": "^4.2.3",
    "mocha": "^3.3.0",
    "sinon": "^10.0.0",
    "url-search-params-polyfill": "^8.1.1",
    "zookeeper-mock": "^1.2.0"
  },
  "engines": {
    "node": ">=16"
  }
}<|MERGE_RESOLUTION|>--- conflicted
+++ resolved
@@ -1,10 +1,6 @@
 {
   "name": "backbeat",
-<<<<<<< HEAD
-  "version": "7.70.2",
-=======
-  "version": "7.10.12",
->>>>>>> 847f2190
+  "version": "7.70.3",
   "description": "Asynchronous queue and job manager",
   "main": "index.js",
   "scripts": {
