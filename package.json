--- conflicted
+++ resolved
@@ -37,13 +37,9 @@
   },
   "homepage": "https://github.com/scality/backbeat#readme",
   "dependencies": {
-<<<<<<< HEAD
+    "@hapi/joi": "^15.1.0",
     "JSONStream": "^1.3.5",
     "arsenal": "github:scality/Arsenal#05a8475",
-=======
-    "@hapi/joi": "^15.1.0",
-    "arsenal": "scality/Arsenal#dd6fde6",
->>>>>>> 871724c3
     "async": "^2.3.0",
     "aws-sdk": "2.147.0",
     "backo": "^1.1.0",
@@ -51,13 +47,8 @@
     "commander": "^2.11.0",
     "fcntl": "github:scality/node-fcntl",
     "ioredis": "^4.9.5",
-<<<<<<< HEAD
-    "joi": "^10.6",
     "mongodb": "^3.1.13",
     "node-forge": "^0.7.6",
-=======
-    "node-forge": "^0.7.1",
->>>>>>> 871724c3
     "node-rdkafka": "2.5.1",
     "node-schedule": "^1.2.0",
     "node-zookeeper-client": "^0.2.2",
