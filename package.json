--- conflicted
+++ resolved
@@ -1,10 +1,6 @@
 {
   "name": "backbeat",
-<<<<<<< HEAD
   "version": "8.3.19",
-=======
-  "version": "7.10.9",
->>>>>>> 3bd11b4e
   "description": "Asynchronous queue and job manager",
   "main": "index.js",
   "scripts": {
@@ -44,21 +40,12 @@
   },
   "homepage": "https://github.com/scality/backbeat#readme",
   "dependencies": {
-<<<<<<< HEAD
     "JSONStream": "^1.3.5",
-    "arsenal": "git+https://github.com/scality/arsenal#8.1.85",
-=======
-    "@hapi/joi": "^15.1.0",
-    "arsenal": "git+https://github.com/scality/arsenal#7.10.46",
->>>>>>> 3bd11b4e
+    "arsenal": "git+https://github.com/scality/arsenal#8.1.87",
     "async": "^2.3.0",
     "aws-sdk": "^2.938.0",
     "backo": "^1.1.0",
-<<<<<<< HEAD
-    "bucketclient": "scality/bucketclient#8.1.5",
-=======
-    "bucketclient": "git+https://github.com/scality/bucketclient#7.10.6",
->>>>>>> 3bd11b4e
+    "bucketclient": "scality/bucketclient#8.1.9",
     "commander": "^2.11.0",
     "fcntl": "github:scality/node-fcntl#0.2.1",
     "ioredis": "^4.9.5",
@@ -71,14 +58,9 @@
     "node-zookeeper-client": "^1.1.3",
     "prom-client": "14.2.0",
     "uuid": "^3.1.0",
-<<<<<<< HEAD
-    "vaultclient": "scality/vaultclient#8.3.6",
+    "vaultclient": "scality/vaultclient#8.3.11",
     "werelogs": "scality/werelogs#8.1.0",
     "workflow-engine-defs": "github:scality/workflow-engine-defs#development/1.0"
-=======
-    "vaultclient": "git+https://github.com/scality/vaultclient#7.10.13",
-    "werelogs": "git+https://github.com/scality/werelogs#7.10.3.9"
->>>>>>> 3bd11b4e
   },
   "devDependencies": {
     "@zenko/cloudserver": "git+https://github.com/scality/cloudserver#8.6.8",
