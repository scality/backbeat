--- conflicted
+++ resolved
@@ -1,10 +1,6 @@
 {
   "name": "backbeat",
-<<<<<<< HEAD
-  "version": "8.3.1",
-=======
   "version": "8.3.2",
->>>>>>> b35f11ff
   "description": "Asynchronous queue and job manager",
   "main": "index.js",
   "scripts": {
@@ -46,11 +42,7 @@
   "dependencies": {
     "@hapi/joi": "^15.1.0",
     "JSONStream": "^1.3.5",
-<<<<<<< HEAD
-    "arsenal": "scality/Arsenal#8.1.16",
-=======
     "arsenal": "scality/Arsenal#8.1.17",
->>>>>>> b35f11ff
     "async": "^2.3.0",
     "aws-sdk": "^2.938.0",
     "backo": "^1.1.0",
