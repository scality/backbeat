--- conflicted
+++ resolved
@@ -37,11 +37,7 @@
   "homepage": "https://github.com/scality/backbeat#readme",
   "dependencies": {
     "@hapi/joi": "^15.1.0",
-<<<<<<< HEAD
-    "arsenal": "github:scality/arsenal#7.10.9",
-=======
-    "arsenal": "scality/Arsenal#7.4.18",
->>>>>>> b6e9e1c3
+    "arsenal": "github:scality/arsenal#7.10.14",
     "async": "^2.3.0",
     "aws-sdk": "^2.938.0",
     "backo": "^1.1.0",
