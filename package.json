{
  "name": "backbeat",
<<<<<<< HEAD
  "version": "8.7.0",
=======
  "version": "8.5.4",
>>>>>>> c3308a96
  "description": "Asynchronous queue and job manager",
  "main": "index.js",
  "scripts": {
    "queue_populator": "BACKBEAT_QUEUEPOPULATOR_EXTENSIONS=replication,lifecycle node bin/queuePopulator.js",
    "queue_processor": "node extensions/replication/queueProcessor/task.js",
    "replication_populator": "BACKBEAT_QUEUEPOPULATOR_EXTENSIONS=replication node bin/queuePopulator.js",
    "ingestion_populator": "node bin/ingestion.js",
    "replication_status_processor": "node extensions/replication/replicationStatusProcessor/task.js",
    "lifecycle_populator": "BACKBEAT_QUEUEPOPULATOR_EXTENSIONS=lifecycle node bin/queuePopulator.js",
    "lifecycle_conductor": "node extensions/lifecycle/conductor/service.js",
    "lifecycle_bucket_processor": "node extensions/lifecycle/bucketProcessor/task.js",
    "lifecycle_object_processor": "node extensions/lifecycle/objectProcessor/task.js",
    "lifecycle_object_transition_processor": "LIFECYCLE_OBJECT_PROCESSOR_TYPE=transition node extensions/lifecycle/objectProcessor/task.js",
    "oplog_populator": "node extensions/oplogPopulator/OplogPopulatorTask.js",
    "mongo_queue_processor": "node extensions/mongoProcessor/mongoProcessorTask.js",
    "garbage_collector": "node extensions/gc/service.js",
    "test": "mocha --recursive tests/unit",
    "ft_test": "mocha --recursive $(find tests/functional -name '*.js') --timeout 30000",
    "ft_test:notification": "mocha --recursive $(find tests/functional/notification -name '*.js') --timeout 30000",
    "ft_test:replication": "mocha --recursive $(find tests/functional/replication -name '*.js') --timeout 30000",
    "ft_test:lib": "mocha --recursive $(find tests/functional/lib -name '*.js') --timeout 30000",
    "ft_test:lifecycle": "mocha --recursive $(find tests/functional/lifecycle -name '*.js') --timeout 30000",
    "ft_test:ingestion": "mocha --recursive $(find tests/functional/ingestion -name '*.js') --timeout  30000",
    "ft_test:api:routes": "mocha tests/functional/api/routes.js --timeout 30000",
    "ft_test:api:retry": "mocha tests/functional/api/retry.js --timeout 30000",
    "bh_test": "mocha --recursive tests/behavior",
    "lint": "eslint $(git ls-files '*.js')",
    "lint_md": "mdlint $(git ls-files '[^bucket-scanner/]*.md')",
    "start": "node bin/backbeat.js",
    "notification_populator": "BACKBEAT_QUEUEPOPULATOR_EXTENSIONS=notification BACKBEAT_QUEUEPOPULATOR_LOGSOURCE=kafka node bin/queuePopulator.js",
    "notification_processor": "node extensions/notification/queueProcessor/task.js"
  },
  "repository": {
    "type": "git",
    "url": "git+https://github.com/scality/backbeat.git"
  },
  "author": "Scality Inc.",
  "license": "Apache-2.0",
  "bugs": {
    "url": "https://github.com/scality/backbeat/issues"
  },
  "homepage": "https://github.com/scality/backbeat#readme",
  "dependencies": {
    "JSONStream": "^1.3.5",
    "arsenal": "git+https://github.com/scality/Arsenal#8.1.74",
    "async": "^2.3.0",
    "aws-sdk": "^2.938.0",
    "backo": "^1.1.0",
    "bucketclient": "scality/bucketclient#8.1.7",
    "commander": "^2.11.0",
    "fcntl": "github:scality/node-fcntl#0.2.1",
    "httpagent": "git+https://github.com/scality/httpagent#1.0.6",
    "ioredis": "^4.9.5",
    "joi": "^17.6.0",
    "minimatch": "^3.0.4",
    "mongodb": "^3.1.13",
    "node-forge": "^0.7.6",
    "node-rdkafka": "^2.12.0",
    "node-schedule": "^1.2.0",
    "node-zookeeper-client": "^1.1.3",
    "uuid": "^3.1.0",
    "vaultclient": "scality/vaultclient#8.3.10",
    "werelogs": "scality/werelogs#8.1.2"
  },
  "devDependencies": {
    "@zenko/cloudserver": "scality/cloudserver#8.3.10",
    "eslint": "^5.3.0",
    "eslint-config-airbnb-base": "^13.1.0",
    "eslint-config-scality": "scality/Guidelines#8.2.0",
    "eslint-plugin-import": "^2.14.0",
    "lolex": "^2.7.5",
    "mocha": "^3.3.0",
    "sinon": "^10.0.0",
    "zookeeper-mock": "^1.2.0"
  },
  "engines": {
    "node": ">=16"
  }
}<|MERGE_RESOLUTION|>--- conflicted
+++ resolved
@@ -1,10 +1,6 @@
 {
   "name": "backbeat",
-<<<<<<< HEAD
-  "version": "8.7.0",
-=======
-  "version": "8.5.4",
->>>>>>> c3308a96
+  "version": "8.6.1",
   "description": "Asynchronous queue and job manager",
   "main": "index.js",
   "scripts": {
