--- conflicted
+++ resolved
@@ -15,15 +15,10 @@
     "ft_test:api:retry": "mocha tests/functional/api/retry.js --timeout 30000",
     "bh_test": "mocha --recursive tests/behavior",
     "lint": "eslint $(git ls-files '*.js')",
-<<<<<<< HEAD
-    "lint_md": "mdlint $(git ls-files '*.md')",
+    "lint_md": "mdlint $(git ls-files '[^bucket-scanner/]*.md')",
     "start": "node index.js",
     "notification_populator": "node bin/notification.js",
     "notification_processor": "node extensions/notification/queueProcessor/task.js"
-=======
-    "lint_md": "mdlint $(git ls-files '[^bucket-scanner/]*.md')",
-    "start": "node index.js"
->>>>>>> b0e2100b
   },
   "repository": {
     "type": "git",
