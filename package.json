--- conflicted
+++ resolved
@@ -63,17 +63,7 @@
     "workflow-engine-defs": "github:scality/workflow-engine-defs#development/1.0"
   },
   "devDependencies": {
-<<<<<<< HEAD
-    "@zenko/cloudserver": "scality/cloudserver#bac9a10",
-    "eslint": "^5.3.0",
-    "eslint-config-airbnb-base": "^13.1.0",
-    "eslint-config-scality": "scality/Guidelines#28e73a2",
-    "eslint-plugin-import": "^2.14.0",
-    "lolex": "^2.7.5",
-    "mocha": "^3.3.0",
-=======
     "mocha": "^3.3.0",    
->>>>>>> 37d9c11d
     "zookeeper-mock": "^1.1.0"
   }
 }