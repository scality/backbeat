{
  "name": "backbeat",
<<<<<<< HEAD
  "version": "7.70.11",
=======
  "version": "7.10.17",
>>>>>>> 9e2792c2
  "description": "Asynchronous queue and job manager",
  "main": "index.js",
  "scripts": {
    "queue_populator": "node bin/queuePopulator.js",
    "queue_processor": "node extensions/replication/queueProcessor/task.js",
    "replication_status_processor": "node extensions/replication/replicationStatusProcessor/task.js",
    "lifecycle_conductor": "node extensions/lifecycle/conductor/service.js",
    "lifecycle_bucket_processor": "node extensions/lifecycle/bucketProcessor/task.js",
    "lifecycle_object_processor": "node extensions/lifecycle/objectProcessor/task.js",
    "replay_processor": "node extensions/replication/replayProcessor/task.js",
    "test": "mocha --recursive tests/unit",
    "ft_test:notification": "mocha --recursive $(find tests/functional/notification -name '*.js') --timeout 30000",
    "ft_test:replication": "mocha --recursive $(find tests/functional/replication -name '*.js') --timeout 30000",
    "ft_test:lib": "mocha --recursive $(find tests/functional/lib -name '*.js') --timeout 30000",
    "ft_test:lifecycle": "mocha --recursive $(find tests/functional/lifecycle -name '*.js') --timeout 30000",
    "ft_test:api:routes": "mocha tests/functional/api/routes.js --timeout 30000",
    "ft_test:api:retry": "mocha tests/functional/api/retry.js --timeout 30000",
    "bh_test": "mocha --recursive tests/behavior",
    "lint": "eslint $(git ls-files '*.js')",
    "lint_md": "mdlint $(git ls-files '[^bucket-scanner/]*.md')",
    "start": "node index.js",
    "notification_populator": "node bin/notification.js",
    "notification_processor": "node extensions/notification/queueProcessor/task.js"
  },
  "repository": {
    "type": "git",
    "url": "git+https://github.com/scality/backbeat.git"
  },
  "author": "Scality Inc.",
  "license": "Apache-2.0",
  "bugs": {
    "url": "https://github.com/scality/backbeat/issues"
  },
  "homepage": "https://github.com/scality/backbeat#readme",
  "dependencies": {
    "@hapi/joi": "^15.1.0",
    "arsenal": "git+https://github.com/scality/arsenal#7.70.14",
    "async": "^2.3.0",
    "aws-sdk": "^2.1326.0",
    "backo": "^1.1.0",
    "breakbeat": "scality/breakbeat#v1.0.1",
    "bucketclient": "git+https://github.com/scality/bucketclient#7.10.6",
    "commander": "^2.11.0",
    "fcntl": "git+https://github.com/scality/node-fcntl#0.2.1",
    "node-rdkafka": "^2.12.0",
    "node-schedule": "^1.2.0",
    "node-zookeeper-client": "^1.1.3",
    "prom-client": "14.2.0",
    "typescript": "^4.9.5",
    "uuid": "^3.1.0",
    "vaultclient": "git+https://github.com/scality/vaultclient#7.10.13",
    "werelogs": "git+https://github.com/scality/werelogs#7.10.3.9"
  },
  "devDependencies": {
    "@zenko/cloudserver": "git+https://github.com/scality/cloudserver#8.6.8",
    "eslint": "^2.4.0",
    "eslint-config-airbnb": "^6.0.0",
    "eslint-config-scality": "scality/Guidelines#7.10.2",
    "eslint-plugin-react": "^4.2.3",
    "mocha": "^3.3.0",
    "sinon": "^10.0.0",
    "url-search-params-polyfill": "^8.1.1",
    "zookeeper-mock": "^1.2.0"
  },
  "engines": {
    "node": ">=16"
  }
}<|MERGE_RESOLUTION|>--- conflicted
+++ resolved
@@ -1,10 +1,6 @@
 {
   "name": "backbeat",
-<<<<<<< HEAD
-  "version": "7.70.11",
-=======
-  "version": "7.10.17",
->>>>>>> 9e2792c2
+  "version": "7.70.12",
   "description": "Asynchronous queue and job manager",
   "main": "index.js",
   "scripts": {
