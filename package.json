{
  "name": "backbeat",
  "version": "8.1.0",
  "description": "Asynchronous queue and job manager",
  "main": "index.js",
  "scripts": {
    "queue_populator": "node bin/queuePopulator.js",
    "queue_processor": "node extensions/replication/queueProcessor/task.js",
    "ingestion_populator": "node bin/ingestion.js",
    "replication_status_processor": "node extensions/replication/replicationStatusProcessor/task.js",
    "lifecycle_conductor": "node extensions/lifecycle/conductor/service.js",
    "lifecycle_bucket_processor": "node extensions/lifecycle/bucketProcessor/task.js",
    "lifecycle_object_processor": "node extensions/lifecycle/objectProcessor/task.js",
    "mongo_queue_processor": "node extensions/mongoProcessor/mongoProcessorTask.js",
    "garbage_collector": "node extensions/gc/service.js",
    "test": "mocha --recursive tests/unit",
    "ft_test:models": "mocha --recursieve $(find tests/functional/models -name '*.js')",
    "ft_test:lifecycle": "mocha --recursive $(find tests/functional/lifecycle -name '*.js')",
    "ft_test:replication": "mocha --recursive $(find tests/functional/replication -name '*.js')",
    "ft_test:api:routes": "mocha tests/functional/api/routes.js",
    "ft_test:api:retry": "mocha tests/functional/api/retry.js",
    "bh_test": "mocha --recursive tests/behavior",
    "lint": "eslint $(git ls-files '*.js')",
    "lint_md": "mdlint $(git ls-files '*.md')",
    "start": "node index.js"
  },
  "repository": {
    "type": "git",
    "url": "git+https://github.com/scality/backbeat.git"
  },
  "author": "Scality Inc.",
  "license": "Apache-2.0",
  "bugs": {
    "url": "https://github.com/scality/backbeat/issues"
  },
  "homepage": "https://github.com/scality/backbeat#readme",
  "dependencies": {
    "arsenal": "scality/Arsenal#8991079",
    "async": "^2.3.0",
    "aws-sdk": "2.147.0",
    "backo": "^1.1.0",
    "bucketclient": "scality/bucketclient#520d164",
    "commander": "^2.11.0",
    "fcntl": "github:scality/node-fcntl",
    "ioredis": "^3.2.2",
    "joi": "^10.6",
    "node-forge": "^0.7.1",
    "node-rdkafka": "2.3.1",
    "node-schedule": "^1.2.0",
    "node-zookeeper-client": "^0.2.2",
    "prom-client": "^10.2.3",
    "uuid": "^3.1.0",
    "vaultclient": "github:scality/vaultclient#754b6e1",
    "werelogs": "scality/werelogs#74b121b"
  },
  "devDependencies": {
<<<<<<< HEAD
    "@zenko/cloudserver": "scality/S3#62df2c0",
=======
    "@zenko/cloudserver": "scality/cloudserver#b17904e",
>>>>>>> 2dc27dbb
    "eslint": "^2.4.0",
    "eslint-config-airbnb": "^6.0.0",
    "eslint-config-scality": "scality/Guidelines#e49d1a2",
    "eslint-plugin-react": "^4.2.3",
    "lolex": "^2.7.5",
    "mocha": "^3.3.0"
  }
}<|MERGE_RESOLUTION|>--- conflicted
+++ resolved
@@ -54,11 +54,7 @@
     "werelogs": "scality/werelogs#74b121b"
   },
   "devDependencies": {
-<<<<<<< HEAD
-    "@zenko/cloudserver": "scality/S3#62df2c0",
-=======
-    "@zenko/cloudserver": "scality/cloudserver#b17904e",
->>>>>>> 2dc27dbb
+    "@zenko/cloudserver": "scality/cloudserver#62df2c0",
     "eslint": "^2.4.0",
     "eslint-config-airbnb": "^6.0.0",
     "eslint-config-scality": "scality/Guidelines#e49d1a2",
