{
  "name": "backbeat",
  "version": "8.2.12",
  "description": "Asynchronous queue and job manager",
  "main": "index.js",
  "scripts": {
    "queue_populator": "node bin/queuePopulator.js",
    "queue_processor": "node extensions/replication/queueProcessor/task.js",
    "ingestion_populator": "node bin/ingestion.js",
    "replication_status_processor": "node extensions/replication/replicationStatusProcessor/task.js",
    "lifecycle_conductor": "node extensions/lifecycle/conductor/service.js",
    "lifecycle_bucket_processor": "node extensions/lifecycle/bucketProcessor/task.js",
    "lifecycle_object_processor": "node extensions/lifecycle/objectProcessor/task.js",
    "mongo_queue_processor": "node extensions/mongoProcessor/mongoProcessorTask.js",
    "garbage_collector": "node extensions/gc/service.js",
    "test": "mocha --recursive tests/unit",
    "ft_test": "mocha --recursive $(find tests/functional -name '*.js') --timeout 30000",
    "ft_test:notification": "mocha --recursive $(find tests/functional/notification -name '*.js') --timeout 30000",
    "ft_test:replication": "mocha --recursive $(find tests/functional/replication -name '*.js') --timeout 30000",
    "ft_test:lib": "mocha --recursive $(find tests/functional/lib -name '*.js') --timeout 30000",
    "ft_test:lifecycle": "mocha --recursive $(find tests/functional/lifecycle -name '*.js') --timeout 30000",
    "ft_test:ingestion": "mocha --recursive $(find tests/functional/ingestion -name '*.js') --timeout  30000",
    "ft_test:api:routes": "mocha tests/functional/api/routes.js --timeout 30000",
    "ft_test:api:retry": "mocha tests/functional/api/retry.js --timeout 30000",
    "bh_test": "mocha --recursive tests/behavior",
    "lint": "eslint $(git ls-files '*.js')",
    "lint_md": "mdlint $(git ls-files '[^bucket-scanner/]*.md')",
    "start": "node bin/backbeat.js",
    "notification_populator": "node bin/notification.js",
    "notification_processor": "node extensions/notification/queueProcessor/task.js"
  },
  "repository": {
    "type": "git",
    "url": "git+https://github.com/scality/backbeat.git"
  },
  "author": "Scality Inc.",
  "license": "Apache-2.0",
  "bugs": {
    "url": "https://github.com/scality/backbeat/issues"
  },
  "homepage": "https://github.com/scality/backbeat#readme",
  "dependencies": {
    "@hapi/joi": "^15.1.0",
<<<<<<< HEAD
    "JSONStream": "^1.3.5",
    "arsenal": "github:scality/arsenal#8.1.17",
    "async": "^2.3.0",
    "aws-sdk": "^2.938.0",
    "backo": "^1.1.0",
    "bucketclient": "scality/bucketclient#8.1.0",
    "commander": "^2.11.0",
    "fcntl": "github:scality/node-fcntl",
    "ioredis": "^4.9.5",
    "minimatch": "^3.0.4",
    "mongodb": "^3.1.13",
    "node-forge": "^0.7.6",
    "node-rdkafka": "2.5.1",
=======
    "arsenal": "github:scality/arsenal#w/7.10/feature/ARSN-21/UpgradeToNode16",
    "async": "^2.3.0",
    "aws-sdk": "^2.938.0",
    "backo": "^1.1.0",
    "bucketclient": "scality/bucketclient#w/7.10/improvement/BKTCLT-3-upgrade-to-node-16",
    "commander": "^2.11.0",
    "fcntl": "github:scality/node-fcntl#0.2.1",
    "node-rdkafka": "^2.12.0",
>>>>>>> 01f9d34f
    "node-schedule": "^1.2.0",
    "node-zookeeper-client": "^0.2.2",
    "prom-client": "^12.0.0",
    "uuid": "^3.1.0",
<<<<<<< HEAD
    "vaultclient": "scality/vaultclient#8.2.1",
    "werelogs": "scality/werelogs#8.1.0",
    "workflow-engine-defs": "github:scality/workflow-engine-defs#development/1.0"
  },
  "devDependencies": {
    "@zenko/cloudserver": "scality/cloudserver#bac9a10",
    "eslint": "^5.3.0",
    "eslint-config-airbnb-base": "^13.1.0",
    "eslint-config-scality": "scality/Guidelines#28e73a2",
    "eslint-plugin-import": "^2.14.0",
    "lolex": "^2.7.5",
=======
    "vaultclient": "scality/vaultclient#w/7.10/feature/VLTCLT-7/UpgradeToNode16",
    "werelogs": "scality/werelogs#8.1.0"
  },
  "devDependencies": {
    "@zenko/cloudserver": "scality/cloudserver#w/8.2/feature/CLDSRV-49/UpgradeToNode16",
    "eslint": "^2.4.0",
    "eslint-config-airbnb": "^6.0.0",
    "eslint-config-scality": "scality/Guidelines#w/7.10/improvement/GDL-5-node-16-upgrade",
    "eslint-plugin-react": "^4.2.3",
>>>>>>> 01f9d34f
    "mocha": "^3.3.0",
    "sinon": "^10.0.0",
    "zookeeper-mock": "^1.2.0"
  },
  "engines": {
    "node": ">=16"
  }
}<|MERGE_RESOLUTION|>--- conflicted
+++ resolved
@@ -41,57 +41,34 @@
   "homepage": "https://github.com/scality/backbeat#readme",
   "dependencies": {
     "@hapi/joi": "^15.1.0",
-<<<<<<< HEAD
     "JSONStream": "^1.3.5",
-    "arsenal": "github:scality/arsenal#8.1.17",
+    "arsenal": "github:scality/arsenal#w/8.1/feature/ARSN-21/UpgradeToNode16",
     "async": "^2.3.0",
     "aws-sdk": "^2.938.0",
     "backo": "^1.1.0",
-    "bucketclient": "scality/bucketclient#8.1.0",
+    "bucketclient": "scality/bucketclient#w/8.1/improvement/BKTCLT-3-upgrade-to-node-16",
     "commander": "^2.11.0",
-    "fcntl": "github:scality/node-fcntl",
+    "fcntl": "github:scality/node-fcntl#0.2.1",
     "ioredis": "^4.9.5",
     "minimatch": "^3.0.4",
     "mongodb": "^3.1.13",
     "node-forge": "^0.7.6",
-    "node-rdkafka": "2.5.1",
-=======
-    "arsenal": "github:scality/arsenal#w/7.10/feature/ARSN-21/UpgradeToNode16",
-    "async": "^2.3.0",
-    "aws-sdk": "^2.938.0",
-    "backo": "^1.1.0",
-    "bucketclient": "scality/bucketclient#w/7.10/improvement/BKTCLT-3-upgrade-to-node-16",
-    "commander": "^2.11.0",
-    "fcntl": "github:scality/node-fcntl#0.2.1",
     "node-rdkafka": "^2.12.0",
->>>>>>> 01f9d34f
     "node-schedule": "^1.2.0",
     "node-zookeeper-client": "^0.2.2",
     "prom-client": "^12.0.0",
     "uuid": "^3.1.0",
-<<<<<<< HEAD
-    "vaultclient": "scality/vaultclient#8.2.1",
+    "vaultclient": "scality/vaultclient#w/8.2/feature/VLTCLT-7/UpgradeToNode16",
     "werelogs": "scality/werelogs#8.1.0",
     "workflow-engine-defs": "github:scality/workflow-engine-defs#development/1.0"
   },
   "devDependencies": {
-    "@zenko/cloudserver": "scality/cloudserver#bac9a10",
+    "@zenko/cloudserver": "scality/cloudserver#w/8.2/feature/CLDSRV-49/UpgradeToNode16",
     "eslint": "^5.3.0",
     "eslint-config-airbnb-base": "^13.1.0",
-    "eslint-config-scality": "scality/Guidelines#28e73a2",
+    "eslint-config-scality": "scality/Guidelines#w/8.2/improvement/GDL-5-node-16-upgrade",
     "eslint-plugin-import": "^2.14.0",
     "lolex": "^2.7.5",
-=======
-    "vaultclient": "scality/vaultclient#w/7.10/feature/VLTCLT-7/UpgradeToNode16",
-    "werelogs": "scality/werelogs#8.1.0"
-  },
-  "devDependencies": {
-    "@zenko/cloudserver": "scality/cloudserver#w/8.2/feature/CLDSRV-49/UpgradeToNode16",
-    "eslint": "^2.4.0",
-    "eslint-config-airbnb": "^6.0.0",
-    "eslint-config-scality": "scality/Guidelines#w/7.10/improvement/GDL-5-node-16-upgrade",
-    "eslint-plugin-react": "^4.2.3",
->>>>>>> 01f9d34f
     "mocha": "^3.3.0",
     "sinon": "^10.0.0",
     "zookeeper-mock": "^1.2.0"
