{
  "name": "backbeat",
  "version": "8.1.21",
  "description": "Asynchronous queue and job manager",
  "main": "index.js",
  "scripts": {
    "queue_populator": "node bin/queuePopulator.js",
    "queue_processor": "node extensions/replication/queueProcessor/task.js",
    "ingestion_populator": "node bin/ingestion.js",
    "replication_status_processor": "node extensions/replication/replicationStatusProcessor/task.js",
    "lifecycle_conductor": "node extensions/lifecycle/conductor/service.js",
    "lifecycle_bucket_processor": "node extensions/lifecycle/bucketProcessor/task.js",
    "lifecycle_object_processor": "node extensions/lifecycle/objectProcessor/task.js",
    "mongo_queue_processor": "node extensions/mongoProcessor/mongoProcessorTask.js",
    "garbage_collector": "node extensions/gc/service.js",
    "test": "mocha --recursive tests/unit",
    "ft_test": "mocha --recursive $(find tests/functional -name '*.js') --timeout 30000",
    "ft_test:notification": "mocha --recursive $(find tests/functional/notification -name '*.js') --timeout 30000",
    "ft_test:replication": "mocha --recursive $(find tests/functional/replication -name '*.js') --timeout 30000",
    "ft_test:lib": "mocha --recursive $(find tests/functional/lib -name '*.js') --timeout 30000",
    "ft_test:lifecycle": "mocha --recursive $(find tests/functional/lifecycle -name '*.js') --timeout 30000",
    "ft_test:ingestion": "mocha --recursive $(find tests/functional/ingestion -name '*.js') --timeout  30000",
    "ft_test:api:routes": "mocha tests/functional/api/routes.js --timeout 30000",
    "ft_test:api:retry": "mocha tests/functional/api/retry.js --timeout 30000",
    "bh_test": "mocha --recursive tests/behavior",
    "lint": "eslint $(git ls-files '*.js')",
    "lint_md": "mdlint $(git ls-files '[^bucket-scanner/]*.md')",
    "start": "node bin/backbeat.js",
    "notification_populator": "node bin/notification.js",
    "notification_processor": "node extensions/notification/queueProcessor/task.js"
  },
  "repository": {
    "type": "git",
    "url": "git+https://github.com/scality/backbeat.git"
  },
  "author": "Scality Inc.",
  "license": "Apache-2.0",
  "bugs": {
    "url": "https://github.com/scality/backbeat/issues"
  },
  "homepage": "https://github.com/scality/backbeat#readme",
  "dependencies": {
    "@hapi/joi": "^15.1.0",
    "JSONStream": "^1.3.5",
    "arsenal": "scality/Arsenal#e1a3b05",
    "async": "^2.3.0",
    "aws-sdk": "2.147.0",
    "backo": "^1.1.0",
    "bucketclient": "scality/bucketclient#949f11a",
    "commander": "^2.11.0",
    "fcntl": "github:scality/node-fcntl",
    "ioredis": "^4.9.5",
    "minimatch": "^3.0.4",
    "mongodb": "^3.1.13",
    "node-forge": "^0.7.6",
    "node-rdkafka": "2.5.1",
    "node-schedule": "^1.2.0",
    "node-zookeeper-client": "^0.2.2",
<<<<<<< HEAD
    "prom-client": "^10.2.3",
=======
    "prom-client": "^12.0.0",
>>>>>>> 12b10f13
    "uuid": "^3.1.0",
    "vaultclient": "github:scality/vaultclient#767c58d",
    "werelogs": "scality/werelogs#22bca9c",
    "workflow-engine-defs": "github:scality/workflow-engine-defs#development/1.0"
  },
  "devDependencies": {
    "@zenko/cloudserver": "scality/cloudserver#bac9a10",
    "eslint": "^5.3.0",
    "eslint-config-airbnb-base": "^13.1.0",
    "eslint-config-scality": "scality/Guidelines#28e73a2",
    "eslint-plugin-import": "^2.14.0",
    "lolex": "^2.7.5",
    "mocha": "^3.3.0",
    "sinon": "^10.0.0",
    "zookeeper-mock": "^1.2.0"
  }
}<|MERGE_RESOLUTION|>--- conflicted
+++ resolved
@@ -56,11 +56,7 @@
     "node-rdkafka": "2.5.1",
     "node-schedule": "^1.2.0",
     "node-zookeeper-client": "^0.2.2",
-<<<<<<< HEAD
-    "prom-client": "^10.2.3",
-=======
     "prom-client": "^12.0.0",
->>>>>>> 12b10f13
     "uuid": "^3.1.0",
     "vaultclient": "github:scality/vaultclient#767c58d",
     "werelogs": "scality/werelogs#22bca9c",
