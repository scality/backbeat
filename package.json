--- conflicted
+++ resolved
@@ -1,10 +1,6 @@
 {
   "name": "backbeat",
-<<<<<<< HEAD
-  "version": "7.70.0",
-=======
-  "version": "7.10.10",
->>>>>>> 87afd59d
+  "version": "7.70.1",
   "description": "Asynchronous queue and job manager",
   "main": "index.js",
   "scripts": {
