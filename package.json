--- conflicted
+++ resolved
@@ -40,15 +40,10 @@
   },
   "homepage": "https://github.com/scality/backbeat#readme",
   "dependencies": {
-<<<<<<< HEAD
     "JSONStream": "^1.3.5",
-    "arsenal": "git+https://github.com/scality/Arsenal#8.1.64",
-=======
-    "@hapi/joi": "^15.1.0",
-    "arsenal": "git+https://github.com/scality/arsenal#7.10.44",
->>>>>>> bd99d4a9
+    "arsenal": "git+https://github.com/scality/arsenal#8.1.85",
     "async": "^2.3.0",
-    "aws-sdk": "^2.1326.0",
+    "aws-sdk": "^2.938.0",
     "backo": "^1.1.0",
     "bucketclient": "scality/bucketclient#8.1.5",
     "commander": "^2.11.0",
@@ -68,20 +63,12 @@
     "workflow-engine-defs": "github:scality/workflow-engine-defs#development/1.0"
   },
   "devDependencies": {
-<<<<<<< HEAD
-    "@zenko/cloudserver": "scality/cloudserver#8.3.10",
+    "@zenko/cloudserver": "git+https://github.com/scality/cloudserver#8.6.8",
     "eslint": "^5.3.0",
     "eslint-config-airbnb-base": "^13.1.0",
     "eslint-config-scality": "scality/Guidelines#8.2.0",
     "eslint-plugin-import": "^2.14.0",
     "lolex": "^2.7.5",
-=======
-    "@zenko/cloudserver": "git+https://github.com/scality/cloudserver#8.6.8",
-    "eslint": "^2.4.0",
-    "eslint-config-airbnb": "^6.0.0",
-    "eslint-config-scality": "scality/Guidelines#7.10.2",
-    "eslint-plugin-react": "^4.2.3",
->>>>>>> bd99d4a9
     "mocha": "^3.3.0",
     "sinon": "^10.0.0",
     "zookeeper-mock": "^1.2.0"
