evaluation_interval: 1m
rule_files:
  - alerts.rendered.yaml

tests:

  - name: LifecycleProducer Replicas
    interval: 1m
    input_series:
      - series: up{namespace="zenko",job="artesca-data-backbeat-lifecycle-producer-headless"}
        values: 1 0
    alert_rule_test:
      - alertname: LifecycleProducerDown
        eval_time: 1m
        exp_alerts: []
      - alertname: LifecycleProducerDown
        eval_time: 2m
        exp_alerts:
          - exp_labels:
              severity: critical
            exp_annotations:
              zenko_service: backbeat-lifecycle-producer
              description: "Lifecycle producer pod has been down for 30 seconds"
              summary: "Lifecycle producer service is down"

  - name: LifecycleBucketProcessor Replicas
    interval: 1m
    input_series:
      - series: up{namespace="zenko",job="artesca-data-backbeat-lifecycle-bucket-processor-headless",pod="bucket-1"}
        values: 1 1 1 
      - series: up{namespace="zenko",job="artesca-data-backbeat-lifecycle-bucket-processor-headless",pod="bucket-2"}
        values: 1 1 0
      - series: up{namespace="zenko",job="artesca-data-backbeat-lifecycle-bucket-processor-headless",pod="bucket-3"}
        values: 1 0 0
    alert_rule_test:
      - alertname: LifecycleBucketProcessorDown
        eval_time: 1m
        exp_alerts: []
      - alertname: LifecycleBucketProcessorDown
        eval_time: 2m
        exp_alerts:
          - exp_labels:
              severity: warning
            exp_annotations:
              zenko_service: backbeat-lifecycle-bucket-processor
              description: "Less than 100% of lifecycle bucket processors are up and healthy"
              summary: "Degraded lifecycle bucket processor"
      - alertname: LifecycleBucketProcessorDown
        eval_time: 3m
        exp_alerts:
          - exp_labels:
              severity: warning
            exp_annotations:
              zenko_service: backbeat-lifecycle-bucket-processor
              description: "Less than 100% of lifecycle bucket processors are up and healthy"
              summary: "Degraded lifecycle bucket processor"
          - exp_labels:
              severity: critical
            exp_annotations:
              zenko_service: backbeat-lifecycle-bucket-processor
              description: "Less than 50% of lifecycle bucket processors are up and healthy"
              summary: "Degraded lifecycle bucket processor"

  - name: LifecycleObjectProcessor Replicas
    interval: 1m
    input_series:
      - series: up{namespace="zenko",job="artesca-data-backbeat-lifecycle-object-processor-headless",pod="object-1"}
        values: 1 1 1 
      - series: up{namespace="zenko",job="artesca-data-backbeat-lifecycle-object-processor-headless",pod="object-2"}
        values: 1 1 0
      - series: up{namespace="zenko",job="artesca-data-backbeat-lifecycle-object-processor-headless",pod="object-3"}
        values: 1 0 0
    alert_rule_test:
      - alertname: LifecycleObjectProcessorDown
        eval_time: 1m
        exp_alerts: []
      - alertname: LifecycleObjectProcessorDown
        eval_time: 2m
        exp_alerts:
          - exp_labels:
              severity: warning
            exp_annotations:
              zenko_service: backbeat-lifecycle-object-processor
              description: "Less than 100% of lifecycle object processors for expiration are up and healthy"
              summary: "Degraded lifecycle object processor"
      - alertname: LifecycleObjectProcessorDown
        eval_time: 3m
        exp_alerts:
          - exp_labels:
              severity: warning
            exp_annotations:
              zenko_service: backbeat-lifecycle-object-processor
              description: "Less than 100% of lifecycle object processors for expiration are up and healthy"
              summary: "Degraded lifecycle object processor"
          - exp_labels:
              severity: critical
            exp_annotations:
              zenko_service: backbeat-lifecycle-object-processor
              description: "Less than 50% of lifecycle object processors for expiration are up and healthy"
              summary: "Degraded lifecycle object processor"

<<<<<<< HEAD
  - name: LifecycleTransitionProcessor Replicas
    interval: 1m
    input_series:
      - series: up{namespace="zenko",job="artesca-data-backbeat-lifecycle-transition-processor-headless",pod="object-1"}
        values: 1 1 1
      - series: up{namespace="zenko",job="artesca-data-backbeat-lifecycle-transition-processor-headless",pod="object-2"}
        values: 1 1 0
      - series: up{namespace="zenko",job="artesca-data-backbeat-lifecycle-transition-processor-headless",pod="object-3"}
        values: 1 0 0
    alert_rule_test:
      - alertname: LifecycleTransitionProcessorDegraded
        eval_time: 1m
        exp_alerts: []
      - alertname: LifecycleTransitionProcessorCritical
        eval_time: 1m
        exp_alerts: []
      - alertname: LifecycleTransitionProcessorDegraded
        eval_time: 2m
        exp_alerts:
          - exp_labels:
              severity: warning
            exp_annotations:
              zenko_service: backbeat-lifecycle-transition-processor
              description: "Less than 100% of lifecycle transition processors are up and healthy"
              summary: "Degraded lifecycle transition processor"
      - alertname: LifecycleTransitionProcessorCritical
        eval_time: 2m
        exp_alerts: []
      - alertname: LifecycleTransitionProcessorDegraded
        eval_time: 3m
        exp_alerts:
          - exp_labels:
              severity: warning
            exp_annotations:
              zenko_service: backbeat-lifecycle-transition-processor
              description: "Less than 100% of lifecycle transition processors are up and healthy"
              summary: "Degraded lifecycle transition processor"
      - alertname: LifecycleTransitionProcessorCritical
        eval_time: 3m
        exp_alerts:
          - exp_labels:
              severity: critical
            exp_annotations:
              zenko_service: backbeat-lifecycle-transition-processor
              description: "Less than 50% of lifecycle transition processors are up and healthy"
              summary: "Degraded lifecycle transition processor"

  - name: LifecycleLateScanWarning
    interval: 1m
    input_series:
      - series: kube_service_created{namespace="zenko",service="artesca-data-backbeat-lifecycle-producer-headless",job="kube-state-metrics"}
        values: 5+0x14
      - series: s3_lifecycle_latest_batch_start_time{namespace="zenko",job="artesca-data-backbeat-lifecycle-producer-headless",pod="foo"}
        values: _    0 0 0 240000 299000 299000 299000 480000 stale
      - series: s3_lifecycle_latest_batch_start_time{namespace="zenko",job="artesca-data-backbeat-lifecycle-producer-headless",pod="bar"}
        values: _    _ _ _ _      _      _      _      _      _     _ _ _ 0 780000
    alert_rule_test:
      - alertname: LifecycleLateScanWarning
        eval_time: 1m
        exp_alerts: []
      - alertname: LifecycleLateScanWarning
        eval_time: 2m
        exp_alerts: []
      - alertname: LifecycleLateScanWarning
        eval_time: 3m
        exp_alerts:
          - exp_labels:
              severity: warning
            exp_annotations:
              zenko_service: backbeat-lifecycle-producer
              description: "Last lifecycle scan was performed more than 2m 0s ago."
              summary: "Lifecycle scan not executed in time"
      - alertname: LifecycleLateScanWarning
        eval_time: 4m
        exp_alerts: []
      - alertname: LifecycleLateScanWarning
        eval_time: 5m
        exp_alerts: []
      - alertname: LifecycleLateScanWarning
        eval_time: 6m
        exp_alerts: []
      - alertname: LifecycleLateScanWarning
        eval_time: 7m
        exp_alerts:
          - exp_labels:
              severity: warning
            exp_annotations:
              zenko_service: backbeat-lifecycle-producer
              description: "Last lifecycle scan was performed more than 2m 0s ago."
              summary: "Lifecycle scan not executed in time"
      - alertname: LifecycleLateScanWarning
        eval_time: 8m
        exp_alerts: []
      - alertname: LifecycleLateScanWarning
        eval_time: 9m
        exp_alerts: []
      - alertname: LifecycleLateScanWarning
        eval_time: 10m
        exp_alerts: []
      - alertname: LifecycleLateScanWarning
        eval_time: 11m
        exp_alerts:
          - exp_labels:
              severity: warning
            exp_annotations:
              zenko_service: backbeat-lifecycle-producer
              description: "Last lifecycle scan was performed more than 2m 0s ago."
              summary: "Lifecycle scan not executed in time"
      - alertname: LifecycleLateScanWarning
        eval_time: 12m
=======
  - name: LifecycleBucketProcessorRequest
    interval: 1m
    input_series:
      - series: s3_lifecycle_s3_operations_total{namespace="zenko", job="artesca-data-backbeat-lifecycle-bucket-processor-headless", status="200", process="bucket"}
        values: 0+99x4 495+97x4 980+95x4 1455+98x4
      - series: s3_lifecycle_s3_operations_total{namespace="zenko", job="artesca-data-backbeat-lifecycle-bucket-processor-headless", status="413", process="bucket"}
        values: 0+1x4    5+3x4   20+5x4    45+2x4
      - series: s3_lifecycle_s3_operations_total{namespace="zenko", job="artesca-data-backbeat-lifecycle-object-processor-headless", status="200", process="expiration"}
        values: 0+100x19
    alert_rule_test:
      - alertname: LifecycleBucketProcessorRequest
        eval_time: 1m
        exp_alerts: []
      - alertname: LifecycleBucketProcessorRequest
        eval_time: 5m
        exp_alerts: []
      - alertname: LifecycleBucketProcessorRequest
        eval_time: 9m
        exp_alerts: []
      - alertname: LifecycleBucketProcessorRequest
        eval_time: 10m
>>>>>>> 9b51261c
        exp_alerts:
          - exp_labels:
              severity: warning
            exp_annotations:
<<<<<<< HEAD
              zenko_service: backbeat-lifecycle-producer
              description: "Last lifecycle scan was performed more than 2m 0s ago."
              summary: "Lifecycle scan not executed in time"
      - alertname: LifecycleLateScanWarning
        eval_time: 13m
        exp_alerts:
          - exp_labels:
              severity: warning
            exp_annotations:
              zenko_service: backbeat-lifecycle-producer
              description: "Last lifecycle scan was performed more than 2m 0s ago."
              summary: "Lifecycle scan not executed in time"
      - alertname: LifecycleLateScanWarning
        eval_time: 14m
        exp_alerts: []

  - name: LifecycleLateScanCritical
    interval: 1m
    input_series:
      - series: kube_service_created{namespace="zenko",service="artesca-data-backbeat-lifecycle-producer-headless",job="kube-state-metrics"}
        values: 5+0x13
      - series: s3_lifecycle_latest_batch_start_time{namespace="zenko",job="artesca-data-backbeat-lifecycle-producer-headless", pod="foo"}
        values: _    _ 0 0 0 60000 180000 240000 stale
      - series: s3_lifecycle_latest_batch_start_time{namespace="zenko",job="artesca-data-backbeat-lifecycle-producer-headless",pod="bar"}
        values: _    _ _ _ _ _     _      _      _     _ _ _ 0 600000
    alert_rule_test:
      - alertname: LifecycleLateScanCritical
        eval_time: 1m
        exp_alerts: []
      - alertname: LifecycleLateScanCritical
        eval_time: 2m
        exp_alerts: []
      - alertname: LifecycleLateScanCritical
        eval_time: 3m
        exp_alerts: []
      - alertname: LifecycleLateScanCritical
        eval_time: 4m
        exp_alerts:
          - exp_labels:
              severity: critical
            exp_annotations:
              zenko_service: backbeat-lifecycle-producer
              description: "Last lifecycle scan was performed more than 3m 0s ago."
              summary: "Lifecycle scan not executed in time"
      - alertname: LifecycleLateScanCritical
        eval_time: 5m
        exp_alerts:
          - exp_labels:
              severity: critical
            exp_annotations:
              zenko_service: backbeat-lifecycle-producer
              description: "Last lifecycle scan was performed more than 3m 0s ago."
              summary: "Lifecycle scan not executed in time"
      - alertname: LifecycleLateScanCritical
        eval_time: 6m
        exp_alerts: []
      - alertname: LifecycleLateScanCritical
        eval_time: 7m
        exp_alerts: []
      - alertname: LifecycleLateScanCritical
        eval_time: 8m
        exp_alerts:
          - exp_labels:
              severity: critical
            exp_annotations:
              zenko_service: backbeat-lifecycle-producer
              description: "Last lifecycle scan was performed more than 3m 0s ago."
              summary: "Lifecycle scan not executed in time"
      - alertname: LifecycleLateScanCritical
        eval_time: 9m
        exp_alerts:
          - exp_labels:
              severity: critical
            exp_annotations:
              zenko_service: backbeat-lifecycle-producer
              description: "Last lifecycle scan was performed more than 3m 0s ago."
              summary: "Lifecycle scan not executed in time"
      - alertname: LifecycleLateScanCritical
        eval_time: 10m
        exp_alerts:
          - exp_labels:
              severity: critical
            exp_annotations:
              zenko_service: backbeat-lifecycle-producer
              description: "Last lifecycle scan was performed more than 3m 0s ago."
              summary: "Lifecycle scan not executed in time"
      - alertname: LifecycleLateScanCritical
        eval_time: 11m
        exp_alerts:
          - exp_labels:
              severity: critical
            exp_annotations:
              zenko_service: backbeat-lifecycle-producer
              description: "Last lifecycle scan was performed more than 3m 0s ago."
              summary: "Lifecycle scan not executed in time"
      - alertname: LifecycleLateScanCritical
        eval_time: 12m
        exp_alerts:
          - exp_labels:
              severity: critical
            exp_annotations:
              zenko_service: backbeat-lifecycle-producer
              description: "Last lifecycle scan was performed more than 3m 0s ago."
              summary: "Lifecycle scan not executed in time"
      - alertname: LifecycleLateScanCritical
        eval_time: 13m
        exp_alerts: []

  - name: LifecycleLatency
    interval: 10m
    input_series:
      - series: s3_lifecycle_latency_seconds_bucket{le="10", namespace="zenko", type="transition", location="us-east-1", job="artesca-data-backbeat-lifecycle-transition-processor-headless"}
        values: 100 200 300 305 310 315 320 325 330 430
      - series: s3_lifecycle_latency_seconds_bucket{le="50", namespace="zenko", type="transition", location="us-east-1", job="artesca-data-backbeat-lifecycle-transition-processor-headless"}
        values: 100 200 300 305 310 315 320 325 330 430
      - series: s3_lifecycle_latency_seconds_bucket{le="180", namespace="zenko", type="transition", location="us-east-1", job="artesca-data-backbeat-lifecycle-transition-processor-headless"}
        values: 100 200 300 400 500 600 605 610 615 620
      - series: s3_lifecycle_latency_seconds_bucket{le="240", namespace="zenko", type="transition", location="us-east-1", job="artesca-data-backbeat-lifecycle-transition-processor-headless"}
        values: 100 200 300 400 500 600 700 800 900 1000
      - series: s3_lifecycle_latency_seconds_bucket{le="+inf", namespace="zenko", type="transition", location="us-east-1", job="artesca-data-backbeat-lifecycle-transition-processor-headless"}
        values: 100 200 300 400 500 600 700 800 900 1000
    alert_rule_test:
      - alertname: LifecycleLatencyWarning
        eval_time: 10m
        exp_alerts: []
      - alertname: LifecycleLatencyCritical
        eval_time: 10m
        exp_alerts: []
      - alertname: LifecycleLatencyWarning
        eval_time: 20m
        exp_alerts: []
      - alertname: LifecycleLatencyCritical
        eval_time: 20m
        exp_alerts: []
      - alertname: LifecycleLatencyWarning
        eval_time: 30m
        exp_alerts:
          - exp_labels:
              severity: warning
              type: transition
              location: us-east-1
            exp_annotations:
              description: "Lifecycle latency for `transition` is above the warning threshold on location `us-east-1`."
              summary: "High lifecycle latency"
      - alertname: LifecycleLatencyCritical
        eval_time: 30m
        exp_alerts: []
      - alertname: LifecycleLatencyWarning
        eval_time: 60m
        exp_alerts:
          - exp_labels:
              severity: warning
              type: transition
              location: us-east-1
            exp_annotations:
              description: "Lifecycle latency for `transition` is above the warning threshold on location `us-east-1`."
              summary: "High lifecycle latency"
      - alertname: LifecycleLatencyCritical
        eval_time: 60m
        exp_alerts:
          - exp_labels:
              severity: critical
              type: transition
              location: us-east-1
            exp_annotations:
              description: "Lifecycle latency for `transition` is above the critical threshold on location `us-east-1`."
              summary: "Very high lifecycle latency"

  - name: KafkaConsumerSlowTask
    interval: 1m
    input_series:
      - series: s3_backbeat_queue_slowTasks_count{namespace="zenko",job="artesca-data-backbeat-object-processor-headless"}
        values: 0 0 0 0 1 0 0 0 0 0
      - series: s3_backbeat_queue_slowTasks_count{namespace="zenko",job="artesca-data-backbeat-bucket-processor-headless"}
        values: 0 0 1 1 1 1 1 1 1 0
    alert_rule_test:
      - alertname: KafkaConsumerSlowTask
        eval_time: 1m
        exp_alerts: []
      - alertname: KafkaConsumerSlowTask
        eval_time: 3m
        exp_alerts: []
      - alertname: KafkaConsumerSlowTask
        eval_time: 5m
        exp_alerts: []
      - alertname: KafkaConsumerSlowTask
        eval_time: 6m
        exp_alerts: []
      - alertname: KafkaConsumerSlowTask
        eval_time: 7m
        exp_alerts:
          - exp_labels:
              severity: warning
              job: artesca-data-backbeat-bucket-processor-headless
            exp_annotations:
              description: >-
                Some tasks are taking too long to process in artesca-data-backbeat-bucket-processor-headless. This is not expected, and
                may be a sign that other components are not behaving nominally or may need to be scaled.

                If this alert lasts, it may mean the task is blocked, and that the consumer should be
                restarted.
              summary: Some Kafka messages are taking too long to process
      - alertname: KafkaConsumerSlowTask
        eval_time: 8m
        exp_alerts:
          - exp_labels:
              severity: warning
              job: artesca-data-backbeat-bucket-processor-headless
            exp_annotations:
              description: >-
                Some tasks are taking too long to process in artesca-data-backbeat-bucket-processor-headless. This is not expected, and
                may be a sign that other components are not behaving nominally or may need to be scaled.

                If this alert lasts, it may mean the task is blocked, and that the consumer should be
                restarted.
              summary: Some Kafka messages are taking too long to process
      - alertname: KafkaConsumerSlowTask
        eval_time: 9m
        exp_alerts: []

  - name: KafkaConsumerRebalance
    interval: 1m
    input_series:
      - series: s3_backbeat_queue_rebalance_total_count{namespace="zenko",job="artesca-data-backbeat-object-processor-headless",status="drained",pod="foo"}
        values: 1 2 _ _ stale
      - series: s3_backbeat_queue_rebalance_total_count{namespace="zenko",job="artesca-data-backbeat-object-processor-headless",status="timeout",pod="foo"}
        values: _ 1 _ _ stale
      - series: s3_backbeat_queue_rebalance_total_count{namespace="zenko",job="artesca-data-backbeat-object-processor-headless",status="drained",pod="bar"}
        values: _ _ 1 2 3 4 5 6 7
      - series: s3_backbeat_queue_rebalance_total_count{namespace="zenko",job="artesca-data-backbeat-object-processor-headless",status="timeout",pod="bar"}
        values: _ _ 0 0 0 0 0 0 0
    alert_rule_test:
      - alertname: KafkaConsumerRebalanceTimeout
        eval_time: 0m
        exp_alerts: []
      - alertname: KafkaConsumerRebalanceTimeout
        eval_time: 1m
        exp_alerts:
          - exp_labels:
              severity: critical
              pod: "foo"
            exp_annotations:
              summary: Kafka consumer has stopped consuming messages
              description: Kafka rebalance has timed out for pod `foo`, which indicates that the consumer is not working anymore, and should be restarted.
      - alertname: KafkaConsumerRebalanceTimeout
        eval_time: 2m
        exp_alerts:
          - exp_labels:
              severity: critical
              pod: "foo"
            exp_annotations:
              summary: Kafka consumer has stopped consuming messages
              description: Kafka rebalance has timed out for pod `foo`, which indicates that the consumer is not working anymore, and should be restarted.
      - alertname: KafkaConsumerRebalanceTimeout
        eval_time: 3m
        exp_alerts:
          - exp_labels:
              severity: critical
              pod: "foo"
            exp_annotations:
              summary: Kafka consumer has stopped consuming messages
              description: Kafka rebalance has timed out for pod `foo`, which indicates that the consumer is not working anymore, and should be restarted.
      - alertname: KafkaConsumerRebalanceTimeouts
        eval_time: 4m
=======
              zenko_service: backbeat-lifecycle-bucket-processor
              description: "More than 3% of S3 requests by bucket processors resulting in errors"
              summary: "High rate of S3 request errors"
      - alertname: LifecycleBucketProcessorRequest
        eval_time: 14m
        exp_alerts:
          - exp_labels:
              severity: warning
            exp_annotations:
              zenko_service: backbeat-lifecycle-bucket-processor
              description: "More than 3% of S3 requests by bucket processors resulting in errors"
              summary: "High rate of S3 request errors"
      - alertname: LifecycleBucketProcessorRequest
        eval_time: 15m
        exp_alerts:
          - exp_labels:
              severity: warning
            exp_annotations:
              zenko_service: backbeat-lifecycle-bucket-processor
              description: "More than 3% of S3 requests by bucket processors resulting in errors"
              summary: "High rate of S3 request errors"
          - exp_labels:
              severity: critical
            exp_annotations:
              zenko_service: backbeat-lifecycle-bucket-processor
              description: "More than 5% of S3 requests by bucket processors resulting in errors"
              summary: "Very high rate of S3 request errors"
      - alertname: LifecycleBucketProcessorRequest
        eval_time: 19m
        exp_alerts: []

  - name: LifecycleObjectProcessorRequest
    interval: 1m
    input_series:
      - series: s3_lifecycle_s3_operations_total{namespace="zenko", job="artesca-data-backbeat-lifecycle-object-processor-headless", status="200", process="expiration"}
        values: 0+99x4 495+97x4 980+95x4 1455+98x4
      - series: s3_lifecycle_s3_operations_total{namespace="zenko", job="artesca-data-backbeat-lifecycle-object-processor-headless", status="413", process="expiration"}
        values: 0+1x4    5+3x4   20+5x4    45+2x4
      - series: s3_lifecycle_s3_operations_total{namespace="zenko", job="artesca-data-backbeat-lifecycle-bucket-processor-headless", status="200", process="bucket"}
        values: 0+100x19
    alert_rule_test:
      - alertname: LifecycleObjectProcessorRequest
        eval_time: 1m
        exp_alerts: []
      - alertname: LifecycleObjectProcessorRequest
        eval_time: 5m
        exp_alerts: []
      - alertname: LifecycleObjectProcessorRequest
        eval_time: 9m
        exp_alerts: []
      - alertname: LifecycleObjectProcessorRequest
        eval_time: 10m
        exp_alerts:
          - exp_labels:
              severity: warning
            exp_annotations:
              zenko_service: backbeat-lifecycle-object-processor
              description: "More than 3% of S3 requests by object processors resulting in errors"
              summary: "High rate of S3 request errors"
      - alertname: LifecycleObjectProcessorRequest
        eval_time: 14m
        exp_alerts:
          - exp_labels:
              severity: warning
            exp_annotations:
              zenko_service: backbeat-lifecycle-object-processor
              description: "More than 3% of S3 requests by object processors resulting in errors"
              summary: "High rate of S3 request errors"
      - alertname: LifecycleObjectProcessorRequest
        eval_time: 15m
        exp_alerts:
          - exp_labels:
              severity: warning
            exp_annotations:
              zenko_service: backbeat-lifecycle-object-processor
              description: "More than 3% of S3 requests by object processors resulting in errors"
              summary: "High rate of S3 request errors"
          - exp_labels:
              severity: critical
            exp_annotations:
              zenko_service: backbeat-lifecycle-object-processor
              description: "More than 5% of S3 requests by object processors resulting in errors"
              summary: "Very high rate of S3 request errors"
      - alertname: LifecycleObjectProcessorRequest
        eval_time: 19m
>>>>>>> 9b51261c
        exp_alerts: []<|MERGE_RESOLUTION|>--- conflicted
+++ resolved
@@ -99,7 +99,118 @@
               description: "Less than 50% of lifecycle object processors for expiration are up and healthy"
               summary: "Degraded lifecycle object processor"
 
-<<<<<<< HEAD
+  - name: LifecycleBucketProcessorRequest
+    interval: 1m
+    input_series:
+      - series: s3_lifecycle_s3_operations_total{namespace="zenko", job="artesca-data-backbeat-lifecycle-bucket-processor-headless", status="200", process="bucket"}
+        values: 0+99x4 495+97x4 980+95x4 1455+98x4
+      - series: s3_lifecycle_s3_operations_total{namespace="zenko", job="artesca-data-backbeat-lifecycle-bucket-processor-headless", status="413", process="bucket"}
+        values: 0+1x4    5+3x4   20+5x4    45+2x4
+      - series: s3_lifecycle_s3_operations_total{namespace="zenko", job="artesca-data-backbeat-lifecycle-object-processor-headless", status="200", process="expiration"}
+        values: 0+100x19
+    alert_rule_test:
+      - alertname: LifecycleBucketProcessorRequest
+        eval_time: 1m
+        exp_alerts: []
+      - alertname: LifecycleBucketProcessorRequest
+        eval_time: 5m
+        exp_alerts: []
+      - alertname: LifecycleBucketProcessorRequest
+        eval_time: 9m
+        exp_alerts: []
+      - alertname: LifecycleBucketProcessorRequest
+        eval_time: 10m
+        exp_alerts:
+          - exp_labels:
+              severity: warning
+            exp_annotations:
+              zenko_service: backbeat-lifecycle-bucket-processor
+              description: "More than 3% of S3 requests by bucket processors resulting in errors"
+              summary: "High rate of S3 request errors"
+      - alertname: LifecycleBucketProcessorRequest
+        eval_time: 14m
+        exp_alerts:
+          - exp_labels:
+              severity: warning
+            exp_annotations:
+              zenko_service: backbeat-lifecycle-bucket-processor
+              description: "More than 3% of S3 requests by bucket processors resulting in errors"
+              summary: "High rate of S3 request errors"
+      - alertname: LifecycleBucketProcessorRequest
+        eval_time: 15m
+        exp_alerts:
+          - exp_labels:
+              severity: warning
+            exp_annotations:
+              zenko_service: backbeat-lifecycle-bucket-processor
+              description: "More than 3% of S3 requests by bucket processors resulting in errors"
+              summary: "High rate of S3 request errors"
+          - exp_labels:
+              severity: critical
+            exp_annotations:
+              zenko_service: backbeat-lifecycle-bucket-processor
+              description: "More than 5% of S3 requests by bucket processors resulting in errors"
+              summary: "Very high rate of S3 request errors"
+      - alertname: LifecycleBucketProcessorRequest
+        eval_time: 19m
+        exp_alerts: []
+
+  - name: LifecycleObjectProcessorRequest
+    interval: 1m
+    input_series:
+      - series: s3_lifecycle_s3_operations_total{namespace="zenko", job="artesca-data-backbeat-lifecycle-object-processor-headless", status="200", process="expiration"}
+        values: 0+99x4 495+97x4 980+95x4 1455+98x4
+      - series: s3_lifecycle_s3_operations_total{namespace="zenko", job="artesca-data-backbeat-lifecycle-object-processor-headless", status="413", process="expiration"}
+        values: 0+1x4    5+3x4   20+5x4    45+2x4
+      - series: s3_lifecycle_s3_operations_total{namespace="zenko", job="artesca-data-backbeat-lifecycle-bucket-processor-headless", status="200", process="bucket"}
+        values: 0+100x19
+    alert_rule_test:
+      - alertname: LifecycleObjectProcessorRequest
+        eval_time: 1m
+        exp_alerts: []
+      - alertname: LifecycleObjectProcessorRequest
+        eval_time: 5m
+        exp_alerts: []
+      - alertname: LifecycleObjectProcessorRequest
+        eval_time: 9m
+        exp_alerts: []
+      - alertname: LifecycleObjectProcessorRequest
+        eval_time: 10m
+        exp_alerts:
+          - exp_labels:
+              severity: warning
+            exp_annotations:
+              zenko_service: backbeat-lifecycle-object-processor
+              description: "More than 3% of S3 requests by object processors resulting in errors"
+              summary: "High rate of S3 request errors"
+      - alertname: LifecycleObjectProcessorRequest
+        eval_time: 14m
+        exp_alerts:
+          - exp_labels:
+              severity: warning
+            exp_annotations:
+              zenko_service: backbeat-lifecycle-object-processor
+              description: "More than 3% of S3 requests by object processors resulting in errors"
+              summary: "High rate of S3 request errors"
+      - alertname: LifecycleObjectProcessorRequest
+        eval_time: 15m
+        exp_alerts:
+          - exp_labels:
+              severity: warning
+            exp_annotations:
+              zenko_service: backbeat-lifecycle-object-processor
+              description: "More than 3% of S3 requests by object processors resulting in errors"
+              summary: "High rate of S3 request errors"
+          - exp_labels:
+              severity: critical
+            exp_annotations:
+              zenko_service: backbeat-lifecycle-object-processor
+              description: "More than 5% of S3 requests by object processors resulting in errors"
+              summary: "Very high rate of S3 request errors"
+      - alertname: LifecycleObjectProcessorRequest
+        eval_time: 19m
+        exp_alerts: []
+
   - name: LifecycleTransitionProcessor Replicas
     interval: 1m
     input_series:
@@ -210,34 +321,10 @@
               summary: "Lifecycle scan not executed in time"
       - alertname: LifecycleLateScanWarning
         eval_time: 12m
-=======
-  - name: LifecycleBucketProcessorRequest
-    interval: 1m
-    input_series:
-      - series: s3_lifecycle_s3_operations_total{namespace="zenko", job="artesca-data-backbeat-lifecycle-bucket-processor-headless", status="200", process="bucket"}
-        values: 0+99x4 495+97x4 980+95x4 1455+98x4
-      - series: s3_lifecycle_s3_operations_total{namespace="zenko", job="artesca-data-backbeat-lifecycle-bucket-processor-headless", status="413", process="bucket"}
-        values: 0+1x4    5+3x4   20+5x4    45+2x4
-      - series: s3_lifecycle_s3_operations_total{namespace="zenko", job="artesca-data-backbeat-lifecycle-object-processor-headless", status="200", process="expiration"}
-        values: 0+100x19
-    alert_rule_test:
-      - alertname: LifecycleBucketProcessorRequest
-        eval_time: 1m
-        exp_alerts: []
-      - alertname: LifecycleBucketProcessorRequest
-        eval_time: 5m
-        exp_alerts: []
-      - alertname: LifecycleBucketProcessorRequest
-        eval_time: 9m
-        exp_alerts: []
-      - alertname: LifecycleBucketProcessorRequest
-        eval_time: 10m
->>>>>>> 9b51261c
-        exp_alerts:
-          - exp_labels:
-              severity: warning
-            exp_annotations:
-<<<<<<< HEAD
+        exp_alerts:
+          - exp_labels:
+              severity: warning
+            exp_annotations:
               zenko_service: backbeat-lifecycle-producer
               description: "Last lifecycle scan was performed more than 2m 0s ago."
               summary: "Lifecycle scan not executed in time"
@@ -502,91 +589,4 @@
               description: Kafka rebalance has timed out for pod `foo`, which indicates that the consumer is not working anymore, and should be restarted.
       - alertname: KafkaConsumerRebalanceTimeouts
         eval_time: 4m
-=======
-              zenko_service: backbeat-lifecycle-bucket-processor
-              description: "More than 3% of S3 requests by bucket processors resulting in errors"
-              summary: "High rate of S3 request errors"
-      - alertname: LifecycleBucketProcessorRequest
-        eval_time: 14m
-        exp_alerts:
-          - exp_labels:
-              severity: warning
-            exp_annotations:
-              zenko_service: backbeat-lifecycle-bucket-processor
-              description: "More than 3% of S3 requests by bucket processors resulting in errors"
-              summary: "High rate of S3 request errors"
-      - alertname: LifecycleBucketProcessorRequest
-        eval_time: 15m
-        exp_alerts:
-          - exp_labels:
-              severity: warning
-            exp_annotations:
-              zenko_service: backbeat-lifecycle-bucket-processor
-              description: "More than 3% of S3 requests by bucket processors resulting in errors"
-              summary: "High rate of S3 request errors"
-          - exp_labels:
-              severity: critical
-            exp_annotations:
-              zenko_service: backbeat-lifecycle-bucket-processor
-              description: "More than 5% of S3 requests by bucket processors resulting in errors"
-              summary: "Very high rate of S3 request errors"
-      - alertname: LifecycleBucketProcessorRequest
-        eval_time: 19m
-        exp_alerts: []
-
-  - name: LifecycleObjectProcessorRequest
-    interval: 1m
-    input_series:
-      - series: s3_lifecycle_s3_operations_total{namespace="zenko", job="artesca-data-backbeat-lifecycle-object-processor-headless", status="200", process="expiration"}
-        values: 0+99x4 495+97x4 980+95x4 1455+98x4
-      - series: s3_lifecycle_s3_operations_total{namespace="zenko", job="artesca-data-backbeat-lifecycle-object-processor-headless", status="413", process="expiration"}
-        values: 0+1x4    5+3x4   20+5x4    45+2x4
-      - series: s3_lifecycle_s3_operations_total{namespace="zenko", job="artesca-data-backbeat-lifecycle-bucket-processor-headless", status="200", process="bucket"}
-        values: 0+100x19
-    alert_rule_test:
-      - alertname: LifecycleObjectProcessorRequest
-        eval_time: 1m
-        exp_alerts: []
-      - alertname: LifecycleObjectProcessorRequest
-        eval_time: 5m
-        exp_alerts: []
-      - alertname: LifecycleObjectProcessorRequest
-        eval_time: 9m
-        exp_alerts: []
-      - alertname: LifecycleObjectProcessorRequest
-        eval_time: 10m
-        exp_alerts:
-          - exp_labels:
-              severity: warning
-            exp_annotations:
-              zenko_service: backbeat-lifecycle-object-processor
-              description: "More than 3% of S3 requests by object processors resulting in errors"
-              summary: "High rate of S3 request errors"
-      - alertname: LifecycleObjectProcessorRequest
-        eval_time: 14m
-        exp_alerts:
-          - exp_labels:
-              severity: warning
-            exp_annotations:
-              zenko_service: backbeat-lifecycle-object-processor
-              description: "More than 3% of S3 requests by object processors resulting in errors"
-              summary: "High rate of S3 request errors"
-      - alertname: LifecycleObjectProcessorRequest
-        eval_time: 15m
-        exp_alerts:
-          - exp_labels:
-              severity: warning
-            exp_annotations:
-              zenko_service: backbeat-lifecycle-object-processor
-              description: "More than 3% of S3 requests by object processors resulting in errors"
-              summary: "High rate of S3 request errors"
-          - exp_labels:
-              severity: critical
-            exp_annotations:
-              zenko_service: backbeat-lifecycle-object-processor
-              description: "More than 5% of S3 requests by object processors resulting in errors"
-              summary: "Very high rate of S3 request errors"
-      - alertname: LifecycleObjectProcessorRequest
-        eval_time: 19m
->>>>>>> 9b51261c
         exp_alerts: []