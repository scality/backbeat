--- conflicted
+++ resolved
@@ -53,13 +53,8 @@
 
   - alert: LifecycleBucketProcessorRequestWarning
     Expr: |
-<<<<<<< HEAD
-      sum(rate(lifecycle_s3_operations{namespace="${namespace}", job="${job_lifecycle_bucket_processor}", status!="200", process="bucket"}[5m]))
-        / sum(rate(lifecycle_s3_operations{namespace="${namespace}", job="${job_lifecycle_bucket_processor}", process="bucket"}[5m]))
-=======
       sum(rate(s3_lifecycle_s3_operations_total{namespace="${namespace}", job="${job_lifecycle_bucket_processor}", status!="2xx", process="bucket"}[5m]))
         / sum(rate(s3_lifecycle_s3_operations_total{namespace="${namespace}", job="${job_lifecycle_bucket_processor}", process="bucket"}[5m]))
->>>>>>> c909cfbe
         >= 0.03
     For: "5m"
     Labels:
@@ -71,13 +66,8 @@
 
   - alert: LifecycleBucketProcessorRequestCritical
     Expr: |
-<<<<<<< HEAD
-      sum(rate(lifecycle_s3_operations{namespace="${namespace}", job="${job_lifecycle_bucket_processor}", status!="200", process="bucket"}[5m]))
-        / sum(rate(lifecycle_s3_operations{namespace="${namespace}", job="${job_lifecycle_bucket_processor}", process="bucket"}[5m]))
-=======
       sum(rate(s3_lifecycle_s3_operations_total{namespace="${namespace}", job="${job_lifecycle_bucket_processor}", status!="2xx", process="bucket"}[5m]))
         / sum(rate(s3_lifecycle_s3_operations_total{namespace="${namespace}", job="${job_lifecycle_bucket_processor}", process="bucket"}[5m]))
->>>>>>> c909cfbe
         >= 0.05
     For: "5m"
     Labels:
@@ -112,13 +102,8 @@
   
   - alert: LifecycleObjectProcessorRequestWarning
     Expr: |
-<<<<<<< HEAD
-      sum(rate(lifecycle_s3_operations{namespace="${namespace}", job="${job_lifecycle_object_processor}", status!="200", process="expiration"}[5m]))
-        / sum(rate(lifecycle_s3_operations{namespace="${namespace}", job="${job_lifecycle_object_processor}", process="expiration"}[5m]))
-=======
       sum(rate(s3_lifecycle_s3_operations_total{namespace="${namespace}", job="${job_lifecycle_object_processor}", status!="2xx", process="expiration"}[5m]))
         / sum(rate(s3_lifecycle_s3_operations_total{namespace="${namespace}", job="${job_lifecycle_object_processor}", process="expiration"}[5m]))
->>>>>>> c909cfbe
         >= 0.03
     For: "5m"
     Labels:
@@ -130,13 +115,8 @@
 
   - alert: LifecycleObjectProcessorRequestCritical
     Expr: |
-<<<<<<< HEAD
-      sum(rate(lifecycle_s3_operations{namespace="${namespace}", job="${job_lifecycle_object_processor}", status!="200", process="expiration"}[5m]))
-        / sum(rate(lifecycle_s3_operations{namespace="${namespace}", job="${job_lifecycle_object_processor}", process="expiration"}[5m]))
-=======
       sum(rate(s3_lifecycle_s3_operations_total{namespace="${namespace}", job="${job_lifecycle_object_processor}", status!="2xx", process="expiration"}[5m]))
         / sum(rate(s3_lifecycle_s3_operations_total{namespace="${namespace}", job="${job_lifecycle_object_processor}", process="expiration"}[5m]))
->>>>>>> c909cfbe
         >= 0.05
     For: "5m"
     Labels:
