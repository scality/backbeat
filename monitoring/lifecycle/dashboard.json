--- conflicted
+++ resolved
@@ -277,11 +277,7 @@
       "targets": [
         {
           "datasource": null,
-<<<<<<< HEAD
-          "expr": "sum(increase(lifecycle_s3_operations{namespace=\"${namespace}\",status=~\"2..\"}[$__interval]))",
-=======
-          "expr": "sum(increase(s3_lifecycle_s3_operations_total{namespace=\"${namespace}\",status=\"2xx\"}[$__interval]))",
->>>>>>> c909cfbe
+          "expr": "sum(increase(s3_lifecycle_s3_operations_total{namespace=\"${namespace}\",status=~\"2..\"}[$__interval]))",
           "format": "time_series",
           "hide": false,
           "instant": false,
@@ -295,11 +291,7 @@
         },
         {
           "datasource": null,
-<<<<<<< HEAD
-          "expr": "sum(increase(lifecycle_s3_operations{namespace=\"${namespace}\",status=~\"3..\"}[$__interval]))",
-=======
-          "expr": "sum(increase(s3_lifecycle_s3_operations_total{namespace=\"${namespace}\",status=\"3xx\"}[$__interval]))",
->>>>>>> c909cfbe
+          "expr": "sum(increase(s3_lifecycle_s3_operations_total{namespace=\"${namespace}\",status=~\"3..\"}[$__interval]))",
           "format": "time_series",
           "hide": false,
           "instant": false,
@@ -313,11 +305,7 @@
         },
         {
           "datasource": null,
-<<<<<<< HEAD
-          "expr": "sum(increase(lifecycle_s3_operations{namespace=\"${namespace}\",status=~\"4..\"}[$__interval]))",
-=======
-          "expr": "sum(increase(s3_lifecycle_s3_operations_total{namespace=\"${namespace}\",status=\"4xx\"}[$__interval]))",
->>>>>>> c909cfbe
+          "expr": "sum(increase(s3_lifecycle_s3_operations_total{namespace=\"${namespace}\",status=~\"4..\"}[$__interval]))",
           "format": "time_series",
           "hide": false,
           "instant": false,
@@ -331,11 +319,7 @@
         },
         {
           "datasource": null,
-<<<<<<< HEAD
-          "expr": "sum(increase(lifecycle_s3_operations{namespace=\"${namespace}\",status=~\"5..\"}[$__interval]))",
-=======
-          "expr": "sum(increase(s3_lifecycle_s3_operations_total{namespace=\"${namespace}\",status=\"5xx\"}[$__interval]))",
->>>>>>> c909cfbe
+          "expr": "sum(increase(s3_lifecycle_s3_operations_total{namespace=\"${namespace}\",status=~\"5..\"}[$__interval]))",
           "format": "time_series",
           "hide": false,
           "instant": false,
@@ -415,11 +399,7 @@
       "targets": [
         {
           "datasource": null,
-<<<<<<< HEAD
-          "expr": "sum(rate(lifecycle_s3_operations{namespace=\"${namespace}\",status!=\"200\"}[$__rate_interval]))/sum(rate(lifecycle_s3_operations{namespace=\"${namespace}\"}[$__rate_interval]) > 0)",
-=======
-          "expr": "sum(rate(s3_lifecycle_s3_operations_total{namespace=\"${namespace}\",status!=\"2xx\"}[$__rate_interval]))/sum(rate(s3_lifecycle_s3_operations_total{namespace=\"${namespace}\"}[$__rate_interval]) > 0)",
->>>>>>> c909cfbe
+          "expr": "sum(rate(s3_lifecycle_s3_operations_total{namespace=\"${namespace}\",status!=\"200\"}[$__rate_interval]))/sum(rate(s3_lifecycle_s3_operations_total{namespace=\"${namespace}\"}[$__rate_interval]) > 0)",
           "format": "time_series",
           "hide": false,
           "instant": false,
@@ -499,11 +479,7 @@
       "targets": [
         {
           "datasource": null,
-<<<<<<< HEAD
-          "expr": "sum(rate(lifecycle_s3_operations{namespace=\"${namespace}\",status=~\"3..\"}[$__rate_interval]))/sum(rate(lifecycle_s3_operations{namespace=\"${namespace}\"}[$__rate_interval]) > 0)",
-=======
-          "expr": "sum(rate(s3_lifecycle_s3_operations_total{namespace=\"${namespace}\",status=\"3xx\"}[$__rate_interval]))/sum(rate(s3_lifecycle_s3_operations_total{namespace=\"${namespace}\"}[$__rate_interval]) > 0)",
->>>>>>> c909cfbe
+          "expr": "sum(rate(s3_lifecycle_s3_operations_total{namespace=\"${namespace}\",status=~\"3..\"}[$__rate_interval]))/sum(rate(s3_lifecycle_s3_operations_total{namespace=\"${namespace}\"}[$__rate_interval]) > 0)",
           "format": "time_series",
           "hide": false,
           "instant": false,
@@ -583,11 +559,7 @@
       "targets": [
         {
           "datasource": null,
-<<<<<<< HEAD
-          "expr": "sum(rate(lifecycle_s3_operations{namespace=\"${namespace}\",status=~\"4..\"}[$__rate_interval]))/sum(rate(lifecycle_s3_operations{namespace=\"${namespace}\"}[$__rate_interval]) > 0)",
-=======
-          "expr": "sum(rate(s3_lifecycle_s3_operations_total{namespace=\"${namespace}\",status=\"4xx\"}[$__rate_interval]))/sum(rate(s3_lifecycle_s3_operations_total{namespace=\"${namespace}\"}[$__rate_interval]) > 0)",
->>>>>>> c909cfbe
+          "expr": "sum(rate(s3_lifecycle_s3_operations_total{namespace=\"${namespace}\",status=~\"4..\"}[$__rate_interval]))/sum(rate(s3_lifecycle_s3_operations_total{namespace=\"${namespace}\"}[$__rate_interval]) > 0)",
           "format": "time_series",
           "hide": false,
           "instant": false,
@@ -667,11 +639,7 @@
       "targets": [
         {
           "datasource": null,
-<<<<<<< HEAD
-          "expr": "sum(rate(lifecycle_s3_operations{namespace=\"${namespace}\",status=~\"5..\"}[$__rate_interval]))/sum(rate(lifecycle_s3_operations{namespace=\"${namespace}\"}[$__rate_interval]) > 0)",
-=======
-          "expr": "sum(rate(s3_lifecycle_s3_operations_total{namespace=\"${namespace}\",status=\"5xx\"}[$__rate_interval]))/sum(rate(s3_lifecycle_s3_operations_total{namespace=\"${namespace}\"}[$__rate_interval]) > 0)",
->>>>>>> c909cfbe
+          "expr": "sum(rate(s3_lifecycle_s3_operations_total{namespace=\"${namespace}\",status=~\"5..\"}[$__rate_interval]))/sum(rate(s3_lifecycle_s3_operations_total{namespace=\"${namespace}\"}[$__rate_interval]) > 0)",
           "format": "time_series",
           "hide": false,
           "instant": false,
@@ -1154,11 +1122,7 @@
       "targets": [
         {
           "datasource": null,
-<<<<<<< HEAD
-          "expr": "sum(increase(lifecycle_s3_operations{namespace=\"${namespace}\",status=~\"2..\",job=\"${job_lifecycle_bucket_processor}\",origin=\"bucket\"}[$__interval]))",
-=======
-          "expr": "sum(increase(s3_lifecycle_s3_operations_total{namespace=\"${namespace}\",status=\"2xx\",job=\"${job_lifecycle_bucket_processor}\",origin=\"bucket\"}[$__interval]))",
->>>>>>> c909cfbe
+          "expr": "sum(increase(s3_lifecycle_s3_operations_total{namespace=\"${namespace}\",status=~\"2..\",job=\"${job_lifecycle_bucket_processor}\",origin=\"bucket\"}[$__interval]))",
           "format": "time_series",
           "hide": false,
           "instant": false,
@@ -1172,11 +1136,7 @@
         },
         {
           "datasource": null,
-<<<<<<< HEAD
-          "expr": "sum(increase(lifecycle_s3_operations{namespace=\"${namespace}\",status=~\"3..\",job=\"${job_lifecycle_bucket_processor}\",origin=\"bucket\"}[$__interval]))",
-=======
-          "expr": "sum(increase(s3_lifecycle_s3_operations_total{namespace=\"${namespace}\",status=\"3xx\",job=\"${job_lifecycle_bucket_processor}\",origin=\"bucket\"}[$__interval]))",
->>>>>>> c909cfbe
+          "expr": "sum(increase(s3_lifecycle_s3_operations_total{namespace=\"${namespace}\",status=~\"3..\",job=\"${job_lifecycle_bucket_processor}\",origin=\"bucket\"}[$__interval]))",
           "format": "time_series",
           "hide": false,
           "instant": false,
@@ -1190,11 +1150,7 @@
         },
         {
           "datasource": null,
-<<<<<<< HEAD
-          "expr": "sum(increase(lifecycle_s3_operations{namespace=\"${namespace}\",status=~\"4..\",job=\"${job_lifecycle_bucket_processor}\",origin=\"bucket\"}[$__interval]))",
-=======
-          "expr": "sum(increase(s3_lifecycle_s3_operations_total{namespace=\"${namespace}\",status=\"4xx\",job=\"${job_lifecycle_bucket_processor}\",origin=\"bucket\"}[$__interval]))",
->>>>>>> c909cfbe
+          "expr": "sum(increase(s3_lifecycle_s3_operations_total{namespace=\"${namespace}\",status=~\"4..\",job=\"${job_lifecycle_bucket_processor}\",origin=\"bucket\"}[$__interval]))",
           "format": "time_series",
           "hide": false,
           "instant": false,
@@ -1208,11 +1164,7 @@
         },
         {
           "datasource": null,
-<<<<<<< HEAD
-          "expr": "sum(increase(lifecycle_s3_operations{namespace=\"${namespace}\",status=~\"5..\",job=\"${job_lifecycle_bucket_processor}\",origin=\"bucket\"}[$__interval]))",
-=======
-          "expr": "sum(increase(s3_lifecycle_s3_operations_total{namespace=\"${namespace}\",status=\"5xx\",job=\"${job_lifecycle_bucket_processor}\",origin=\"bucket\"}[$__interval]))",
->>>>>>> c909cfbe
+          "expr": "sum(increase(s3_lifecycle_s3_operations_total{namespace=\"${namespace}\",status=~\"5..\",job=\"${job_lifecycle_bucket_processor}\",origin=\"bucket\"}[$__interval]))",
           "format": "time_series",
           "hide": false,
           "instant": false,
@@ -1292,11 +1244,7 @@
       "targets": [
         {
           "datasource": null,
-<<<<<<< HEAD
-          "expr": "sum(rate(lifecycle_s3_operations{namespace=\"${namespace}\",status!=\"200\",job=\"${job_lifecycle_bucket_processor}\",origin=\"bucket\"}[$__rate_interval]))/sum(rate(lifecycle_s3_operations{namespace=\"${namespace}\",job=\"${job_lifecycle_bucket_processor}\",origin=\"bucket\"}[$__rate_interval]) > 0)",
-=======
-          "expr": "sum(rate(s3_lifecycle_s3_operations_total{namespace=\"${namespace}\",status!=\"2xx\",job=\"${job_lifecycle_bucket_processor}\",origin=\"bucket\"}[$__rate_interval]))/sum(rate(s3_lifecycle_s3_operations_total{namespace=\"${namespace}\",job=\"${job_lifecycle_bucket_processor}\",origin=\"bucket\"}[$__rate_interval]) > 0)",
->>>>>>> c909cfbe
+          "expr": "sum(rate(s3_lifecycle_s3_operations_total{namespace=\"${namespace}\",status!=\"200\",job=\"${job_lifecycle_bucket_processor}\",origin=\"bucket\"}[$__rate_interval]))/sum(rate(s3_lifecycle_s3_operations_total{namespace=\"${namespace}\",job=\"${job_lifecycle_bucket_processor}\",origin=\"bucket\"}[$__rate_interval]) > 0)",
           "format": "time_series",
           "hide": false,
           "instant": false,
@@ -1376,11 +1324,7 @@
       "targets": [
         {
           "datasource": null,
-<<<<<<< HEAD
-          "expr": "sum(rate(lifecycle_s3_operations{namespace=\"${namespace}\",status=~\"3..\",job=\"${job_lifecycle_bucket_processor}\",origin=\"bucket\"}[$__rate_interval]))/sum(rate(lifecycle_s3_operations{namespace=\"${namespace}\",job=\"${job_lifecycle_bucket_processor}\",origin=\"bucket\"}[$__rate_interval]) > 0)",
-=======
-          "expr": "sum(rate(s3_lifecycle_s3_operations_total{namespace=\"${namespace}\",status=\"3xx\",job=\"${job_lifecycle_bucket_processor}\",origin=\"bucket\"}[$__rate_interval]))/sum(rate(s3_lifecycle_s3_operations_total{namespace=\"${namespace}\",job=\"${job_lifecycle_bucket_processor}\",origin=\"bucket\"}[$__rate_interval]) > 0)",
->>>>>>> c909cfbe
+          "expr": "sum(rate(s3_lifecycle_s3_operations_total{namespace=\"${namespace}\",status=~\"3..\",job=\"${job_lifecycle_bucket_processor}\",origin=\"bucket\"}[$__rate_interval]))/sum(rate(s3_lifecycle_s3_operations_total{namespace=\"${namespace}\",job=\"${job_lifecycle_bucket_processor}\",origin=\"bucket\"}[$__rate_interval]) > 0)",
           "format": "time_series",
           "hide": false,
           "instant": false,
@@ -1460,11 +1404,7 @@
       "targets": [
         {
           "datasource": null,
-<<<<<<< HEAD
-          "expr": "sum(rate(lifecycle_s3_operations{namespace=\"${namespace}\",status=~\"4..\",job=\"${job_lifecycle_bucket_processor}\",origin=\"bucket\"}[$__rate_interval]))/sum(rate(lifecycle_s3_operations{namespace=\"${namespace}\",job=\"${job_lifecycle_bucket_processor}\",origin=\"bucket\"}[$__rate_interval]) > 0)",
-=======
-          "expr": "sum(rate(s3_lifecycle_s3_operations_total{namespace=\"${namespace}\",status=\"4xx\",job=\"${job_lifecycle_bucket_processor}\",origin=\"bucket\"}[$__rate_interval]))/sum(rate(s3_lifecycle_s3_operations_total{namespace=\"${namespace}\",job=\"${job_lifecycle_bucket_processor}\",origin=\"bucket\"}[$__rate_interval]) > 0)",
->>>>>>> c909cfbe
+          "expr": "sum(rate(s3_lifecycle_s3_operations_total{namespace=\"${namespace}\",status=~\"4..\",job=\"${job_lifecycle_bucket_processor}\",origin=\"bucket\"}[$__rate_interval]))/sum(rate(s3_lifecycle_s3_operations_total{namespace=\"${namespace}\",job=\"${job_lifecycle_bucket_processor}\",origin=\"bucket\"}[$__rate_interval]) > 0)",
           "format": "time_series",
           "hide": false,
           "instant": false,
@@ -1544,11 +1484,7 @@
       "targets": [
         {
           "datasource": null,
-<<<<<<< HEAD
-          "expr": "sum(rate(lifecycle_s3_operations{namespace=\"${namespace}\",status=~\"5..\",job=\"${job_lifecycle_bucket_processor}\",origin=\"bucket\"}[$__rate_interval]))/sum(rate(lifecycle_s3_operations{namespace=\"${namespace}\",job=\"${job_lifecycle_bucket_processor}\",origin=\"bucket\"}[$__rate_interval]) > 0)",
-=======
-          "expr": "sum(rate(s3_lifecycle_s3_operations_total{namespace=\"${namespace}\",status=\"5xx\",job=\"${job_lifecycle_bucket_processor}\",origin=\"bucket\"}[$__rate_interval]))/sum(rate(s3_lifecycle_s3_operations_total{namespace=\"${namespace}\",job=\"${job_lifecycle_bucket_processor}\",origin=\"bucket\"}[$__rate_interval]) > 0)",
->>>>>>> c909cfbe
+          "expr": "sum(rate(s3_lifecycle_s3_operations_total{namespace=\"${namespace}\",status=~\"5..\",job=\"${job_lifecycle_bucket_processor}\",origin=\"bucket\"}[$__rate_interval]))/sum(rate(s3_lifecycle_s3_operations_total{namespace=\"${namespace}\",job=\"${job_lifecycle_bucket_processor}\",origin=\"bucket\"}[$__rate_interval]) > 0)",
           "format": "time_series",
           "hide": false,
           "instant": false,
@@ -1662,11 +1598,7 @@
       "targets": [
         {
           "datasource": null,
-<<<<<<< HEAD
-          "expr": "sum(increase(lifecycle_s3_operations{namespace=\"${namespace}\",status=~\"2..\",job=\"${job_lifecycle_object_processor}\",origin=\"expiration\"}[$__interval]))",
-=======
-          "expr": "sum(increase(s3_lifecycle_s3_operations_total{namespace=\"${namespace}\",status=\"2xx\",job=\"${job_lifecycle_object_processor}\",origin=\"expiration\"}[$__interval]))",
->>>>>>> c909cfbe
+          "expr": "sum(increase(s3_lifecycle_s3_operations_total{namespace=\"${namespace}\",status=~\"2..\",job=\"${job_lifecycle_object_processor}\",origin=\"expiration\"}[$__interval]))",
           "format": "time_series",
           "hide": false,
           "instant": false,
@@ -1680,11 +1612,7 @@
         },
         {
           "datasource": null,
-<<<<<<< HEAD
-          "expr": "sum(increase(lifecycle_s3_operations{namespace=\"${namespace}\",status=~\"3..\",job=\"${job_lifecycle_object_processor}\",origin=\"expiration\"}[$__interval]))",
-=======
-          "expr": "sum(increase(s3_lifecycle_s3_operations_total{namespace=\"${namespace}\",status=\"3xx\",job=\"${job_lifecycle_object_processor}\",origin=\"expiration\"}[$__interval]))",
->>>>>>> c909cfbe
+          "expr": "sum(increase(s3_lifecycle_s3_operations_total{namespace=\"${namespace}\",status=~\"3..\",job=\"${job_lifecycle_object_processor}\",origin=\"expiration\"}[$__interval]))",
           "format": "time_series",
           "hide": false,
           "instant": false,
@@ -1698,11 +1626,7 @@
         },
         {
           "datasource": null,
-<<<<<<< HEAD
-          "expr": "sum(increase(lifecycle_s3_operations{namespace=\"${namespace}\",status=~\"4..\",job=\"${job_lifecycle_object_processor}\",origin=\"expiration\"}[$__interval]))",
-=======
-          "expr": "sum(increase(s3_lifecycle_s3_operations_total{namespace=\"${namespace}\",status=\"4xx\",job=\"${job_lifecycle_object_processor}\",origin=\"expiration\"}[$__interval]))",
->>>>>>> c909cfbe
+          "expr": "sum(increase(s3_lifecycle_s3_operations_total{namespace=\"${namespace}\",status=~\"4..\",job=\"${job_lifecycle_object_processor}\",origin=\"expiration\"}[$__interval]))",
           "format": "time_series",
           "hide": false,
           "instant": false,
@@ -1716,11 +1640,7 @@
         },
         {
           "datasource": null,
-<<<<<<< HEAD
-          "expr": "sum(increase(lifecycle_s3_operations{namespace=\"${namespace}\",status=~\"5..\",job=\"${job_lifecycle_object_processor}\",origin=\"expiration\"}[$__interval]))",
-=======
-          "expr": "sum(increase(s3_lifecycle_s3_operations_total{namespace=\"${namespace}\",status=\"5xx\",job=\"${job_lifecycle_object_processor}\",origin=\"expiration\"}[$__interval]))",
->>>>>>> c909cfbe
+          "expr": "sum(increase(s3_lifecycle_s3_operations_total{namespace=\"${namespace}\",status=~\"5..\",job=\"${job_lifecycle_object_processor}\",origin=\"expiration\"}[$__interval]))",
           "format": "time_series",
           "hide": false,
           "instant": false,
@@ -1800,11 +1720,7 @@
       "targets": [
         {
           "datasource": null,
-<<<<<<< HEAD
-          "expr": "sum(rate(lifecycle_s3_operations{namespace=\"${namespace}\",status!=\"200\",job=\"${job_lifecycle_object_processor}\",origin=\"expiration\"}[$__rate_interval]))/sum(rate(lifecycle_s3_operations{namespace=\"${namespace}\",job=\"${job_lifecycle_object_processor}\",origin=\"expiration\"}[$__rate_interval]) > 0)",
-=======
-          "expr": "sum(rate(s3_lifecycle_s3_operations_total{namespace=\"${namespace}\",status!=\"2xx\",job=\"${job_lifecycle_object_processor}\",origin=\"expiration\"}[$__rate_interval]))/sum(rate(s3_lifecycle_s3_operations_total{namespace=\"${namespace}\",job=\"${job_lifecycle_object_processor}\",origin=\"expiration\"}[$__rate_interval]) > 0)",
->>>>>>> c909cfbe
+          "expr": "sum(rate(s3_lifecycle_s3_operations_total{namespace=\"${namespace}\",status!=\"200\",job=\"${job_lifecycle_object_processor}\",origin=\"expiration\"}[$__rate_interval]))/sum(rate(s3_lifecycle_s3_operations_total{namespace=\"${namespace}\",job=\"${job_lifecycle_object_processor}\",origin=\"expiration\"}[$__rate_interval]) > 0)",
           "format": "time_series",
           "hide": false,
           "instant": false,
@@ -1884,11 +1800,7 @@
       "targets": [
         {
           "datasource": null,
-<<<<<<< HEAD
-          "expr": "sum(rate(lifecycle_s3_operations{namespace=\"${namespace}\",status=~\"3..\",job=\"${job_lifecycle_object_processor}\",origin=\"expiration\"}[$__rate_interval]))/sum(rate(lifecycle_s3_operations{namespace=\"${namespace}\",job=\"${job_lifecycle_object_processor}\",origin=\"expiration\"}[$__rate_interval]) > 0)",
-=======
-          "expr": "sum(rate(s3_lifecycle_s3_operations_total{namespace=\"${namespace}\",status=\"3xx\",job=\"${job_lifecycle_object_processor}\",origin=\"expiration\"}[$__rate_interval]))/sum(rate(s3_lifecycle_s3_operations_total{namespace=\"${namespace}\",job=\"${job_lifecycle_object_processor}\",origin=\"expiration\"}[$__rate_interval]) > 0)",
->>>>>>> c909cfbe
+          "expr": "sum(rate(s3_lifecycle_s3_operations_total{namespace=\"${namespace}\",status=~\"3..\",job=\"${job_lifecycle_object_processor}\",origin=\"expiration\"}[$__rate_interval]))/sum(rate(s3_lifecycle_s3_operations_total{namespace=\"${namespace}\",job=\"${job_lifecycle_object_processor}\",origin=\"expiration\"}[$__rate_interval]) > 0)",
           "format": "time_series",
           "hide": false,
           "instant": false,
@@ -1968,11 +1880,7 @@
       "targets": [
         {
           "datasource": null,
-<<<<<<< HEAD
-          "expr": "sum(rate(lifecycle_s3_operations{namespace=\"${namespace}\",status=~\"4..\",job=\"${job_lifecycle_object_processor}\",origin=\"expiration\"}[$__rate_interval]))/sum(rate(lifecycle_s3_operations{namespace=\"${namespace}\",job=\"${job_lifecycle_object_processor}\",origin=\"expiration\"}[$__rate_interval]) > 0)",
-=======
-          "expr": "sum(rate(s3_lifecycle_s3_operations_total{namespace=\"${namespace}\",status=\"4xx\",job=\"${job_lifecycle_object_processor}\",origin=\"expiration\"}[$__rate_interval]))/sum(rate(s3_lifecycle_s3_operations_total{namespace=\"${namespace}\",job=\"${job_lifecycle_object_processor}\",origin=\"expiration\"}[$__rate_interval]) > 0)",
->>>>>>> c909cfbe
+          "expr": "sum(rate(s3_lifecycle_s3_operations_total{namespace=\"${namespace}\",status=~\"4..\",job=\"${job_lifecycle_object_processor}\",origin=\"expiration\"}[$__rate_interval]))/sum(rate(s3_lifecycle_s3_operations_total{namespace=\"${namespace}\",job=\"${job_lifecycle_object_processor}\",origin=\"expiration\"}[$__rate_interval]) > 0)",
           "format": "time_series",
           "hide": false,
           "instant": false,
@@ -2052,11 +1960,7 @@
       "targets": [
         {
           "datasource": null,
-<<<<<<< HEAD
-          "expr": "sum(rate(lifecycle_s3_operations{namespace=\"${namespace}\",status=~\"5..\",job=\"${job_lifecycle_object_processor}\",origin=\"expiration\"}[$__rate_interval]))/sum(rate(lifecycle_s3_operations{namespace=\"${namespace}\",job=\"${job_lifecycle_object_processor}\",origin=\"expiration\"}[$__rate_interval]) > 0)",
-=======
-          "expr": "sum(rate(s3_lifecycle_s3_operations_total{namespace=\"${namespace}\",status=\"5xx\",job=\"${job_lifecycle_object_processor}\",origin=\"expiration\"}[$__rate_interval]))/sum(rate(s3_lifecycle_s3_operations_total{namespace=\"${namespace}\",job=\"${job_lifecycle_object_processor}\",origin=\"expiration\"}[$__rate_interval]) > 0)",
->>>>>>> c909cfbe
+          "expr": "sum(rate(s3_lifecycle_s3_operations_total{namespace=\"${namespace}\",status=~\"5..\",job=\"${job_lifecycle_object_processor}\",origin=\"expiration\"}[$__rate_interval]))/sum(rate(s3_lifecycle_s3_operations_total{namespace=\"${namespace}\",job=\"${job_lifecycle_object_processor}\",origin=\"expiration\"}[$__rate_interval]) > 0)",
           "format": "time_series",
           "hide": false,
           "instant": false,
@@ -2141,11 +2045,7 @@
       "targets": [
         {
           "datasource": null,
-<<<<<<< HEAD
-          "expr": "sum(rate(lifecycle_s3_operations{status=\"200\",op=\"deleteObject\",namespace=\"${namespace}\",job=\"${job_lifecycle_object_processor}\"}[$__rate_interval]))",
-=======
-          "expr": "sum(rate(s3_lifecycle_s3_operations_total{status=\"2xx\",op=\"deleteObject\",namespace=\"${namespace}\",job=\"${job_lifecycle_object_processor}\"}[$__rate_interval]))",
->>>>>>> c909cfbe
+          "expr": "sum(rate(s3_lifecycle_s3_operations_total{status=\"200\",op=\"deleteObject\",namespace=\"${namespace}\",job=\"${job_lifecycle_object_processor}\"}[$__rate_interval]))",
           "format": "time_series",
           "hide": false,
           "instant": false,
@@ -2159,11 +2059,7 @@
         },
         {
           "datasource": null,
-<<<<<<< HEAD
-          "expr": "sum(rate(lifecycle_s3_operations{status!=\"200\",op=\"deleteObject\",namespace=\"${namespace}\",job=\"${job_lifecycle_object_processor}\"}[$__rate_interval]))",
-=======
-          "expr": "sum(rate(s3_lifecycle_s3_operations_total{status!=\"2xx\",op=\"deleteObject\",namespace=\"${namespace}\",job=\"${job_lifecycle_object_processor}\"}[$__rate_interval]))",
->>>>>>> c909cfbe
+          "expr": "sum(rate(s3_lifecycle_s3_operations_total{status!=\"200\",op=\"deleteObject\",namespace=\"${namespace}\",job=\"${job_lifecycle_object_processor}\"}[$__rate_interval]))",
           "format": "time_series",
           "hide": false,
           "instant": false,
@@ -2248,11 +2144,7 @@
       "targets": [
         {
           "datasource": null,
-<<<<<<< HEAD
-          "expr": "sum(rate(lifecycle_s3_operations{status=\"200\",op=\"abortMultipartUpload\",namespace=\"${namespace}\",job=\"${job_lifecycle_object_processor}\"}[$__rate_interval]))",
-=======
-          "expr": "sum(rate(s3_lifecycle_s3_operations_total{status=\"2xx\",op=\"abortMultipartUpload\",namespace=\"${namespace}\",job=\"${job_lifecycle_object_processor}\"}[$__rate_interval]))",
->>>>>>> c909cfbe
+          "expr": "sum(rate(s3_lifecycle_s3_operations_total{status=\"200\",op=\"abortMultipartUpload\",namespace=\"${namespace}\",job=\"${job_lifecycle_object_processor}\"}[$__rate_interval]))",
           "format": "time_series",
           "hide": false,
           "instant": false,
@@ -2266,11 +2158,7 @@
         },
         {
           "datasource": null,
-<<<<<<< HEAD
-          "expr": "sum(rate(lifecycle_s3_operations{status!=\"200\",op=\"abortMultipartUpload\",namespace=\"${namespace}\",job=\"${job_lifecycle_object_processor}\"}[$__rate_interval]))",
-=======
-          "expr": "sum(rate(s3_lifecycle_s3_operations_total{status!=\"2xx\",op=\"abortMultipartUpload\",namespace=\"${namespace}\",job=\"${job_lifecycle_object_processor}\"}[$__rate_interval]))",
->>>>>>> c909cfbe
+          "expr": "sum(rate(s3_lifecycle_s3_operations_total{status!=\"200\",op=\"abortMultipartUpload\",namespace=\"${namespace}\",job=\"${job_lifecycle_object_processor}\"}[$__rate_interval]))",
           "format": "time_series",
           "hide": false,
           "instant": false,
