--- conflicted
+++ resolved
@@ -12,13 +12,9 @@
     zookeeperPath: joi.string().required(),
     bucketTasksTopic: joi.string().required(),
     objectTasksTopic: joi.string().required(),
-<<<<<<< HEAD
     coldStorageTopics: joi.array().items(joi.string()).unique().default([]),
     auth: authJoi.optional(),
-=======
-    auth: authJoi.required(),
     forceLegacyListing: joi.boolean().default(false),
->>>>>>> 1561316f
     conductor: {
         auth: inheritedAuthJoi,
         bucketSource: joi.string().
