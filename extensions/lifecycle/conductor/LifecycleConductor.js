'use strict'; // eslint-disable-line

const async = require('async');
const http = require('http');
const https = require('https');
const schedule = require('node-schedule');
const zookeeper = require('node-zookeeper-client');
const { ChainableTemporaryCredentials } = require('aws-sdk');

const { constants, errors, errorUtils } = require('arsenal');
const Logger = require('werelogs').Logger;
const BucketClient = require('bucketclient').RESTClient;
const MongoClient = require('arsenal').storage
    .metadata.mongoclient.MongoClientInterface;

const BackbeatProducer = require('../../../lib/BackbeatProducer');
const BackbeatTask = require('../../../lib/tasks/BackbeatTask');
const zookeeperHelper = require('../../../lib/clients/zookeeper');
const KafkaBacklogMetrics = require('../../../lib/KafkaBacklogMetrics');
const { authTypeAssumeRole } = require('../../../lib/constants');
const VaultClientCache = require('../../../lib/clients/VaultClientCache');
const CredentialsManager = require('../../../lib/credentials/CredentialsManager');
const safeJsonParse = require('../util/safeJsonParse');
const { AccountIdCache } = require('../util/AccountIdCache');

const { LifecycleMetrics } = require('../LifecycleMetrics');

const DEFAULT_CRON_RULE = '* * * * *';
const DEFAULT_CONCURRENCY = 10;

const LIFEYCLE_CONDUCTOR_CLIENT_ID = 'lifecycle:conductor';

/**
 * @class LifecycleConductor
 *
 * @classdesc Background task that periodically reads the lifecycled
 * buckets list on Zookeeper and creates bucket listing tasks on
 * Kafka.
 */
class LifecycleConductor {

    /**
     * @constructor
     * @param {Object} zkConfig - zookeeper configuration object
     * @param {String} zkConfig.connectionString - zookeeper connection string
     *  as "host:port[/chroot]"
     * @param {Object} kafkaConfig - kafka configuration object
     * @param {string} kafkaConfig.hosts - list of kafka brokers
     *   as "host:port[,host:port...]"
     * @param {String} [kafkaConfig.backlogMetrics] - kafka topic
     * metrics config object (see {@link BackbeatConsumer} constructor
     * for params)
     * @param {Object} lcConfig - lifecycle configuration object
     * @param {String} lcConfig.bucketSource - whether to fetch buckets
     * from zookeeper or bucketd
     * @param {Object} lcConfig.bucketd - host:port bucketd configuration
     * @param {String} lcConfig.zookeeperPath - base path for
     * lifecycle nodes in zookeeper
     * @param {String} lcConfig.bucketTasksTopic - lifecycle
     *   bucket tasks topic name
     * @param {Object} lcConfig.backlogControl - lifecycle backlog
     * control params
     * @param {Boolean} [lcConfig.backlogControl.enabled] - enable
     * lifecycle backlog control
     * @param {String} lcConfig.conductor - config object specific to
     *   lifecycle conductor
     * @param {String} [lcConfig.conductor.cronRule="* * * * *"] -
     *   cron rule for bucket processing periodic task
     * @param {Number} [lcConfig.conductor.concurrency=10] - maximum
     *   number of concurrent bucket-to-kafka operations allowed
     * @param {Object} repConfig - replication configuration object
     * @param {String} [transport="http"] - transport method ("http"
     */
    constructor(zkConfig, kafkaConfig, lcConfig, repConfig, transport = 'http') {
        this.zkConfig = zkConfig;
        this.kafkaConfig = kafkaConfig;
        this.lcConfig = lcConfig;
        this._authConfig = lcConfig.conductor.auth || lcConfig.auth;
        this._transport = transport;
        this.repConfig = repConfig;
        this._cronRule = this.lcConfig.conductor.cronRule || DEFAULT_CRON_RULE;
        this._concurrency =
            this.lcConfig.conductor.concurrency || DEFAULT_CONCURRENCY;
        this._maxInFlightBatchSize = this._concurrency * 2;
        this._bucketSource = this.lcConfig.conductor.bucketSource;
        this._bucketdConfig = this.lcConfig.conductor.bucketd;

        this._producer = null;
        this._zkClient = null;
        this._bucketClient = null;
        this._mongodbClient = null;
        this._kafkaBacklogMetrics = null;
        this._started = false;
        this._cronJob = null;
        this._vaultClientCache = null;
        this._initialized = false;
        this._batchInProgress = false;

        // this cache only needs to be the size of one listing.
        // worst case scenario is 1 account per bucket:
        // - max size is this._concurrency, rotated entirely at each listing
        // best case scenario is only a few accounts for all buckets
        // - the cache never reaches max size and only a few calls to vault are issued
        // middle case scenario is:
        // - the last entry of the last listing is reused for this listing, the others are pushed out
        //   as necessary, because listings are ordered by canonical id
        // - some entries are expired for each listing
        this._accountIdCache = new AccountIdCache(this._concurrency);

        this.logger = new Logger('Backbeat:Lifecycle:Conductor');
        this.credentialsManager = new CredentialsManager('lifecycle', this.logger);

        // global variables
        if (transport === 'https') {
            this.stsAgent = new https.Agent({ keepAlive: true });
        } else {
            this.stsAgent = new http.Agent({ keepAlive: true });
        }

        this._tempCredsPromiseResolved = false;
        this._storeAWSCredentialsPromise();
    }

    getBucketsZkPath() {
        return `${this.lcConfig.zookeeperPath}/data/buckets`;
    }

    initZkPaths(cb) {
        async.each([this.getBucketsZkPath()],
                   (path, done) => this._zkClient.mkdirp(path, done), cb);
    }

    _getAccountIds(canonicalIds, cb) {
        // if auth is not of type `assumeRole`, then
        // the accountId can be omitted from work queue messages
        // because workers won't need to call AssumeRole using
        // these account IDs to build ARNs.
        if (this._authConfig.type !== authTypeAssumeRole) {
            return process.nextTick(cb, null, {});
        }

        return this._tempCredsPromise
            .then(creds =>
                 this._vaultClientCache
                    .getClientWithAWSCreds(LIFEYCLE_CONDUCTOR_CLIENT_ID, creds)

            )
            .then(client =>
                client.enableIAMOnAdminRoutes()
            )
            .then(client => {
                const opts = {};
                return client.getAccountIds(canonicalIds, opts, (err, res) => {
                    LifecycleMetrics.onVaultRequest(
                        this.logger,
                        'getAccountIds',
                        err
                    );

                    if (err) {
                        return cb(err);
                    }
                    return cb(null, res.message.body);
                });
            })
            .catch(err => cb(err));
    }

    // directly manages temp creds lifecycle, not going through CredentialsManager,
    // as vaultclient does not use `AWS.Credentials` objects, and the same set
    // can be reused forever as the role is assumed in only one account
    _storeAWSCredentialsPromise() {
        const { sts, roleName, type } = this._authConfig;

        if (type !== authTypeAssumeRole) {
            return;
        }

        const stsWithCreds = this.credentialsManager.resolveExternalFileSync(sts);
        const stsConfig = {
            endpoint: `${this._transport}://${sts.host}:${sts.port}`,
            credentials: {
                accessKeyId: stsWithCreds.accessKey,
                secretAccessKey: stsWithCreds.secretKey,
            },
            region: 'us-east-1',
            signatureVersion: 'v4',
            sslEnabled: this._transport === 'https',
            httpOptions: { agent: this.stsAgent, timeout: 0 },
            maxRetries: 0,
        };

        // FIXME: works with vault 7.10 but not 8.3 (return 501)
        // https://scality.atlassian.net/browse/VAULT-238
        // new STS(stsConfig)
        //     .getCallerIdentity()
        //     .promise()
        this._tempCredsPromise =
            Promise.resolve({
                Account: '000000000000',
            })
            .then(res =>
                new ChainableTemporaryCredentials({
                    params: {
                        RoleArn: `arn:aws:iam::${res.Account}:role/${roleName}`,
                        RoleSessionName: 'backbeat-lc-vaultclient',
                        // default expiration: 1 hour,
                    },
                    stsConfig,
                }))
            .then(creds => {
                this._tempCredsPromiseResolved = true;
                return creds;
            })
            .catch(err => {
                if (err.retryable) {
                    const retryDelayMs = 5000;

                    this.logger.error('could not set up temporary credentials, retrying', {
                        retryDelayMs,
                        error: err,
                    });

                    setTimeout(() => this._storeAWSCredentialsPromise(), retryDelayMs);
                } else {
                    this.logger.error('could not set up temporary credentials', {
                        error: errorUtils.reshapeExceptionError(err),
                    });
                }
            });
    }

    _tempCredentialsReady() {
        if (this._authConfig.type !== authTypeAssumeRole) {
            return true;
        }

        return this._tempCredsPromiseResolved;
    }

    processBuckets(cb) {
        const log = this.logger.newRequestLogger();
        const start = new Date();
        let nBucketsQueued = 0;
        let messageDeliveryReports = 0;

        const messageSendQueue = async.cargo((tasks, done) => {
            if (tasks.length === 0) {
                return done();
            }

            nBucketsQueued += tasks.length;

            const unknownCanonicalIds = new Set(
                tasks
                    .map(t => t.canonicalId)
                    .filter(c => !this._accountIdCache.isKnown(c))
            );

            return async.eachLimit(
                unknownCanonicalIds,
                10,
                (canonicalId, done) => {
                    this._getAccountIds([canonicalId], (err, accountIds) => {
                        if (err) {
                            if (err.NoSuchEntity) {
                                log.error('canonical id does not exist', { error: err, canonicalId });
                                this._accountIdCache.miss(canonicalId);
                            } else {
                                log.error('could not get account id', { error: err, canonicalId });
                            }

                            // don't propagate the error, to avoid interrupting the whole cargo
                            return done();
                        }

                        this._accountIdCache.set(canonicalId, accountIds[canonicalId]);

                        return done();
                    });
                },
                () => {
                    // ignore error, it has been reported before and should not stop the whole cargo
                    const messages = tasks
                        .filter(t => {
                            if (!this._accountIdCache.has(t.canonicalId)) {
                                log.warn('skipping bucket, unknown canonical id', {
                                    bucketName: t.bucketName,
                                    canonicalId: t.canonicalId,
                                });
                                return false;
                            }
                            return true;
                        })
                        .map(t => ({
                            message: JSON.stringify({
                                action: 'processObjects',
                                target: {
                                    bucket: t.bucketName,
                                    owner: t.canonicalId,
                                    accountId: this._accountIdCache.get(t.canonicalId),
                                },
                                details: {},
                            }),
                        }));

                    log.info('bucket push progress', {
                        nBucketsQueued,
                        bucketsInCargo: tasks.length,
                        kafkaBucketMessagesDeliveryReports: messageDeliveryReports,
                        kafkaEnqueueRateHz: Math.round(nBucketsQueued * 1000 / (new Date() - start)),
                    });

                    this._accountIdCache.expireOldest();

                    return this._producer.send(messages, (err, res) => {
                        messageDeliveryReports += messages.length;
                        done(err, res);
                    });
                }
<<<<<<< HEAD
                const messages = tasks.map(t => ({
                    message: JSON.stringify({
                        action: 'processObjects',
                        target: {
                            bucket: t.bucketName,
                            owner: t.canonicalId,
                            accountId: accountIds[t.canonicalId],
                        },
                        details: {},
                    }),
                }));

                log.info('bucket push progress', { bucketsInBatch: tasks.length, nBucketsQueued });
                return this._producer.send(messages, err => {
                    LifecycleMetrics.onKafkaPublish(log, 'BucketTopic', 'conductor', err, tasks.length);
                    return done(err);
                });
            });
        }, this._concurrency);
=======
            );
        });
>>>>>>> 919081ee

        async.waterfall([
            next => this._controlBacklog(next),
            next => {
                this._batchInProgress = true;
                log.info('starting new lifecycle batch', { bucketSource: this._bucketSource });
                this.listBuckets(messageSendQueue, log, (err, nBucketsListed) => {
                    LifecycleMetrics.onBucketListing(log, err);
                    return next(err, nBucketsListed);
                });
            },
            (nBucketsListed, next) => {
                async.until(
                    () => nBucketsQueued === nBucketsListed,
                    unext => setTimeout(unext, 1000),
                    next);
            },
        ], err => {
            if (err && err.Throttling) {
                log.info('not starting new lifecycle batch', { reason: err });
                if (cb) {
                    cb(err);
                }
                return;
            }

            this._batchInProgress = false;
            const unknownCanonicalIds = this._accountIdCache.getMisses();

            if (err) {
                log.error('lifecycle batch failed', { error: err, unknownCanonicalIds });
                if (cb) {
                    cb(err);
                }
                return;
            }

<<<<<<< HEAD
            log.info('finished pushing lifecycle batch', { nBucketsQueued });
            LifecycleMetrics.onProcessBuckets(log);

=======
            log.info('finished pushing lifecycle batch', { nBucketsQueued, unknownCanonicalIds });
>>>>>>> 919081ee
            if (cb) {
                cb(null, nBucketsQueued);
            }
        });
    }

    listBuckets(queue, log, cb) {
        if (this._bucketSource === 'zookeeper') {
            return this.listZookeeperBuckets(queue, log, cb);
        }

        if (this._bucketSource === 'mongodb') {
            return this.listMongodbBuckets(queue, log, cb);
        }

        return this.listBucketdBuckets(queue, log, cb);
    }

    listZookeeperBuckets(queue, log, cb) {
        const zkBucketsPath = this.getBucketsZkPath();
        this._zkClient.getChildren(
            zkBucketsPath,
            null,
            (err, buckets) => {
                if (err) {
                    log.error(
                        'error getting list of buckets from zookeeper',
                        { zkPath: zkBucketsPath, error: err.message });
                    return cb(err);
                }

                const batch = buckets.map(bucket => {
                    const [canonicalId, bucketUID, bucketName] =
                              bucket.split(':');
                    if (!canonicalId || !bucketUID || !bucketName) {
                        log.error(
                            'malformed zookeeper bucket entry, skipping',
                            { zkPath: zkBucketsPath, bucket });
                        return null;
                    }

                    return { canonicalId, bucketName };
                });

                queue.push(batch);
                return process.nextTick(cb, null, batch.length);
            });
    }

    listBucketdBuckets(queue, log, cb) {
        let isTruncated = false;
        let marker = null;
        let nEnqueued = 0;
        const start = new Date();
        const retryWrapper = new BackbeatTask();

        async.doWhilst(
            next => {
                if (queue.length() > this._maxInFlightBatchSize) {
                    log.info('delaying bucket pull', {
                        nEnqueuedToDownstream: nEnqueued,
                        inFlight: queue.length(),
                        maxInFlight: this._maxInFlightBatchSize,
                        bucketListingPushRateHz: Math.round(nEnqueued * 1000 / (new Date() - start)),
                    });

                    return setTimeout(next, 10000);
                }

                return retryWrapper.retry({
                    actionDesc: 'list accounts+buckets',
                    logFields: { marker },
                    actionFunc: done =>
                        this._bucketClient.listObject(
                            constants.usersBucket,
                            log.getSerializedUids(),
                            { marker, prefix: '', maxKeys: this._concurrency },
                            (err, resp) => {
                                if (err) {
                                    return done(err);
                                }

                                const { error, result } = safeJsonParse(resp);
                                if (error) {
                                    return done(error);
                                }

                                isTruncated = result.IsTruncated;
                                nEnqueued += result.Contents.length;

                                result.Contents.forEach(o => {
                                    marker = o.key;
                                    const [canonicalId, bucketName] = marker.split(constants.splitter);
                                    queue.push({ canonicalId, bucketName });
                                });

                                return done();
                            }
                        ),
                    shouldRetryFunc: () => true,
                    log,
                }, next);
            },
            () => isTruncated,
            err => cb(err, nEnqueued));
    }

    listMongodbBuckets(queue, log, cb) {
        let nEnqueued = 0;
        const start = new Date();

        const cursor = this._mongodbClient
            .getCollection('__metastore')
            .find()
            .project({ '_id': 1, 'value.owner': 1 });

        async.during(
            test => process.nextTick(() => cursor.hasNext(test)),
            next => {
                const queueInfo = {
                    nEnqueuedToDownstream: nEnqueued,
                    inFlight: queue.length(),
                    maxInFlight: this._maxInFlightBatchSize,
                    enqueueRateHz: Math.round(nEnqueued * 1000 / (new Date() - start)),
                };

                if (queue.length() > this._maxInFlightBatchSize) {
                    log.info('delaying bucket pull', queueInfo);

                    return setTimeout(next, 10000);
                }

                return cursor.next((err, doc) => {
                    if (err) {
                        log.info('error listing next bucket', {
                            ...queueInfo,
                            error: err,
                        });

                        return setTimeout(next, 500);
                    }

                    // reverse-lookup the name in case it is special and has been
                    // rewritten by the client
                    const name = this._mongodbClient.getCollection(doc._id).collectionName;
                    if (!this._mongodbClient._isSpecialCollection(name)) {
                        queue.push({
                            bucketName: name,
                            canonicalId: doc.value.owner,
                        });
                        nEnqueued += 1;
                    }
                    return next();
                });
            },
            err => cb(err, nEnqueued)
        );
    }

    _controlBacklog(done) {
        // skip backlog control step in the following cases:
        // - disabled in config
        // - backlog metrics not configured
        // - on first processing cycle (to guarantee progress in case
        //   of restarts)
        if (!this.lcConfig.conductor.backlogControl.enabled ||
            !this.kafkaConfig.backlogMetrics) {
            return process.nextTick(done);
        }

        if (this._batchInProgress) {
            return process.nextTick(done, errors.Throttling.customizeDescription('Batch in progress'));
        }

        // check that previous lifecycle batch has completely been
        // processed from all topics before starting a new one
        return async.series({
            // check that bucket tasks topic consumer lag is 0 (no
            // need to allow any lag because the conductor expects
            // everything to be processed in a single cycle before
            // starting another one, so pass maxLag=0)
            bucketTasksCheck:
            next => this._kafkaBacklogMetrics.checkConsumerLag(
                this.lcConfig.bucketTasksTopic,
                this.lcConfig.bucketProcessor.groupId, 0, next),

            // check that object tasks topic consumer lag is 0
            objectTasksCheck:
            next => this._kafkaBacklogMetrics.checkConsumerLag(
                this.lcConfig.objectTasksTopic,
                this.lcConfig.objectProcessor.groupId, 0, next),

            // check that data mover topic consumer has progressed
            // beyond the latest lifecycle snapshot of topic offsets,
            // which means everything from the latest lifecycle batch
            // has been consumed
            dataMoverCheck:
            next => this._kafkaBacklogMetrics.checkConsumerProgress(
                this.repConfig.dataMoverTopic, null, 'lifecycle', next),
        }, (err, checkResults) => {
            if (err) {
                return done(err);
            }
            const doSkip = Object.keys(checkResults).some(
                checkType => checkResults[checkType] !== undefined);
            if (doSkip) {
                this.logger.info('skipping lifecycle batch due to ' +
                                 'previous operation still in progress',
                                 checkResults);
                return done(errors.Throttling);
            }
            return done();
        });
    }

    _setupProducer(cb) {
        const producer = new BackbeatProducer({
            kafka: { hosts: this.kafkaConfig.hosts },
            topic: this.lcConfig.bucketTasksTopic,
        });
        producer.once('error', cb);
        producer.once('ready', () => {
            this.logger.debug(
                'producer is ready',
                { kafkaConfig: this.kafkaConfig,
                    topic: this.lcConfig.bucketTasksTopic });
            producer.removeAllListeners('error');
            producer.on('error', err => {
                this.logger.error('error from backbeat producer', {
                    topic: this.lcConfig.bucketTasksTopic,
                    error: err,
                });
            });
            this._producer = producer;
            cb();
        });
    }

    _setupMongodbClient(cb) {
        if (this._bucketSource === 'mongodb') {
            const conf = this.lcConfig.conductor.mongodb;
            conf.logger = this.logger;
            this._mongodbClient = new MongoClient(conf);
            return this._mongodbClient.setup(cb);
        }

        return process.nextTick(cb);
    }

    _setupBucketdClient(cb) {
        if (this._bucketSource === 'bucketd') {
            const { host, port } = this._bucketdConfig;
            // TODO https support S3C-4659
            this._bucketClient = new BucketClient(`${host}:${port}`);
        }

        process.nextTick(cb);
    }

    _setupZookeeperClient(cb) {
        if (!this.needsZookeeper()) {
            process.nextTick(cb);
            return;
        }
        this._zkClient = zookeeperHelper.createClient(
            this.zkConfig.connectionString);
        this._zkClient.connect();
        this._zkClient.once('error', cb);
        this._zkClient.once('ready', () => {
            // just in case there would be more 'error' events
            // emitted
            this._zkClient.removeAllListeners('error');
            this._zkClient.on('error', err => {
                this.logger.error(
                    'error from lifecycle conductor zookeeper client',
                    { error: err });
            });
            cb();
        });
    }

    needsZookeeper() {
        return this._bucketSource === 'zookeeper';
    }

    /**
     * Initialize kafka producer and clients
     *
     * @param {function} done - callback
     * @return {undefined}
     */
    init(done) {
        if (this._initialized) {
            // already initialized
            return process.nextTick(done);
        }

        this._setupVaultClientCache();
        return async.series([
            next => this._setupProducer(next),
            next => this._setupZookeeperClient(next),
            next => this._setupBucketdClient(next),
            next => this._setupMongodbClient(next),
            next => this._initKafkaBacklogMetrics(next),
        ], done);
    }

    _setupVaultClientCache() {
        if (this._authConfig.type !== authTypeAssumeRole) {
            return;
        }

        this._vaultClientCache = new VaultClientCache();
        const { host, port } = this.lcConfig.conductor.vaultAdmin;
        this._vaultClientCache
            .setHost(LIFEYCLE_CONDUCTOR_CLIENT_ID, host)
            .setPort(LIFEYCLE_CONDUCTOR_CLIENT_ID, port);
    }

    _initKafkaBacklogMetrics(cb) {
        this._kafkaBacklogMetrics = new KafkaBacklogMetrics(
            this.zkConfig.connectionString, this.kafkaConfig.backlogMetrics);
        this._kafkaBacklogMetrics.init();
        this._kafkaBacklogMetrics.once('error', cb);
        this._kafkaBacklogMetrics.once('ready', () => {
            // just in case there would be more 'error' events emitted
            this._kafkaBacklogMetrics.removeAllListeners('error');
            this._kafkaBacklogMetrics.on('error', err => {
                this._log.error('error from kafka topic metrics', {
                    error: err.message,
                    method: 'LifecycleConductor._initKafkaBacklogMetrics',
                });
            });
            cb();
        });
    }

    _startCronJob() {
        if (!this._cronJob) {
            this.logger.info('starting bucket queueing cron job',
                             { cronRule: this._cronRule });
            this._cronJob = schedule.scheduleJob(
                this._cronRule,
                () => this.processBuckets(null));
        }
    }

    _stopCronJob() {
        if (this._cronJob) {
            this.logger.info('stopping bucket queueing cron job');
            this._cronJob.cancel();
            this._cronJob = null;
        }
    }

    /**
     * Start the cron job kafka producer
     *
     * @param {function} done - callback
     * @return {undefined}
     */
    start(done) {
        if (this._started) {
            // already started
            return process.nextTick(done);
        }
        this._started = true;
        return this.init(err => {
            if (err) {
                return done(err);
            }
            this._initialized = true;
            this._startCronJob();
            return done();
        });
    }

    /**
     * Stop cron task (if started), stop kafka producer
     *
     * @param {function} done - callback
     * @return {undefined}
     */
    stop(done) {
        this._stopCronJob();
        async.series([
            next => {
                if (!this._producer) {
                    return process.nextTick(next);
                }
                this.logger.debug('closing producer');
                return this._producer.close(() => {
                    this._producer = null;
                    this._zkClient = null;
                    next();
                });
            },
        ], err => {
            this._started = false;
            return done(err);
        });
    }

    isReady() {
        const zkState = !this.needsZookeeper() ||
            !!(this._zkClient && this._zkClient.getState());

        const zkConnectState = !this.needsZookeeper() ||
            (zkState && zkState.code === zookeeper.State.SYNC_CONNECTED.code);

        const components = {
            zkState,
            zkConnectState,
            producer: !!(this._producer && this._producer.isReady()),
            kafkaBacklogMetrics: (!this._kafkaBacklogMetrics || this._kafkaBacklogMetrics.isReady()),
            tempCreds: this._tempCredentialsReady(),
        };

        const allReady = Object.values(components).every(v => v);

        if (!allReady) {
            this.logger.error('ready state', components);
        }

        return allReady;
    }
}

module.exports = LifecycleConductor;<|MERGE_RESOLUTION|>--- conflicted
+++ resolved
@@ -315,33 +315,12 @@
 
                     return this._producer.send(messages, (err, res) => {
                         messageDeliveryReports += messages.length;
+                        LifecycleMetrics.onKafkaPublish(log, 'BucketTopic', 'conductor', err, messages.length);
                         done(err, res);
                     });
                 }
-<<<<<<< HEAD
-                const messages = tasks.map(t => ({
-                    message: JSON.stringify({
-                        action: 'processObjects',
-                        target: {
-                            bucket: t.bucketName,
-                            owner: t.canonicalId,
-                            accountId: accountIds[t.canonicalId],
-                        },
-                        details: {},
-                    }),
-                }));
-
-                log.info('bucket push progress', { bucketsInBatch: tasks.length, nBucketsQueued });
-                return this._producer.send(messages, err => {
-                    LifecycleMetrics.onKafkaPublish(log, 'BucketTopic', 'conductor', err, tasks.length);
-                    return done(err);
-                });
-            });
-        }, this._concurrency);
-=======
             );
         });
->>>>>>> 919081ee
 
         async.waterfall([
             next => this._controlBacklog(next),
@@ -379,13 +358,8 @@
                 return;
             }
 
-<<<<<<< HEAD
-            log.info('finished pushing lifecycle batch', { nBucketsQueued });
+            log.info('finished pushing lifecycle batch', { nBucketsQueued, unknownCanonicalIds });
             LifecycleMetrics.onProcessBuckets(log);
-
-=======
-            log.info('finished pushing lifecycle batch', { nBucketsQueued, unknownCanonicalIds });
->>>>>>> 919081ee
             if (cb) {
                 cb(null, nBucketsQueued);
             }
