--- conflicted
+++ resolved
@@ -120,119 +120,6 @@
                    (path, done) => this._zkClient.mkdirp(path, done), cb);
     }
 
-<<<<<<< HEAD
-    _isBlacklisted(canonicalId, bucketName) {
-        return this.bucketsBlacklisted.has(bucketName) || this.accountsBlacklisted.has(canonicalId);
-=======
-    _getAccountIds(canonicalIds, cb) {
-        // if auth is not of type `assumeRole`, then
-        // the accountId can be omitted from work queue messages
-        // because workers won't need to call AssumeRole using
-        // these account IDs to build ARNs.
-        if (this._authConfig.type !== authTypeAssumeRole) {
-            return process.nextTick(cb, null, {});
-        }
-
-        return this._tempCredsPromise
-            .then(creds =>
-                 this._vaultClientCache
-                    .getClientWithAWSCreds(LIFEYCLE_CONDUCTOR_CLIENT_ID, creds)
-
-            )
-            .then(client =>
-                client.enableIAMOnAdminRoutes()
-            )
-            .then(client => {
-                const opts = {};
-                return client.getAccountIds(canonicalIds, opts, (err, res) => {
-                    LifecycleMetrics.onVaultRequest(
-                        this.logger,
-                        'getAccountIds',
-                        err
-                    );
-
-                    if (err) {
-                        return cb(err);
-                    }
-                    return cb(null, res.message.body);
-                });
-            })
-            .catch(err => cb(err));
-    }
-
-    // directly manages temp creds lifecycle, not going through CredentialsManager,
-    // as vaultclient does not use `AWS.Credentials` objects, and the same set
-    // can be reused forever as the role is assumed in only one account
-    _storeAWSCredentialsPromise() {
-        const { sts, roleName, type } = this._authConfig;
-
-        if (type !== authTypeAssumeRole) {
-            return;
-        }
-
-        const stsWithCreds = this.credentialsManager.resolveExternalFileSync(sts);
-        const stsConfig = {
-            endpoint: `${this._transport}://${sts.host}:${sts.port}`,
-            credentials: {
-                accessKeyId: stsWithCreds.accessKey,
-                secretAccessKey: stsWithCreds.secretKey,
-            },
-            region: 'us-east-1',
-            signatureVersion: 'v4',
-            sslEnabled: this._transport === 'https',
-            httpOptions: { agent: this.stsAgent, timeout: 0 },
-            maxRetries: 0,
-        };
-
-        // FIXME: works with vault 7.10 but not 8.3 (return 501)
-        // https://scality.atlassian.net/browse/VAULT-238
-        // new STS(stsConfig)
-        //     .getCallerIdentity()
-        //     .promise()
-        this._tempCredsPromise =
-            Promise.resolve({
-                Account: '000000000000',
-            })
-            .then(res =>
-                new ChainableTemporaryCredentials({
-                    params: {
-                        RoleArn: `arn:aws:iam::${res.Account}:role/${roleName}`,
-                        RoleSessionName: 'backbeat-lc-vaultclient',
-                        // default expiration: 1 hour,
-                    },
-                    stsConfig,
-                }))
-            .then(creds => {
-                this._tempCredsPromiseResolved = true;
-                return creds;
-            })
-            .catch(err => {
-                if (err.retryable) {
-                    const retryDelayMs = 5000;
-
-                    this.logger.error('could not set up temporary credentials, retrying', {
-                        retryDelayMs,
-                        error: err,
-                    });
-
-                    setTimeout(() => this._storeAWSCredentialsPromise(), retryDelayMs);
-                } else {
-                    this.logger.error('could not set up temporary credentials', {
-                        error: errorUtils.reshapeExceptionError(err),
-                    });
-                }
-            });
-    }
-
-    _tempCredentialsReady() {
-        if (this._authConfig.type !== authTypeAssumeRole) {
-            return true;
-        }
-
-        return this._tempCredsPromiseResolved;
->>>>>>> 5f7dd770
-    }
-
     processBuckets(cb) {
         const log = this.logger.newRequestLogger();
         const start = new Date();
