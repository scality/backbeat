'use strict'; // eslint-disable-line

const async = require('async');
const http = require('http');
const https = require('https');
const schedule = require('node-schedule');
const zookeeper = require('node-zookeeper-client');
const { ChainableTemporaryCredentials } = require('aws-sdk');

const { constants, errors, errorUtils } = require('arsenal');
const Logger = require('werelogs').Logger;
const BucketClient = require('bucketclient').RESTClient;
const MongoClient = require('arsenal').storage
    .metadata.mongoclient.MongoClientInterface;

const BackbeatProducer = require('../../../lib/BackbeatProducer');
const zookeeperHelper = require('../../../lib/clients/zookeeper');
const KafkaBacklogMetrics = require('../../../lib/KafkaBacklogMetrics');
const { authTypeAssumeRole } = require('../../../lib/constants');
const VaultClientCache = require('../../../lib/clients/VaultClientCache');
const CredentialsManager = require('../../../lib/credentials/CredentialsManager');
const safeJsonParse = require('../util/safeJsonParse');

const { LifecycleMetrics } = require('../LifecycleMetrics');

const DEFAULT_CRON_RULE = '* * * * *';
const DEFAULT_CONCURRENCY = 10;

const LIFEYCLE_CONDUCTOR_CLIENT_ID = 'lifecycle:conductor';

/**
 * @class LifecycleConductor
 *
 * @classdesc Background task that periodically reads the lifecycled
 * buckets list on Zookeeper and creates bucket listing tasks on
 * Kafka.
 */
class LifecycleConductor {

    /**
     * @constructor
     * @param {Object} zkConfig - zookeeper configuration object
     * @param {String} zkConfig.connectionString - zookeeper connection string
     *  as "host:port[/chroot]"
     * @param {Object} kafkaConfig - kafka configuration object
     * @param {string} kafkaConfig.hosts - list of kafka brokers
     *   as "host:port[,host:port...]"
     * @param {String} [kafkaConfig.backlogMetrics] - kafka topic
     * metrics config object (see {@link BackbeatConsumer} constructor
     * for params)
     * @param {Object} lcConfig - lifecycle configuration object
     * @param {String} lcConfig.bucketSource - whether to fetch buckets
     * from zookeeper or bucketd
     * @param {Object} lcConfig.bucketd - host:port bucketd configuration
     * @param {String} lcConfig.zookeeperPath - base path for
     * lifecycle nodes in zookeeper
     * @param {String} lcConfig.bucketTasksTopic - lifecycle
     *   bucket tasks topic name
     * @param {Object} lcConfig.backlogControl - lifecycle backlog
     * control params
     * @param {Boolean} [lcConfig.backlogControl.enabled] - enable
     * lifecycle backlog control
     * @param {String} lcConfig.conductor - config object specific to
     *   lifecycle conductor
     * @param {String} [lcConfig.conductor.cronRule="* * * * *"] -
     *   cron rule for bucket processing periodic task
     * @param {Number} [lcConfig.conductor.concurrency=10] - maximum
     *   number of concurrent bucket-to-kafka operations allowed
     * @param {Object} repConfig - replication configuration object
     * @param {String} [transport="http"] - transport method ("http"
     */
    constructor(zkConfig, kafkaConfig, lcConfig, repConfig, transport = 'http') {
        this.zkConfig = zkConfig;
        this.kafkaConfig = kafkaConfig;
        this.lcConfig = lcConfig;
        this._authConfig = lcConfig.conductor.auth || lcConfig.auth;
        this._transport = transport;
        this.repConfig = repConfig;
        this._cronRule = this.lcConfig.conductor.cronRule || DEFAULT_CRON_RULE;
        this._concurrency =
            this.lcConfig.conductor.concurrency || DEFAULT_CONCURRENCY;
        this._maxInFlightBatchSize = this._concurrency * 2;
        this._bucketSource = this.lcConfig.conductor.bucketSource;
        this._bucketdConfig = this.lcConfig.conductor.bucketd;

        this._producer = null;
        this._zkClient = null;
        this._bucketClient = null;
        this._mongodbClient = null;
        this._kafkaBacklogMetrics = null;
        this._started = false;
        this._cronJob = null;
        this._vaultClientCache = null;
        this._initialized = false;

        this.logger = new Logger('Backbeat:Lifecycle:Conductor');
        this.credentialsManager = new CredentialsManager('lifecycle', this.logger);

        // global variables
        if (transport === 'https') {
            this.stsAgent = new https.Agent({ keepAlive: true });
        } else {
            this.stsAgent = new http.Agent({ keepAlive: true });
        }

        this._tempCredsPromiseResolved = false;
        this._storeAWSCredentialsPromise();
    }

    getBucketsZkPath() {
        return `${this.lcConfig.zookeeperPath}/data/buckets`;
    }

    initZkPaths(cb) {
        async.each([this.getBucketsZkPath()],
                   (path, done) => this._zkClient.mkdirp(path, done), cb);
    }

    _getAccountIds(canonicalIds, cb) {
        // if auth is not of type `assumeRole`, then
        // the accountId can be omitted from work queue messages
        // because workers won't need to call AssumeRole using
        // these account IDs to build ARNs.
        if (this._authConfig.type !== authTypeAssumeRole) {
            return process.nextTick(cb, null, {});
        }

        return this._tempCredsPromise
            .then(creds =>
                 this._vaultClientCache
                    .getClientWithAWSCreds(LIFEYCLE_CONDUCTOR_CLIENT_ID, creds)

            )
            .then(client =>
                client.enableIAMOnAdminRoutes()
            )
            .then(client => {
                const opts = {};
                return client.getAccountIds(canonicalIds, opts, (err, res) => {
                    LifecycleMetrics.onVaultRequest(
                        this.logger,
                        'getAccountIds',
                        err
                    );

                    if (err) {
                        return cb(err);
                    }
                    return cb(null, res.message.body);
                });
            })
            .catch(err => cb(err));
    }

    // directly manages temp creds lifecycle, not going through CredentialsManager,
    // as vaultclient does not use `AWS.Credentials` objects, and the same set
    // can be reused forever as the role is assumed in only one account
    _storeAWSCredentialsPromise() {
        const { sts, roleName, type } = this._authConfig;

        if (type !== authTypeAssumeRole) {
            return;
        }

        const stsWithCreds = this.credentialsManager.resolveExternalFileSync(sts);
        const stsConfig = {
            endpoint: `${this._transport}://${sts.host}:${sts.port}`,
            credentials: {
                accessKeyId: stsWithCreds.accessKey,
                secretAccessKey: stsWithCreds.secretKey,
            },
            region: 'us-east-1',
            signatureVersion: 'v4',
            sslEnabled: this._transport === 'https',
            httpOptions: { agent: this.stsAgent, timeout: 0 },
            maxRetries: 0,
        };

        // FIXME: works with vault 7.10 but not 8.3 (return 501)
        // https://scality.atlassian.net/browse/VAULT-238
        // new STS(stsConfig)
        //     .getCallerIdentity()
        //     .promise()
        this._tempCredsPromise =
            Promise.resolve({
                Account: '000000000000',
            })
            .then(res =>
                new ChainableTemporaryCredentials({
                    params: {
                        RoleArn: `arn:aws:iam::${res.Account}:role/${roleName}`,
                        RoleSessionName: 'backbeat-lc-vaultclient',
                        // default expiration: 1 hour,
                    },
                    stsConfig,
                }))
            .then(creds => {
                this._tempCredsPromiseResolved = true;
                return creds;
            })
            .catch(err => {
                if (err.retryable) {
                    const retryDelayMs = 5000;

                    this.logger.error('could not set up temporary credentials, retrying', {
                        retryDelayMs,
                        error: err,
                    });

                    setTimeout(() => this._storeAWSCredentialsPromise(), retryDelayMs);
                } else {
                    this.logger.error('could not set up temporary credentials', {
                        error: errorUtils.reshapeExceptionError(err),
                    });
                }
            });
    }

    _tempCredentialsReady() {
        if (this._authConfig.type !== authTypeAssumeRole) {
            return true;
        }

        return this._tempCredsPromiseResolved;
    }

    processBuckets(cb) {
        const log = this.logger.newRequestLogger();
        let nBucketsQueued = 0;

        const messageSendQueue = async.cargo((tasks, done) => {
            if (tasks.length === 0) {
                return done();
            }

            nBucketsQueued += tasks.length;

            const canonicalIds = new Set(tasks.map(t => t.canonicalId));
            return this._getAccountIds([...canonicalIds], (err, accountIds) => {
                if (err) {
                    log.error('could not get account ids, skipping batch', { error: err });
                    return done();
                }
                const messages = tasks.map(t => ({
                    message: JSON.stringify({
                        action: 'processObjects',
                        target: {
                            bucket: t.bucketName,
                            owner: t.canonicalId,
                            accountId: accountIds[t.canonicalId],
                        },
                        details: {},
                    }),
                }));

                log.info('bucket push progress', { bucketsInBatch: tasks.length, nBucketsQueued });
                return this._producer.send(messages, done);
            });
        }, this._concurrency);

        async.waterfall([
            next => this._controlBacklog(next),
            next => {
                log.info('starting new lifecycle batch', { bucketSource: this._bucketSource });
                this.listBuckets(messageSendQueue, log, (err, nBucketsListed) => {
                    LifecycleMetrics.onBucketListing(log, err);
                    return next(err, nBucketsListed);
                });
            },
            (nBucketsListed, next) => {
                async.until(
                    () => nBucketsQueued === nBucketsListed,
                    unext => setTimeout(unext, 1000),
                    next);
            },
        ], err => {
            if (err && err.Throttling) {
                log.info('not starting new lifecycle batch', { reason: err });
                if (cb) {
                    cb(err);
                }
                return;
            }

            if (err) {
                log.error('lifecycle batch failed', { error: err });
                if (cb) {
                    cb(err);
                }
                return;
            }

            log.info('finished pushing lifecycle batch', { nBucketsQueued });
<<<<<<< HEAD
            LifecycleMetrics.onProcessBuckets(log);
=======
            if (cb) {
                cb();
            }
>>>>>>> 4a009bd3
        });
    }

    listBuckets(queue, log, cb) {
        if (this._bucketSource === 'zookeeper') {
            return this.listZookeeperBuckets(queue, log, cb);
        }

        if (this._bucketSource === 'mongodb') {
            return this.listMongodbBuckets(queue, log, cb);
        }

        return this.listBucketdBuckets(queue, log, cb);
    }

    listZookeeperBuckets(queue, log, cb) {
        const zkBucketsPath = this.getBucketsZkPath();
        this._zkClient.getChildren(
            zkBucketsPath,
            null,
            (err, buckets) => {
                if (err) {
                    log.error(
                        'error getting list of buckets from zookeeper',
                        { zkPath: zkBucketsPath, error: err.message });
                    return cb(err);
                }

                const batch = buckets.map(bucket => {
                    const [canonicalId, bucketUID, bucketName] =
                              bucket.split(':');
                    if (!canonicalId || !bucketUID || !bucketName) {
                        log.error(
                            'malformed zookeeper bucket entry, skipping',
                            { zkPath: zkBucketsPath, bucket });
                        return null;
                    }

                    return { canonicalId, bucketName };
                });

                queue.push(batch);
                return process.nextTick(cb, null, batch.length);
            });
    }

    listBucketdBuckets(queue, log, cb) {
        let isTruncated = false;
        let marker = null;
        let nEnqueued = 0;
        const start = new Date();

        async.doWhilst(
            next => {
                if (queue.length() > this._maxInFlightBatchSize) {
                    log.info('delaying bucket pull', {
                        nEnqueuedToDownstream: nEnqueued,
                        inFlight: queue.length(),
                        maxInFlight: this._maxInFlightBatchSize,
                        enqueueRateHz: Math.round(nEnqueued * 1000 / (new Date() - start)),
                    });

                    return setTimeout(next, 10000);
                }

                return this._bucketClient.listObject(
                    constants.usersBucket,
                    log.getSerializedUids(),
                    { marker, prefix: '', maxKeys: this._concurrency },
                    (err, resp) => {
                        if (err) {
                            return next(err);
                        }

                        const { error, result } = safeJsonParse(resp);
                        if (error) {
                            return next(error);
                        }

                        isTruncated = result.IsTruncated;
                        nEnqueued += result.Contents.length;

                        result.Contents.forEach(o => {
                            marker = o.key;
                            const [canonicalId, bucketName] = marker.split(constants.splitter);
                            queue.push({ canonicalId, bucketName });
                        });

                        return next();
                    }
                );
            },
            () => isTruncated,
            err => cb(err, nEnqueued));
    }

    listMongodbBuckets(queue, log, cb) {
        let nEnqueued = 0;

        this._mongodbClient
            .getCollection('__metastore')
            .find()
            .project({ '_id': 1, 'value.owner': 1 })
            .forEach(doc => {
                // reverse-lookup the name in case it is special and has been
                // rewritten by the client
                const name = this._mongodbClient.getCollection(doc._id).collectionName;
                if (!this._mongodbClient._isSpecialCollection(name)) {
                    queue.push({
                        bucketName: name,
                        canonicalId: doc.value.owner,
                    });
                    nEnqueued += 1;
                }
            }, err => {
                cb(err, nEnqueued);
            });
    }

    _controlBacklog(done) {
        // skip backlog control step in the following cases:
        // - disabled in config
        // - backlog metrics not configured
        // - on first processing cycle (to guarantee progress in case
        //   of restarts)
        if (!this.lcConfig.conductor.backlogControl.enabled ||
            !this.kafkaConfig.backlogMetrics) {
            return process.nextTick(done);
        }
        // check that previous lifecycle batch has completely been
        // processed from all topics before starting a new one
        return async.series({
            // check that bucket tasks topic consumer lag is 0 (no
            // need to allow any lag because the conductor expects
            // everything to be processed in a single cycle before
            // starting another one, so pass maxLag=0)
            bucketTasksCheck:
            next => this._kafkaBacklogMetrics.checkConsumerLag(
                this.lcConfig.bucketTasksTopic,
                this.lcConfig.bucketProcessor.groupId, 0, next),

            // check that object tasks topic consumer lag is 0
            objectTasksCheck:
            next => this._kafkaBacklogMetrics.checkConsumerLag(
                this.lcConfig.objectTasksTopic,
                this.lcConfig.objectProcessor.groupId, 0, next),

            // check that data mover topic consumer has progressed
            // beyond the latest lifecycle snapshot of topic offsets,
            // which means everything from the latest lifecycle batch
            // has been consumed
            dataMoverCheck:
            next => this._kafkaBacklogMetrics.checkConsumerProgress(
                this.repConfig.dataMoverTopic, null, 'lifecycle', next),
        }, (err, checkResults) => {
            if (err) {
                return done(err);
            }
            const doSkip = Object.keys(checkResults).some(
                checkType => checkResults[checkType] !== undefined);
            if (doSkip) {
                this.logger.info('skipping lifecycle batch due to ' +
                                 'previous operation still in progress',
                                 checkResults);
                return done(errors.Throttling);
            }
            return done();
        });
    }

    _setupProducer(cb) {
        const producer = new BackbeatProducer({
            kafka: { hosts: this.kafkaConfig.hosts },
            topic: this.lcConfig.bucketTasksTopic,
        });
        producer.once('error', cb);
        producer.once('ready', () => {
            this.logger.debug(
                'producer is ready',
                { kafkaConfig: this.kafkaConfig,
                    topic: this.lcConfig.bucketTasksTopic });
            producer.removeAllListeners('error');
            producer.on('error', err => {
                this.logger.error('error from backbeat producer', {
                    topic: this.lcConfig.bucketTasksTopic,
                    error: err,
                });
            });
            this._producer = producer;
            cb();
        });
    }

    _setupMongodbClient(cb) {
        if (this._bucketSource === 'mongodb') {
            const conf = this.lcConfig.conductor.mongodb;
            conf.logger = this.logger;
            this._mongodbClient = new MongoClient(conf);
            return this._mongodbClient.setup(cb);
        }

        return process.nextTick(cb);
    }

    _setupBucketdClient(cb) {
        if (this._bucketSource === 'bucketd') {
            const { host, port } = this._bucketdConfig;
            // TODO https support S3C-4659
            this._bucketClient = new BucketClient(`${host}:${port}`);
        }

        process.nextTick(cb);
    }

    _setupZookeeperClient(cb) {
        if (!this.needsZookeeper()) {
            process.nextTick(cb);
            return;
        }
        this._zkClient = zookeeperHelper.createClient(
            this.zkConfig.connectionString);
        this._zkClient.connect();
        this._zkClient.once('error', cb);
        this._zkClient.once('ready', () => {
            // just in case there would be more 'error' events
            // emitted
            this._zkClient.removeAllListeners('error');
            this._zkClient.on('error', err => {
                this.logger.error(
                    'error from lifecycle conductor zookeeper client',
                    { error: err });
            });
            cb();
        });
    }

    needsZookeeper() {
        return this._bucketSource === 'zookeeper';
    }

    /**
     * Initialize kafka producer and clients
     *
     * @param {function} done - callback
     * @return {undefined}
     */
    init(done) {
        if (this._initialized) {
            // already initialized
            return process.nextTick(done);
        }

        this._setupVaultClientCache();
        return async.series([
            next => this._setupProducer(next),
            next => this._setupZookeeperClient(next),
            next => this._setupBucketdClient(next),
            next => this._setupMongodbClient(next),
            next => this._initKafkaBacklogMetrics(next),
        ], done);
    }

    _setupVaultClientCache() {
        if (this._authConfig.type !== authTypeAssumeRole) {
            return;
        }

        this._vaultClientCache = new VaultClientCache();
        const { host, port } = this.lcConfig.conductor.vaultAdmin;
        this._vaultClientCache
            .setHost(LIFEYCLE_CONDUCTOR_CLIENT_ID, host)
            .setPort(LIFEYCLE_CONDUCTOR_CLIENT_ID, port);
    }

    _initKafkaBacklogMetrics(cb) {
        this._kafkaBacklogMetrics = new KafkaBacklogMetrics(
            this.zkConfig.connectionString, this.kafkaConfig.backlogMetrics);
        this._kafkaBacklogMetrics.init();
        this._kafkaBacklogMetrics.once('error', cb);
        this._kafkaBacklogMetrics.once('ready', () => {
            // just in case there would be more 'error' events emitted
            this._kafkaBacklogMetrics.removeAllListeners('error');
            this._kafkaBacklogMetrics.on('error', err => {
                this._log.error('error from kafka topic metrics', {
                    error: err.message,
                    method: 'LifecycleConductor._initKafkaBacklogMetrics',
                });
            });
            cb();
        });
    }

    _startCronJob() {
        if (!this._cronJob) {
            this.logger.info('starting bucket queueing cron job',
                             { cronRule: this._cronRule });
            this._cronJob = schedule.scheduleJob(
                this._cronRule,
                this.processBuckets.bind(this));
        }
    }

    _stopCronJob() {
        if (this._cronJob) {
            this.logger.info('stopping bucket queueing cron job');
            this._cronJob.cancel();
            this._cronJob = null;
        }
    }

    /**
     * Start the cron job kafka producer
     *
     * @param {function} done - callback
     * @return {undefined}
     */
    start(done) {
        if (this._started) {
            // already started
            return process.nextTick(done);
        }
        this._started = true;
        return this.init(err => {
            if (err) {
                return done(err);
            }
            this._initialized = true;
            this._startCronJob();
            return done();
        });
    }

    /**
     * Stop cron task (if started), stop kafka producer
     *
     * @param {function} done - callback
     * @return {undefined}
     */
    stop(done) {
        this._stopCronJob();
        async.series([
            next => {
                if (!this._producer) {
                    return process.nextTick(next);
                }
                this.logger.debug('closing producer');
                return this._producer.close(() => {
                    this._producer = null;
                    this._zkClient = null;
                    next();
                });
            },
        ], err => {
            this._started = false;
            return done(err);
        });
    }

    isReady() {
        const zkState = !this.needsZookeeper() ||
            !!(this._zkClient && this._zkClient.getState());

        const zkConnectState = !this.needsZookeeper() ||
            (zkState && zkState.code === zookeeper.State.SYNC_CONNECTED.code);

        const components = {
            zkState,
            zkConnectState,
            producer: !!(this._producer && this._producer.isReady()),
            kafkaBacklogMetrics: (!this._kafkaBacklogMetrics || this._kafkaBacklogMetrics.isReady()),
            tempCreds: this._tempCredentialsReady(),
        };

        const allReady = Object.values(components).every(v => v);

        if (!allReady) {
            this.logger.error('ready state', components);
        }

        return allReady;
    }
}

module.exports = LifecycleConductor;<|MERGE_RESOLUTION|>--- conflicted
+++ resolved
@@ -291,13 +291,11 @@
             }
 
             log.info('finished pushing lifecycle batch', { nBucketsQueued });
-<<<<<<< HEAD
             LifecycleMetrics.onProcessBuckets(log);
-=======
+
             if (cb) {
                 cb();
             }
->>>>>>> 4a009bd3
         });
     }
 
