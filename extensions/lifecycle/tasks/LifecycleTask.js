--- conflicted
+++ resolved
@@ -1108,7 +1108,9 @@
         const ncd = 'NoncurrentDays';
         const doesNCVTransitionRuleApply = (rules[ncvt] &&
             rules[ncvt][ncd] !== undefined &&
-            daysSinceInitiated >= rules[ncvt][ncd]);
+            daysSinceInitiated >= rules[ncvt][ncd]) &&
+            !this._bb383SkipDMFTransition(version, rules[ncvt].StorageClass, log);
+
         if (doesNCVTransitionRuleApply) {
             this._applyTransitionRule({
                 owner: bucketData.target.owner,
@@ -1255,40 +1257,6 @@
             return true;
         }
         return false;
-    }
-
-    /**
-     * Helper method for NoncurrentVersionTransition.NoncurrentDays rule
-     * Check if Noncurrent Transition rule applies on the version
-     * @param {object} bucketData - bucket data
-     * @param {object} version - single non-current version
-     * @param {string} version.LastModified - last modified date of version
-     * @param {object} rules - most applicable rules from `_getApplicableRules`
-     * @param {Logger.newRequestLogger} log - logger object
-     * @return {undefined}
-     */
-    _checkAndApplyNCVTransitionRule(bucketData, version, rules, log) {
-        const staleDate = version.staleDate;
-        const daysSinceInitiated = this._lifecycleDateTime.findDaysSince(new Date(staleDate));
-        const ncvt = 'NoncurrentVersionTransition';
-        const ncd = 'NoncurrentDays';
-        const doesNCVTransitionRuleApply = (rules[ncvt] &&
-            rules[ncvt][ncd] !== undefined &&
-            daysSinceInitiated >= rules[ncvt][ncd]) &&
-            !this._bb383SkipDMFTransition(version, rules[ncvt].StorageClass, log);
-
-        if (doesNCVTransitionRuleApply) {
-            this._applyTransitionRule({
-                owner: bucketData.target.owner,
-                accountId: bucketData.target.accountId,
-                bucket: bucketData.target.bucket,
-                objectKey: version.Key,
-                versionId: version.VersionId,
-                eTag: version.ETag,
-                lastModified: version.LastModified,
-                site: rules[ncvt].StorageClass,
-            }, log);
-        }
     }
 
     /**
@@ -1556,14 +1524,6 @@
             this._checkAndApplyNCVExpirationRule(bucketData, version, rules, log);
             return done();
         }
-<<<<<<< HEAD
-=======
-
-        if (rules.NoncurrentVersionTransition) {
-            this._checkAndApplyNCVTransitionRule(bucketData, version, rules, log);
-            return done();
-        }
->>>>>>> 1561316f
 
         if (rules.NoncurrentVersionTransition) {
             this._checkAndApplyNCVTransitionRule(bucketData, version, rules, log);
