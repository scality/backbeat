'use strict'; // eslint-disable-line

const async = require('async');
const { errors } = require('arsenal');
const ObjectMD = require('arsenal').models.ObjectMD;
const { supportedLifecycleRules } = require('arsenal').constants;
const {
    LifecycleDateTime,
    LifecycleUtils,
} = require('arsenal').s3middleware.lifecycleHelpers;
const { CompareResult, MinHeap } = require('arsenal').algorithms.Heap;

const config = require('../../../lib/Config');
const { attachReqUids } = require('../../../lib/clients/utils');
const BackbeatTask = require('../../../lib/tasks/BackbeatTask');
const ActionQueueEntry = require('../../../lib/models/ActionQueueEntry');
const ReplicationAPI = require('../../replication/ReplicationAPI');
const { LifecycleMetrics } = require('../LifecycleMetrics');

// Default max AWS limit is 1000 for both list objects and list object versions
const MAX_KEYS = process.env.CI === 'true' ? 3 : 1000;
// concurrency mainly used in async calls
const CONCURRENCY_DEFAULT = 10;
// moves lifecycle transition deadlines 1 day earlier, mostly for testing
const transitionOneDayEarlier = process.env.TRANSITION_ONE_DAY_EARLIER === 'true';
// moves lifecycle expiration deadlines 1 day earlier, mostly for testing
const expireOneDayEarlier = process.env.EXPIRE_ONE_DAY_EARLIER === 'true';

function isLifecycleUser(canonicalID) {
    const canonicalIDArray = canonicalID.split('/');
    const serviceName = canonicalIDArray[canonicalIDArray.length - 1];
    return serviceName === 'lifecycle';
}

/**
 * compare 2 version by their stale dates returning:
 * - LT (-1) if v1 is less than v2
 * - EQ (0) if v1 equals v2
 * - GT (1) if v1 is greater than v2
 * @param {object} v1 - object version
 * @param {object} v2 - object version
 * @returns {number} -
 */
function noncurrentVersionCompare(v1, v2) {
    const v1Date = new Date(v1.staleDate);
    const v2Date = new Date(v2.staleDate);

    if (v1Date < v2Date) {
        return CompareResult.LT;
    }

    if (v1Date > v2Date) {
        return CompareResult.GT;
    }

    return CompareResult.EQ;
}

class LifecycleTask extends BackbeatTask {
    /**
     * Processes Kafka Bucket entries and determines if specific Lifecycle
     * actions apply to an object, version of an object, or MPU.
     *
     * @constructor
     * @param {LifecycleBucketProcessor} lp - lifecycle processor instance
     */
    constructor(lp) {
        const lpState = lp.getStateVars();
        super();
        Object.assign(this, lpState);

        this._lifecycleDateTime = new LifecycleDateTime({
            transitionOneDayEarlier,
            expireOneDayEarlier,
        });

        this._lifecycleUtils = new LifecycleUtils(
            supportedLifecycleRules,
            this._lifecycleDateTime
        );
        this._supportedRules = supportedLifecycleRules;
    }

    setSupportedRules(supportedRules) {
        this._lifecycleUtils = new LifecycleUtils(
            supportedRules,
            this._lifecycleDateTime
        );
        this._supportedRules = supportedRules;
    }

    /**
     * Send entry back to bucket task topic
     * @param {Object} entry - The Kafka entry to send to the topic
     * @param {Function} cb - The callback to call
     * @return {undefined}
     */
    _sendBucketEntry(entry, cb) {
        const entries = [{ message: JSON.stringify(entry) }];
        this.producer.sendToTopic(this.bucketTasksTopic, entries, err => {
            LifecycleMetrics.onKafkaPublish(null, 'BucketTopic', 'bucket', err, 1);
            return cb(err);
        });
    }

    /**
     * This function forces syncing the latest data mover topic
     * offsets to the 'lifecycle' metrics snapshot. It is called when
     * a bucket listing completes.
     *
     * By doing this, we ensure that when the bucket tasks queue is
     * fully processed (no lag), the snapshot of data mover offsets
     * will be beyond all transition tasks to be executed by the data
     * mover, hence the conductor can check whether anything remains
     * to be transitioned by the data mover (and skip the next task if
     * so).
     *
     *
     * @param {Werelogs.Logger} log - Logger object
     * @return {undefined}
     */
    _snapshotDataMoverTopicOffsets(log) {
        this.kafkaBacklogMetrics.snapshotTopicOffsets(
            this.producer.getKafkaProducer(),
            ReplicationAPI.getDataMoverTopic(), 'lifecycle', err => {
                if (err) {
                    log.error('error during snapshot of topic offsets', {
                        topic: ReplicationAPI.getDataMoverTopic(),
                        error: err.message,
                    });
                }
            });
    }

    /**
     * Send entry to the object task topic
     * @param {ActionQueueEntry} entry - The action entry to send to the topic
     * @param {Function} cb - The callback to call
     * @return {undefined}
     */
    _sendObjectAction(entry, cb) {
        const entries = [{ message: entry.toKafkaMessage() }];
        this.producer.sendToTopic(this.objectTasksTopic, entries,  err => {
            LifecycleMetrics.onKafkaPublish(null, 'ObjectTopic', 'bucket', err, 1);
            return cb(err);
        });
    }

    /**
     * Handles non-versioned objects
     * @param {object} bucketData - bucket data
     * @param {array} bucketLCRules - array of bucket lifecycle rules
     * @param {number} nbRetries - Number of time the process has been retried
     * @param {Logger.newRequestLogger} log - logger object
     * @param {function} done - callback(error, data)
     * @return {undefined}
     */
    _getObjectList(bucketData, bucketLCRules, nbRetries, log, done) {
        const params = {
            Bucket: bucketData.target.bucket,
            MaxKeys: MAX_KEYS,
        };
        if (bucketData.details.marker) {
            params.Marker = bucketData.details.marker;
        }

        const req = this.s3target.listObjects(params);
        attachReqUids(req, log);
        async.waterfall([
            next => req.send((err, data) => {
                LifecycleMetrics.onS3Request(log, 'ListObjects', 'bucket', err);

                if (err) {
                    log.error('error listing bucket objects', {
                        method: 'LifecycleTask._getObjectList',
                        error: err,
                        bucket: params.Bucket,
                    });
                    return next(err);
                }

                return next(null, data);
            }),
            (data, next) => {
                if (data.IsTruncated && nbRetries === 0) {
                    // re-queue to Kafka topic bucketTasksTopic
                    // with bucket name and `data.marker` only once.
                    let marker = data.NextMarker;
                    if (!marker && data.Contents.length > 0) {
                        marker = data.Contents[data.Contents.length - 1].Key;
                    }

                    const entry = Object.assign({}, bucketData, {
                        details: { marker },
                    });
                    this._sendBucketEntry(entry, err => {
                        if (!err) {
                            log.debug(
                                'sent kafka entry for bucket consumption', {
                                    method: 'LifecycleTask._getObjectList',
                                });
                        }
                    });
                }

                this._compareRulesToList(bucketData, bucketLCRules,
                    data.Contents, log, 'Disabled', next);
            },
        ], done);
    }

    /**
     * Adds object to the noncurrent version helper Heap object.
     * If the heap cap is reached:
     * - compare the smallest object and the current object
     *   - if the current object is smaller:
     *      - remove top object and add the current object into the heap
     *      - return top object to be expired
     *  - if the top of the heap is smaller:
     *      - return the current object to be expired
     * If the heap cap has not been reached:
     * - add the current object into the heap and return null
     * @param {string} bucketName - bucket name
     * @param {object} rule - rule object
     * @param {object} version - object version
     * @return {object | null} - null or the version to be expired
     */
    _ncvHeapAdd(bucketName, rule, version) {
        const ncve = 'NoncurrentVersionExpiration';
        const nncv = 'NewerNoncurrentVersions';

        if (!rule[ncve] || !rule[ncve][nncv]) {
            return null;
        }

        if (!this.ncvHeap.has(bucketName)) {
            this.ncvHeap.set(bucketName, new Map());
        }

        if (!this.ncvHeap.get(bucketName).has(version.Key)) {
            this.ncvHeap.get(bucketName).set(version.Key, new Map());
        }

        const ncvHeapObject = this.ncvHeap.get(bucketName).get(version.Key);

        const nncvSize = parseInt(rule[ncve][nncv], 10);
        if (!ncvHeapObject.get(rule.Id)) {
            ncvHeapObject.set(rule.Id, new MinHeap(nncvSize, noncurrentVersionCompare));
        }

        const heap = ncvHeapObject.get(rule.Id);

        if (heap.size < nncvSize) {
            heap.add(version);
            return null;
        }

        const heapTop = heap.peek();
        if (noncurrentVersionCompare(version, heapTop) === CompareResult.LT) {
            return version;
        }

        const toExpire = heap.remove();
        heap.add(version);
        return toExpire;
    }

    /**
     * clear objects level entries from helper Heap object.
     * @param {string} bucketName - bucket name
     * @param {Set} uniqueObjectKeys - Set of unique object keys
     * @return {undefined} -
     */
    _ncvHeapObjectsClear(bucketName, uniqueObjectKeys) {
        if (!this.ncvHeap.has(bucketName)) {
            return;
        }

        const ncvHeapBucket = this.ncvHeap.get(bucketName);
        uniqueObjectKeys.forEach(key => {
            if (!ncvHeapBucket.has(key)) {
                return;
            }

            ncvHeapBucket.get(key).clear();
            ncvHeapBucket.delete(key);
        });
        return;
    }

    /**
     * clear bucket level entry from helper Heap object.
     * @param {string} bucketName - bucket name
     * @return {undefined} -
     */
    _ncvHeapBucketClear(bucketName) {
        if (!this.ncvHeap.has(bucketName)) {
            return;
        }

        const ncvHeapBucket = this.ncvHeap.get(bucketName);
        // remove references to Heap objects under each Key entries
        ncvHeapBucket.forEach(objMap => objMap.clear());
        // remove references to Key maps under each Bucket entries
        ncvHeapBucket.clear();
        // delete reference to bucket Map
        this.ncvHeap.delete(bucketName);
        return;
    }

    /**
     * Handles versioned objects (both enabled and suspended)
     * @param {object} bucketData - bucket data
     * @param {array} bucketLCRules - array of bucket lifecycle rules
     * @param {string} versioningStatus - 'Enabled' or 'Suspended'
     * @param {number} nbRetries - Number of time the process has been retried
     * @param {Logger.newRequestLogger} log - logger object
     * @param {function} done - callback(error, data)
     * @return {undefined}
     */
    _getObjectVersions(bucketData, bucketLCRules, versioningStatus, nbRetries, log, done) {
        const paramDetails = {};

        if (bucketData.details.versionIdMarker &&
        bucketData.details.keyMarker) {
            paramDetails.KeyMarker = bucketData.details.keyMarker;
            paramDetails.VersionIdMarker = bucketData.details.versionIdMarker;
        }

        this._listVersions(bucketData, paramDetails, log, (err, data) => {
            if (err) {
                // error already logged at source
                return done(err);
            }
            // all versions including delete markers
            const allVersions = this._mergeSortedVersionsAndDeleteMarkers(
                data.Versions, data.DeleteMarkers);
            // for all versions and delete markers, add stale date property
            const allVersionsWithStaleDate = this._addStaleDateToVersions(
                bucketData.details, allVersions);

            // create Set of unique keys not matching the next marker to
            // indicate the object level entries to be cleared at the end
            // of the processing step
            const uniqueObjectKeysNotNextMarker = new Set();
            if (data.NextKeyMarker) {
                allVersions.forEach(v => {
                    if (v.Key !== data.NextKeyMarker) {
                        uniqueObjectKeysNotNextMarker.add(v.Key);
                    }
                });
            }

            // sending bucket entry - only once - for checking next listing
            if (data.IsTruncated && allVersions.length > 0 && nbRetries === 0) {
                // Uses last version whether Version or DeleteMarker
                const last = allVersions[allVersions.length - 1];
                const entry = Object.assign({}, bucketData, {
                    details: {
                        keyMarker: data.NextKeyMarker,
                        versionIdMarker: data.NextVersionIdMarker,
                        prevDate: last.LastModified,
                    },
                });
                this._sendBucketEntry(entry, err => {
                    if (!err) {
                        log.debug('sent kafka entry for bucket ' +
                        'consumption', {
                            method: 'LifecycleTask._getObjectVersions',
                        });
                    }
                });
            }

            // if no versions to process, skip further processing for this
            // batch
            if (allVersionsWithStaleDate.length === 0) {
                return done(null);
            }

            // for each version, get their relative rules, compare with
            // bucket rules, match with `staleDate` to
            // NoncurrentVersionExpiration Days and send expiration if
            // rules all apply
            return this._compareRulesToList(bucketData, bucketLCRules,
                allVersionsWithStaleDate, log, versioningStatus,
                err => {
                    if (err) {
                        return done(err);
                    }

                    if (!data.IsTruncated) {
                        // end of bucket listing
                        // clear bucket level entry and all object entries
                        this._ncvHeapBucketClear(bucketData.target.bucket);
                    } else {
                        // clear object level entries that have been processed
                        this._ncvHeapObjectsClear(
                            bucketData.target.bucket,
                            uniqueObjectKeysNotNextMarker
                        );
                    }

                    return done();
                });
        });
    }

    /**
     * Handles incomplete multipart uploads
     * @param {object} bucketData - bucket data
     * @param {array} bucketLCRules - array of bucket lifecycle rules
     * @param {object} params - params for AWS S3 `listObjectVersions`
     * @param {number} nbRetries - Number of time the process has been retried
     * @param {Logger.newRequestLogger} log - logger object
     * @param {function} done - callback(error, data)
     * @return {undefined}
     */
    _getMPUs(bucketData, bucketLCRules, params, nbRetries, log, done) {
        const req = this.s3target.listMultipartUploads(params);
        attachReqUids(req, log);
        async.waterfall([
            next => req.send((err, data) => {
                LifecycleMetrics.onS3Request(log, 'ListMultipartUploads', 'bucket', err);

                if (err) {
                    log.error('error checking buckets MPUs', {
                        method: 'LifecycleTask._getMPUs',
                        error: err,
                        bucket: params.Bucket,
                    });
                    return next(err);
                }

                return next(null, data);
            }),
            (data, next) => {
                if (data.IsTruncated && nbRetries === 0) {
                    // re-queue to kafka with `NextUploadIdMarker` &
                    // `NextKeyMarker` only once.
                    const entry = Object.assign({}, bucketData, {
                        details: {
                            keyMarker: data.NextKeyMarker,
                            uploadIdMarker: data.NextUploadIdMarker,
                        },
                    });
                    return this._sendBucketEntry(entry, err => {
                        if (!err) {
                            log.debug(
                                'sent kafka entry for bucket consumption', {
                                    method: 'LifecycleTask._getMPUs',
                                });
                        }
                        return next(null, data);
                    });
                }
                return process.nextTick(() => next(null, data));
            },
        ], (err, data) => {
            if (err) {
                return done(err);
            }

            this._compareMPUUploads(bucketData, bucketLCRules,
                data.Uploads, log);
            return done();
        });
    }

    /**
     * Helper method to merge and sort Versions and DeleteMarkers lists
     * @param {array} versions - versions list
     * @param {array} deleteMarkers - delete markers list
     * @return {array} merge sorted array
     */
    _mergeSortedVersionsAndDeleteMarkers(versions, deleteMarkers) {
        const sortedList = [];
        // Version index counter
        let vIdx = 0;
        // Delete Marker index counter
        let dmIdx = 0;

        while (vIdx < versions.length || dmIdx < deleteMarkers.length) {
            if (versions[vIdx] === undefined) {
                // versions list is empty, just need to merge remaining DM's
                sortedList.push(deleteMarkers[dmIdx++]);
            } else if (deleteMarkers[dmIdx] === undefined) {
                // DM's list is empty, just need to merge remaining versions
                sortedList.push(versions[vIdx++]);
            } else if (versions[vIdx].Key !== deleteMarkers[dmIdx].Key) {
                // 1. by Key name, alphabetical order sorted by ascii values
                const isVKeyNewer = (versions[vIdx].Key <
                    deleteMarkers[dmIdx].Key);
                if (isVKeyNewer) {
                    sortedList.push(versions[vIdx++]);
                } else {
                    sortedList.push(deleteMarkers[dmIdx++]);
                }
            } else {
                //    NOTE: VersionId may be null
                const nullVersion = (versions[vIdx].VersionId === 'null'
                    || deleteMarkers[dmIdx].VersionId === 'null');
                const isVersionVidNewer = (versions[vIdx].VersionId <
                    deleteMarkers[dmIdx].VersionId);

                // if there is a null version, handle accordingly
                if (nullVersion) {
                    const isVersionLastModifiedNewer =
                        (new Date(versions[vIdx].LastModified) >
                         new Date(deleteMarkers[dmIdx].LastModified));
                    const isDMLastModifiedNewer =
                        (new Date(deleteMarkers[dmIdx].LastModified) >
                         new Date(versions[vIdx].LastModified));
                     // 2. by LastModified, find newer
                    if (isVersionLastModifiedNewer) {
                        sortedList.push(versions[vIdx++]);
                    } else if (isDMLastModifiedNewer) {
                        sortedList.push(deleteMarkers[dmIdx++]);
                    } else {
                        // 3. choose one randomly since all conditions match
                        // TODO: to be fixed
                        sortedList.push(versions[vIdx++]);
                    }
                } else {
                    // 4. by VersionId, lower number means newer
                    if (isVersionVidNewer) {
                        sortedList.push(versions[vIdx++]);
                    } else {
                        sortedList.push(deleteMarkers[dmIdx++]);
                    }
                }
            }
        }

        return sortedList;
    }

    /**
     * Helper method to add a staleDate property to each Version and
     * DeleteMarker
     * @param {object} bucketDetails - details property from Kafka Bucket entry
     * @param {string} [bucketDetails.keyMarker] - previous listing key name
     * @param {string} [bucketDetails.prevDate] - previous listing LastModified
     * @param {array} list - list of sorted versions and delete markers
     * @return {array} an updated array of Versions and DeleteMarkers with
     *   applied staleDate
     */
    _addStaleDateToVersions(bucketDetails, list) {
        const appliedList = [];

        for (let i = 0; i < list.length; i++) {
            const dupe = Object.assign({}, list[i]);

            if (dupe.IsLatest) {
                // IsLatest version should not have a staleDate
                dupe.staleDate = undefined;
            } else if (i === 0) {
                // first item in list. bucket details may apply
                dupe.staleDate = (bucketDetails.keyMarker === dupe.Key) ?
                    bucketDetails.prevDate : undefined;
            } else {
                dupe.staleDate = list[i - 1].LastModified;
            }

            appliedList.push(dupe);
        }

        return appliedList;
    }

    /**
     * Wrapper for AWS S3 listObjectVersions
     * @param {object} bucketData - bucket data
     * @param {object} paramDetails - any extra param details (i.e. key marker,
     *   version id marker, prefix)
     * @param {Logger.newRequestLogger} log - logger object
     * @param {function} cb - cb(error, dataList)
     * @return {undefined}
     */
    _listVersions(bucketData, paramDetails, log, cb) {
        const params = {
            Bucket: bucketData.target.bucket,
            MaxKeys: MAX_KEYS,
        };
        if (paramDetails.VersionIdMarker && paramDetails.KeyMarker) {
            params.KeyMarker = paramDetails.KeyMarker;
            params.VersionIdMarker = paramDetails.VersionIdMarker;
        }
        if (paramDetails.Prefix) {
            params.Prefix = paramDetails.Prefix;
        }

        const req = this.s3target.listObjectVersions(params);
        attachReqUids(req, log);
        req.send((err, data) => {
            LifecycleMetrics.onS3Request(log, 'ListObjectVersions', 'bucket', err);

            if (err) {
                log.error('error listing versioned bucket objects', {
                    method: 'LifecycleTask._listVersions',
                    error: err,
                    bucket: params.Bucket,
                    prefix: params.Prefix,
                });
                return cb(err);
            }
            return cb(null, data);
        });
    }

    /**
     * Check that at least one rule has a tag or more.
     * @param {array} rules - array of rules
     * @return {boolean} true if at least one rule has a tag, false otherwise
     */
    _rulesHaveTag(rules) {
        return rules.some(rule => {
            if (!rule.Filter) {
                return false;
            }

            const tags = rule.Filter.And
                ? rule.Filter.And.Tags
                : (rule.Filter.Tag && [rule.Filter.Tag]);
            return tags && tags.length > 0;
        });
    }

    /**
     * Get object tagging if at least one lifecycle rule has a tag or more.
     * @param {object} tagParams - s3.getObjectTagging parameters
     * @param {string} tagParams.Bucket - bucket name
     * @param {string} tagParams.Key - object key name
     * @param {string} tagParams.VersionId - object version id
     * @param {array} bucketLCRules - array of bucket lifecycle rules
     * @param {Logger.newRequestLogger} log - logger object
     * @param {function} cb - callback(error, tags)
     * @return {undefined}
     */
    _getObjectTagging(tagParams, bucketLCRules, log, cb) {
        if (!this._rulesHaveTag(bucketLCRules)) {
            return process.nextTick(() => cb(null, { TagSet: [] }));
        }

        const req = this.s3target.getObjectTagging(tagParams);
        attachReqUids(req, log);
        return req.send((err, tags) => {
            LifecycleMetrics.onS3Request(log, 'GetObjectTagging', 'bucket', err);
            if (err) {
                log.error('failed to get tags', {
                    method: 'LifecycleTask._getObjectTagging',
                    error: err,
                    bucket: tagParams.Bucket,
                    objectKey: tagParams.Key,
                    objectVersion: tagParams.VersionId,
                });
                return cb(err);
            }
            return cb(null, tags);
        });
    }

    /**
     * Handles comparing rules for objects
     * @param {object} bucketData - bucket data
     * @param {object} bucketData.target - target bucket info
     * @param {string} bucketData.target.bucket - bucket name
     * @param {string} bucketData.target.owner - owner id
     * @param {string} [bucketData.prefix] - prefix
     * @param {string} [bucketData.details.keyMarker] - next key
     *   marker for versioned buckets
     * @param {string} [bucketData.details.versionIdMarker] - next
     *   version id marker for versioned buckets
     * @param {string} [bucketData.details.marker] - next
     *   continuation token marker for non-versioned buckets
     * @param {array} bucketLCRules - array of bucket lifecycle rules
     * @param {object} object - object or object version
     * @param {Logger.newRequestLogger} log - logger object
     * @param {function} done - callback(error, data)
     * @return {undefined}
     */
    _getRules(bucketData, bucketLCRules, object, log, done) {
        if (this._isDeleteMarker(object)) {
            // DeleteMarkers don't have any tags, so avoid calling
            // `getObjectTagging` which will throw an error
            const filteredRules = this._lifecycleUtils.filterRules(bucketLCRules, object, []);
            return done(null, this._lifecycleUtils.getApplicableRules(filteredRules, object));
        }

        const tagParams = { Bucket: bucketData.target.bucket, Key: object.Key };
        if (object.VersionId) {
            tagParams.VersionId = object.VersionId;
        }

        return this._getObjectTagging(tagParams, bucketLCRules, log, (err, tags) => {
            if (err) {
                return done(err);
            }
            // tags.TagSet === [{ Key: '', Value: '' }, ...]
            const filteredRules = this._lifecycleUtils.filterRules(bucketLCRules, object, tags);
            // reduce filteredRules to only get earliest dates
            return done(null, this._lifecycleUtils.getApplicableRules(filteredRules, object));
        });
    }

    /**
     * check if rule applies for a given date or calculed days.
     * @param {array} rule - bucket lifecycle rule
     * @param {number} daysSinceInitiated - Days passed since entity (object or version) last modified
     * NOTE: entity is not an in-progress MPU or a delete marker.
     * @param {number} currentDate - current date
     * @return {boolean} true if rule applies - false otherwise.
     */
    _isRuleApplying(rule, daysSinceInitiated, currentDate) {
        if (rule.Expiration && this._supportedRules.includes('expiration')) {
            if (rule.Expiration.Days !== undefined && daysSinceInitiated >= rule.Expiration.Days) {
                return true;
            }

            if (rule.Expiration.Date && rule.Expiration.Date < currentDate) {
                return true;
            }
            // Expiration.ExpiredObjectDeleteMarker rule's action does not apply
            // since object is not a delete marker.
            // AbortIncompleteMultipartUpload.DaysAfterInitiation rule's action does not apply
            // since in-progress MPUs are beeing handled separetly prior to this checks.
        }

        if (rule.Transitions && rule.Transitions.length > 0
        && this._supportedRules.includes('transitions')) {
            return rule.Transitions.some(t => {
                if (t.Days !== undefined && daysSinceInitiated >= t.Days) {
                    return true;
                }
                if (t.Date && t.Date < currentDate) {
                    return true;
                }
                return false;
            });
        }

        return false;
    }

    /**
     * Check if entity (object or version) is eligible for expiration or transition based on its date.
     * This function was introduced to avoid having to go further into processing
     * (call getObjectTagging, headObject...) if the entity was not eligible based on its date.
     * @param {array} rules - array of bucket lifecycle rules
     * @param {object} entity - object or object version
     * NOTE: entity is not an in-progress MPU or a delete marker.
     * @param {string} versioningStatus - 'Enabled', 'Suspended', or 'Disabled'
     * @return {boolean} true if eligible - false otherwise.
     */
    _isEntityEligible(rules, entity, versioningStatus) {
        const currentDate = this._lifecycleDateTime.getCurrentDate();
        const daysSinceInitiated = this._lifecycleDateTime.findDaysSince(
            new Date(entity.LastModified)
        );
        const { staleDate } = entity;
        const daysSinceStaled = staleDate ?
            this._lifecycleDateTime.findDaysSince(new Date(staleDate)) : null;

        // Always eligible if object is a current version delete marker because
        // it requires extra s3 call (list versions).
        if (entity.IsLatest && this._isDeleteMarker(entity)) {
            return true;
        }

        return rules.some(rule => {
            if (rule.Status === 'Disabled') {
                return false;
            }

            if (versioningStatus === 'Enabled' || versioningStatus === 'Suspended') {
                if (entity.IsLatest) {
                    return this._isRuleApplying(rule, daysSinceInitiated, currentDate);
                }

                if (!staleDate) {
                    // NOTE: this should never happen. A non-current version should always have
                    // a stale date. If it is the case, we will log later for debug purposes.
                    return true;
                }

                if (rule.NoncurrentVersionExpiration
                && this._supportedRules.includes('noncurrentVersionExpiration')) {
                    if (rule.NoncurrentVersionExpiration.NoncurrentDays !== undefined &&
                    daysSinceStaled >= rule.NoncurrentVersionExpiration.NoncurrentDays) {
                        return true;
                    }
                }
                return false;
            }

            return this._isRuleApplying(rule, daysSinceInitiated, currentDate);
        });
    }


    /**
     * Get rules and compare with each object or version
     * @param {object} bucketData - bucket data
     * @param {array} lcRules - array of bucket lifecycle rules
     * @param {array} contents - list of objects or object versions
     * @param {Logger.newRequestLogger} log - logger object
     * @param {string} versioningStatus - 'Enabled', 'Suspended', or 'Disabled'
     * @param {function} done - callback(error, data)
     * @return {undefined}
     */
    _compareRulesToList(bucketData, lcRules, contents, log, versioningStatus,
        done) {
        if (!contents.length) {
            return done();
        }
        return async.eachLimit(contents, CONCURRENCY_DEFAULT, (obj, cb) => {
            const eligible =
                this._isEntityEligible(lcRules, obj, versioningStatus);
            if (!eligible) {
                log.debug('entity is not eligible for lifecycle', {
                    bucket: bucketData.target.bucket,
                    key: obj.Key,
                    versionId: obj.VersionId,
                    isLatest: obj.IsLatest,
                    lastModified: obj.LastModified,
                    staleDate: obj.staleDate,
                    versioningStatus,
                });
                return process.nextTick(cb);
            }

            return async.waterfall([
                next => this._getRules(bucketData, lcRules, obj, log, next),
                (applicableRules, next) => {
                    if (versioningStatus === 'Enabled'
                    || versioningStatus === 'Suspended') {
                        return this._compareVersion(bucketData, obj, contents,
                            applicableRules, versioningStatus, log, next);
                    }
                    return this._compareObject(bucketData, obj, applicableRules, log,
                        next);
                },
            ], cb);
        }, done);
    }

    /**
     * Helper method to determine if a version is a Delete Marker
     * @param {Object} version - single version object
     * @return {boolean} true/false
     */
    _isDeleteMarker(version) {
        // if no ETag, Size, and StorageClass, then it is a Delete Marker
        return (
            !Object.prototype.hasOwnProperty.call(version, 'ETag') &&
            !Object.prototype.hasOwnProperty.call(version, 'Size') &&
            !Object.prototype.hasOwnProperty.call(version, 'StorageClass')
        );
    }

    /**
     * Helper method for Expiration.Date and Expiration.Days rules
     * Check if Expiration rules apply on the object or version
     * @param {object} bucketData - bucket data
     * @param {object} obj - single object or version
     * @param {string} obj.LastModified - last modified date of object
     * @param {object} rules - most applicable rules from `_getApplicableRules`
     * @param {Logger.newRequestLogger} log - logger object
     * @return {boolean} used to know if a rule has been applied already.
     *   If this rule has been applied to the object or version, other rules
     *   (i.e. transition) should not apply.
     */
    _checkAndApplyExpirationRule(bucketData, obj, rules, log) {
        const daysSinceInitiated = this._lifecycleDateTime.findDaysSince(
            new Date(obj.LastModified)
        );
        const currentDate = this._lifecycleDateTime.getCurrentDate();

        if (rules.Expiration.Date
            && rules.Expiration.Date < currentDate) {
            // expiration date passed for this object
            const entry = ActionQueueEntry.create('deleteObject')
                .addContext({
                    origin: 'lifecycle',
                    ruleType: 'expiration',
                    reqId: log.getSerializedUids(),
                })
                .setAttribute('target.owner', bucketData.target.owner)
                .setAttribute('target.bucket', bucketData.target.bucket)
                .setAttribute('target.accountId', bucketData.target.accountId)
                .setAttribute('target.key', obj.Key)
                .setAttribute('details.lastModified', obj.LastModified);
            this._sendObjectAction(entry, err => {
                if (!err) {
                    log.debug('sent object entry for consumption',
                    Object.assign({
                        method: 'LifecycleTask._checkAndApplyExpirationRule',
                    }, entry.getLogInfo()));
                }
            });
            return true;
        }
        if (rules.Expiration.Days !== undefined &&
        daysSinceInitiated >= rules.Expiration.Days) {
            const entry = ActionQueueEntry.create('deleteObject')
                .addContext({
                    origin: 'lifecycle',
                    ruleType: 'expiration',
                    reqId: log.getSerializedUids(),
                })
                .setAttribute('target.owner', bucketData.target.owner)
                .setAttribute('target.bucket', bucketData.target.bucket)
                .setAttribute('target.accountId', bucketData.target.accountId)
                .setAttribute('target.key', obj.Key)
                .setAttribute('details.lastModified', obj.LastModified);
            this._sendObjectAction(entry, err => {
                if (!err) {
                    log.debug('sent object entry for consumption',
                    Object.assign({
                        method: 'LifecycleTask._checkAndApplyExpirationRule',
                    }, entry.getLogInfo()));
                }
            });
            return true;
        }
        return false;
    }

    _getObjectMD(params, log, cb) {
        this.backbeatMetadataProxy.getMetadata(params, log, (err, blob) => {
            if (err) {
                log.error('failed to get object metadata', {
                    method: 'LifecycleTask._getObjectMD',
                    error: err,
                    bucket: params.bucket,
                    objectKey: params.objectKey,
                });
                return cb(err);
            }
            const { error, result } = ObjectMD.createFromBlob(blob.Body);
            if (error) {
                const msg = 'error parsing metadata blob';
                return cb(errors.InternalError.customizeDescription(msg));
            }
            return cb(null, result);
        });
    }

    _canUnconditionallyGarbageCollect(objectMD) {
        const sourceEndpoint = config.getBootstrapList()
            .find(endpoint => endpoint.site === objectMD.getDataStoreName());
        // Is it a local data source?
        if (!sourceEndpoint) {
            return true;
        }
        // Is the public cloud data source versioned?
        if (objectMD.getDataStoreVersionId()) {
            return true;
        }
        return false;
    }

    _getTransitionActionEntry(params, objectMD, log, cb) {
        const entry = ReplicationAPI.createCopyLocationAction({
            bucketName: params.bucket,
            owner: params.owner,
            objectKey: params.objectKey,
            versionId: params.encodedVersionId,
            eTag: params.eTag,
            lastModified: params.lastModified,
            toLocation: params.site,
            originLabel: 'lifecycle',
            fromLocation: objectMD.getDataStoreName(),
            contentLength: objectMD.getContentLength(),
            resultsTopic: this.objectTasksTopic,
        });
        entry.addContext({
            origin: 'lifecycle',
            ruleType: 'transition',
            reqId: log.getSerializedUids(),
        });

        if (this._canUnconditionallyGarbageCollect(objectMD)) {
            return cb(null, entry);
        }
        const locations = objectMD.getLocation();
        return this._headLocation(params, locations, log,
            (err, lastModified) => {
                if (err) {
                    return cb(err);
                }
                entry.setAttribute('source', {
                    bucket: params.bucket,
                    objectKey: params.objectKey,
                    storageClass: objectMD.getDataStoreName(),
                    lastModified,
                });
                return cb(null, entry);
        });
    }

    /**
     * Gets the transition entry and sends it to the data mover topic,
     * then gathers the result in the object tasks topic for execution
     * by the lifecycle object processor to update object metadata.
     *
     * @param {object} params - The function parameters
     * @param {string} params.bucket - The source bucket name
     * @param {string} params.objectKey - The object key name
     * @param {string} params.encodedVersionId - The object encoded version ID
     * @param {string} params.eTag - The object data ETag
     * @param {string} params.lastModified - The last modified date of object
     * @param {string} params.site - The site name to transition the object to
     * @param {Werelogs.Logger} log - Logger object
     * @return {undefined}
     */
    _applyTransitionRule(params, log) {
        async.waterfall([
            next =>
                this._getObjectMD(params, log, next),
            (objectMD, next) =>
                this._getTransitionActionEntry(params, objectMD, log, next),
            (entry, next) =>
                ReplicationAPI.sendDataMoverAction(
                    this.producer, entry, log, next),
        ], err => {
            if (err) {
                log.error('could not apply transition rule', {
                    method: 'LifecycleTask._applyTransitionRule',
                    error: err,
                });
            } else {
                log.debug('transition rule applied', {
                    method: 'LifecycleTask._applyTransitionRule',
                    owner: params.owner,
                    bucket: params.bucket,
                    key: params.objectKey,
                    site: params.site,
                });
            }
        });
    }

    /**
     * Helper method for Expiration.ExpiredObjectDeleteMarker rule
     * Check if ExpiredObjectDeleteMarker rule applies to the `IsLatest` delete
     * marker
     * @param {object} bucketData - bucket data
     * @param {object} deleteMarker - single non-current version
     * @param {string} deleteMarker.Key - key name
     * @param {string} deleteMarker.VersionId - version id
     * @param {array} listOfVersions - versions and delete markers from listing
     * @param {object} rules - most applicable rules from `_getApplicableRules`
     * @param {Logger.newRequestLogger} log - logger object
     * @param {function} done - callback(error)
     * @return {undefined}
     */
    _checkAndApplyEODMRule(bucketData, deleteMarker, listOfVersions, rules, log,
    done) {
        // If the delete marker is the last item in the list of versions, there
        // may be other matching keys in the next listing. Will need to list
        // with prefix for this case.
        const lastVersion = listOfVersions[listOfVersions.length - 1];

        async.waterfall([
            next => {
                if (lastVersion.Key === deleteMarker.Key &&
                lastVersion.VersionId === deleteMarker.VersionId) {
                    const param = { Prefix: deleteMarker.Key };
                    return this._listVersions(bucketData, param, log,
                    (err, data) => {
                        if (err) {
                            // error already logged at source
                            return done(err);
                        }
                        const allVersions = [...data.Versions,
                            ...data.DeleteMarkers];
                        return next(null, allVersions);
                    });
                }
                return next(null, listOfVersions);
            },
            (versions, next) => {
                const matchingNoncurrentKeys = versions.filter(v => (
                    v.Key === deleteMarker.Key && !v.IsLatest));
                const daysSinceInitiated = this._lifecycleDateTime.findDaysSince(
                    new Date(deleteMarker.LastModified)
                );

                const eodm = rules.Expiration &&
                    rules.Expiration.ExpiredObjectDeleteMarker;

                const applicableExpRule = rules.Expiration && (
                    (rules.Expiration.Days !== undefined &&
                     daysSinceInitiated >= rules.Expiration.Days) ||
                    (rules.Expiration.Date !== undefined &&
                     rules.Expiration.Date < Date.now()) ||
                    eodm !== false
                );
                const validLifecycleUserCase = (
                    isLifecycleUser(deleteMarker.Owner.ID) &&
                    eodm !== false
                );

                // if there are no other versions with the same Key as this DM,
                // if a valid Expiration rule exists or if the DM was created
                // by a lifecycle service account and eodm rule is not
                // explicitly set to false, apply and permanently delete this DM
                if (matchingNoncurrentKeys.length === 0 && (applicableExpRule ||
                validLifecycleUserCase)) {
                    const entry = ActionQueueEntry.create('deleteObject')
                        .addContext({
                            origin: 'lifecycle',
                            ruleType: 'expiration',
                            reqId: log.getSerializedUids(),
                        })
                        .setAttribute('target.owner', bucketData.target.owner)
                        .setAttribute('target.bucket',
                            bucketData.target.bucket)
                        .setAttribute('target.key', deleteMarker.Key)
                        .setAttribute('target.accountId',
                            bucketData.target.accountId)
                        .setAttribute('target.version',
                            deleteMarker.VersionId);
                    this._sendObjectAction(entry, err => {
                        if (!err) {
                            log.debug('sent object entry for consumption',
                            Object.assign({
                                method: 'LifecycleTask._checkAndApplyEODMRule',
                            }, entry.getLogInfo()));
                        }
                    });
                }
                next();
            },
        ], done);
    }

    /**
     * Helper method for NoncurrentVersionExpiration.NoncurrentDays rule
     * Check if Noncurrent Expiration rule applies on the version
     * @param {object} bucketData - bucket data
     * @param {object} version - single non-current version
     * @param {string} version.LastModified - last modified date of version
     * @param {object} rules - most applicable rules from `_getApplicableRules`
     * @param {Logger.newRequestLogger} log - logger object
     * @return {undefined}
     */
    _checkAndApplyNCVExpirationRule(bucketData, version, rules, log) {
        const staleDate = version.staleDate;
        const daysSinceInitiated = this._lifecycleDateTime.findDaysSince(new Date(staleDate));
        const ncve = 'NoncurrentVersionExpiration';
        const ncd = 'NoncurrentDays';
<<<<<<< HEAD
        const doesNCVExpirationRuleApply = (rules[ncve] &&
            rules[ncve][ncd] !== undefined &&
            daysSinceInitiated >= rules[ncve][ncd]);
=======
        const nncv = 'NewerNoncurrentVersions';
        const doesNCVExpirationRuleApply = (rules[ncve]
            && rules[ncve][ncd] !== undefined
            && daysSinceInitiated >= rules[ncve][ncd]);

>>>>>>> bd99d4a9
        if (doesNCVExpirationRuleApply) {
            let verToExpire = version;

            if (rules[ncve][nncv]) {
                log.debug('Rule contains NewerNoncurrentVersion. Checking heap for smallest', {
                    method: '_checkAndApplyNCVExpirationRule',
                    bucket: bucketData.target.bucket,
                    key: version.Key,
                });
                verToExpire = this._ncvHeapAdd(bucketData.target.bucket, rules, version);
                if (verToExpire === null) {
                    return;
                }
            }

            const entry = ActionQueueEntry.create('deleteObject')
                .addContext({
                    origin: 'lifecycle',
                    ruleType: 'expiration',
                    reqId: log.getSerializedUids(),
                })
                .setAttribute('target.owner', bucketData.target.owner)
                .setAttribute('target.bucket', bucketData.target.bucket)
                .setAttribute('target.accountId', bucketData.target.accountId)
                .setAttribute('target.key', verToExpire.Key)
                .setAttribute('target.version', verToExpire.VersionId);
            this._sendObjectAction(entry, err => {
                if (!err) {
                    log.debug('sent object entry for consumption',
                    Object.assign({
                        method: 'LifecycleTask._checkAndApplyNCVExpirationRule',
                    }, entry.getLogInfo()));
                }
            });
            return;
        }
    }

    _headLocation(params, locations, log, cb) {
        const headLocationParams = {
            bucket: params.bucket,
            objectKey: params.objectKey,
            locations,
        };
        this.backbeatMetadataProxy.headLocation(
            headLocationParams, log, (err, data) => {
                if (err) {
                    log.error('error getting head response from CloudServer');
                    return cb(err);
                }
                return cb(null, data.lastModified);
            });
    }

    /**
     * Compare a non-versioned object to most applicable rules
     * @param {object} bucketData - bucket data
     * @param {object} obj - single object from `listObjects`
     * @param {string} obj.LastModified - last modified date of object
     * @param {object} rules - most applicable rules from `_getApplicableRules`
     * @param {Logger.newRequestLogger} log - logger object
     * @param {function} done - callback(error, data)
     * @return {undefined}
     */
    _compareObject(bucketData, obj, rules, log, done) {
        const params = {
            Bucket: bucketData.target.bucket,
            Key: obj.Key,
        };
        // Used by `IsLatest` version
        if (obj.VersionId) {
            params.VersionId = obj.VersionId;
        }
        const req = this.s3target.headObject(params);
        attachReqUids(req, log);
        return req.send((err, data) => {
            LifecycleMetrics.onS3Request(log, 'HeadObject', 'bucket', err);

            if (err) {
                log.error('failed to get object', {
                    method: 'LifecycleTask._compareObject',
                    error: err,
                    bucket: bucketData.target.bucket,
                    objectKey: obj.Key,
                });
                return done(err);
            }

            const object = Object.assign({}, obj,
                { LastModified: data.LastModified });

            // There is an order of importance in cases of conflicts
            // Expiration and NoncurrentVersionExpiration should be priority
            // AbortIncompleteMultipartUpload should run regardless since
            // it's in its own category
            if (rules.Expiration) {
                this._checkAndApplyExpirationRule(bucketData, object, rules,
                    log);
                return done();
            }
            if (rules.Transition) {
                this._applyTransitionRule({
                    owner: bucketData.target.owner,
                    bucket: bucketData.target.bucket,
                    objectKey: obj.Key,
                    eTag: obj.ETag,
                    lastModified: obj.LastModified,
                    site: rules.Transition.StorageClass,
                }, log);
                return done();
            }

            return done();
        });
    }

    /**
     * Compare a version to most applicable rules
     * @param {object} bucketData - bucket data
     * @param {object} version - single version from `_getObjectVersions`
     * @param {array} listOfVersions - versions and delete markers from listing
     * @param {object} rules - most applicable rules from `_getApplicableRules`
     * @param {string} versioningStatus - 'Enabled' or 'Suspended'
     * @param {Logger.newRequestLogger} log - logger object
     * @param {function} done - callback(error, data)
     * @return {undefined}
     */
    _compareVersion(bucketData, version, listOfVersions, rules,
    versioningStatus, log, done) {
        // if version is latest, only expiration action applies
        if (version.IsLatest) {
            return this._compareIsLatestVersion(bucketData, version,
                listOfVersions, rules, versioningStatus, log, done);
        }

        if (!version.staleDate) {
            // NOTE: this should never happen. Logging here for debug purposes
            log.error('missing staleDate on the version', {
                method: 'LifecycleTask._compareVersion',
                bucket: bucketData.target.bucket,
                versionId: version.VersionId,
            });
            const errMsg = 'an implementation error occurred: when comparing ' +
                'lifecycle rules on a version, stale date was missing';
            return done(errors.InternalError.customizeDescription(errMsg));
        }

        // TODO: Add support for NoncurrentVersionTransitions.
        this._checkAndApplyNCVExpirationRule(bucketData, version, rules, log);

        return done();
    }

    /**
     * Compare the `IsLatest` version to most applicable rules. Also handles
     * the `ExpiredObjectDeleteMarker` lifecycle rule.
     * @param {object} bucketData - bucket data
     * @param {object} version - single version from `_getObjectVersions`
     * @param {array} listOfVersions - versions and delete markers from listing
     * @param {object} rules - most applicable rules from `_getApplicableRules`
     * @param {string} versioningStatus - 'Enabled' or 'Suspended'
     * @param {Logger.newRequestLogger} log - logger object
     * @param {function} done - callback(error)
     * @return {undefined}
     */
    _compareIsLatestVersion(bucketData, version, listOfVersions, rules,
    versioningStatus, log, done) {
        const isDeleteMarker = this._isDeleteMarker(version);

        if (isDeleteMarker) {
            // check EODM
            return this._checkAndApplyEODMRule(bucketData, version,
                listOfVersions, rules, log, done);
        }
        // if Expiration rule exists, apply it here to a Version
        if (rules.Expiration) {
            this._checkAndApplyExpirationRule(bucketData, version, rules,
                log);
            return done();
        }
        if (rules.Transition) {
            this._applyTransitionRule({
                owner: bucketData.target.owner,
                bucket: bucketData.target.bucket,
                objectKey: version.Key,
                eTag: version.ETag,
                lastModified: version.LastModified,
                site: rules.Transition.StorageClass,
                encodedVersionId: undefined,
            }, log);
            return done();
        }

        log.debug('no action taken on IsLatest version', {
            bucket: bucketData.target.bucket,
            key: version.Key,
            versioningStatus,
        });
        return done();
    }

    /**
     * For all incomplete MPU uploads, compare with rules (based only on prefix
     * because no tags exist for incomplete MPU), and apply
     * AbortIncompleteMultipartUpload rule (if any) on each upload
     * @param {object} bucketData - bucket data
     * @param {array} bucketLCRules - array of bucket lifecycle rules
     * @param {array} uploads - array of upload objects from
     *   `listMultipartUploads`
     * @param {Logger.newRequestLogger} log - logger object
     * @return {undefined}
     */
    _compareMPUUploads(bucketData, bucketLCRules, uploads, log) {
        uploads.forEach(upload => {
            // Tags do not apply to UploadParts
            const noTags = { TagSet: [] };
            const filteredRules = this._lifecycleUtils.filterRules(bucketLCRules, upload, noTags);
            const aRules = this._lifecycleUtils.getApplicableRules(filteredRules, {});

            const daysSinceInitiated = this._lifecycleDateTime.findDaysSince(
                new Date(upload.Initiated)
            );
            const abortRule = aRules.AbortIncompleteMultipartUpload;

            // NOTE: DaysAfterInitiation can be 0 in tests
            const doesAbortRuleApply = (abortRule &&
                abortRule.DaysAfterInitiation !== undefined &&
                daysSinceInitiated >= abortRule.DaysAfterInitiation);
            if (doesAbortRuleApply) {
                log.debug('send mpu upload for aborting', {
                    bucket: bucketData.target.bucket,
                    method: 'LifecycleTask._compareMPUUploads',
                    uploadId: upload.UploadId,
                });
                const entry = ActionQueueEntry.create('deleteMPU')
                    .addContext({
                        origin: 'lifecycle',
                        ruleType: 'expiration',
                        reqId: log.getSerializedUids(),
                    })
                    .setAttribute('target.owner', bucketData.target.owner)
                    .setAttribute('target.bucket', bucketData.target.bucket)
                    .setAttribute('target.accountId', bucketData.target.accountId)
                    .setAttribute('target.key', upload.Key)
                    .setAttribute('details.UploadId', upload.UploadId);
                this._sendObjectAction(entry, err => {
                    if (!err) {
                        log.debug('sent object entry for consumption',
                            Object.assign({
                                method: 'LifecycleTask._compareMPUUploads',
                            }, entry.getLogInfo()));
                    }
                });
            }
        });
    }

    /**
     * Process a single bucket entry with lifecycle configurations enabled
     * @param {array} bucketLCRules - array of bucket lifecycle rules
     * @param {object} bucketData - bucket data from zookeeper bucketTasksTopic
     * @param {object} bucketData.target - target bucket info
     * @param {string} bucketData.target.bucket - bucket name
     * @param {string} bucketData.target.owner - owner id
     * @param {string} [bucketData.details.prefix] - prefix
     * @param {string} [bucketData.details.keyMarker] - next key
     *   marker for versioned buckets
     * @param {string} [bucketData.details.versionIdMarker] - next version id
     *   marker for versioned buckets
     * @param {string} [bucketData.details.marker] - next continuation token
     *   marker for non-versioned buckets
     * @param {string} [bucketData.details.uploadIdMarker] - ext upload id
     *   marker for MPU
     * @param {string} [bucketData.details.prevDate] - used specifically for
     *   handling versioned buckets
     * @param {string} [bucketData.details.objectName] - used specifically for
     *   handling versioned buckets
     * @param {AWS.S3} s3target - s3 instance
     * @param {BackbeatMetadataProxy} backbeatMetadataProxy - The metadata proxy
     * @param {number} nbRetries - Number of time the process has been retried
     * @param {function} done - callback(error)
     * @return {undefined}
     */
    processBucketEntry(bucketLCRules, bucketData, s3target,
    backbeatMetadataProxy, nbRetries, done) {
        const log = this.log.newRequestLogger();
        this.s3target = s3target;
        this.backbeatMetadataProxy = backbeatMetadataProxy;
        if (!this.backbeatMetadataProxy) {
            return process.nextTick(done);
        }
        if (!this.s3target) {
            return process.nextTick(done);
        }
        if (typeof bucketData !== 'object' ||
            typeof bucketData.target !== 'object' ||
            typeof bucketData.details !== 'object') {
            log.error('wrong format for bucket entry',
                      { entry: bucketData });
            return process.nextTick(done);
        }

        log.debug('processing bucket entry', {
            bucket: bucketData.target.bucket,
            owner: bucketData.target.owner,
        });

        // Initially, processing a Bucket entry should check mpu AND
        // (versioned OR non-versioned) objects
        return async.series([
            cb => {
                // if any of these markers exists on the Bucket entry, the entry
                // is handling a specific request that is not an MPU request
                if (bucketData.details.versionIdMarker ||
                bucketData.details.marker) {
                    return cb();
                }
                const mpuParams = {
                    Bucket: bucketData.target.bucket,
                    MaxUploads: MAX_KEYS,
                    KeyMarker: bucketData.details.uploadIdMarker &&
                        bucketData.details.keyMarker,
                    UploadIdMarker: bucketData.details.keyMarker &&
                        bucketData.details.uploadIdMarker,
                };
                return this._getMPUs(bucketData, bucketLCRules,
                    mpuParams, nbRetries, log, cb);
            },
            cb => {
                // if this marker exists on the Bucket entry, the entry is
                // handling an MPU request
                if (bucketData.details.uploadIdMarker) {
                    return cb();
                }

                return async.waterfall([
                    next => {
                        const req = this.s3target.getBucketVersioning({
                            Bucket: bucketData.target.bucket,
                        });
                        attachReqUids(req, log);
                        req.send((err, data) => {
                            LifecycleMetrics.onS3Request(
                                log,
                                'GetBucketVersioning',
                                'bucket',
                                err
                            );

                            if (err) {
                                log.error('error checking bucket versioning', {
                                    method: 'LifecycleTask.processBucketEntry',
                                    error: err,
                                });
                                return next(err);
                            }
                            return next(null, data.Status);
                        });
                    },
                    (versioningStatus, next) => {
                        if (versioningStatus === 'Enabled'
                        || versioningStatus === 'Suspended') {
                            return this._getObjectVersions(bucketData,
                                bucketLCRules, versioningStatus, nbRetries, log, next);
                        }

                        return this._getObjectList(bucketData, bucketLCRules, nbRetries,
                            log, next);
                    },
                ], cb);
            },
        ], err => {
            this.log.info('finished processing task for bucket lifecycle', {
                method: 'LifecycleTask.processBucketEntry',
                bucket: bucketData.target.bucket,
                owner: bucketData.target.owner,
            });
            // An optimization is possible by only publishing when
            // finishing a complete bucket listing, let it aside for
            // simplicity as it is just updating a few zookeeper nodes
            this._snapshotDataMoverTopicOffsets(log);
            return done(err);
        });
    }
}

module.exports = LifecycleTask;<|MERGE_RESOLUTION|>--- conflicted
+++ resolved
@@ -1151,17 +1151,10 @@
         const daysSinceInitiated = this._lifecycleDateTime.findDaysSince(new Date(staleDate));
         const ncve = 'NoncurrentVersionExpiration';
         const ncd = 'NoncurrentDays';
-<<<<<<< HEAD
+        const nncv = 'NewerNoncurrentVersions';
         const doesNCVExpirationRuleApply = (rules[ncve] &&
             rules[ncve][ncd] !== undefined &&
             daysSinceInitiated >= rules[ncve][ncd]);
-=======
-        const nncv = 'NewerNoncurrentVersions';
-        const doesNCVExpirationRuleApply = (rules[ncve]
-            && rules[ncve][ncd] !== undefined
-            && daysSinceInitiated >= rules[ncve][ncd]);
-
->>>>>>> bd99d4a9
         if (doesNCVExpirationRuleApply) {
             let verToExpire = version;
 
