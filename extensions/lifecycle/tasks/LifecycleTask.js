--- conflicted
+++ resolved
@@ -712,13 +712,8 @@
      * @param {function} done - callback(error, data)
      * @return {undefined}
      */
-<<<<<<< HEAD
-    _compareRulesToList(bucketData, lcRules, contents, log, versioningStatus,
-    done) {
-=======
     _compareRulesToList(bucketData, lcRules, contents, log, bucketConfigs,
         done) {
->>>>>>> eb71bd9b
         if (!contents.length) {
             return done();
         }
@@ -1419,15 +1414,6 @@
                                 });
                                 return next(err);
                             }
-<<<<<<< HEAD
-
-                            return next(null, data.Status);
-                        });
-                    },
-                    (versioningStatus, next) => {
-                        if (versioningStatus === 'Enabled' ||
-                        versioningStatus === 'Suspended') {
-=======
                             bucketConfigs.versioningStatus = data.Status || 'Disabled';
                             return next(null);
                         });
@@ -1457,7 +1443,6 @@
                     next => {
                         if (bucketConfigs.versioningStatus === 'Enabled'
                         || bucketConfigs.versioningStatus === 'Suspended') {
->>>>>>> eb71bd9b
                             return this._getObjectVersions(bucketData,
                                 bucketLCRules, bucketConfigs, nbRetries, log, next);
                         }
