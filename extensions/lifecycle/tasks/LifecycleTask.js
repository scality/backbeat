--- conflicted
+++ resolved
@@ -729,13 +729,7 @@
      * @param {function} done - callback(error, data)
      * @return {undefined}
      */
-<<<<<<< HEAD
-    _compareRulesToList(bucketData, lcRules, contents, log, versioningStatus,
-    done) {
-=======
-    _compareRulesToList(bucketData, lcRules, contents, log, bucketConfigs,
-        done) {
->>>>>>> face5b6d
+    _compareRulesToList(bucketData, lcRules, contents, log, bucketConfigs, done) {
         if (!contents.length) {
             return done();
         }
@@ -1437,15 +1431,6 @@
                                 });
                                 return next(err);
                             }
-<<<<<<< HEAD
-
-                            return next(null, data.Status);
-                        });
-                    },
-                    (versioningStatus, next) => {
-                        if (versioningStatus === 'Enabled' ||
-                        versioningStatus === 'Suspended') {
-=======
                             bucketConfigs.versioningStatus = data.Status || 'Disabled';
                             return next(null);
                         });
@@ -1476,7 +1461,6 @@
                     next => {
                         if (bucketConfigs.versioningStatus === 'Enabled'
                         || bucketConfigs.versioningStatus === 'Suspended') {
->>>>>>> face5b6d
                             return this._getObjectVersions(bucketData,
                                 bucketLCRules, bucketConfigs, nbRetries, log, next);
                         }
