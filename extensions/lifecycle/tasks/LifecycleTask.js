--- conflicted
+++ resolved
@@ -488,6 +488,7 @@
         const req = this.s3target.getObjectTagging(tagParams);
         attachReqUids(req, log);
         return req.send((err, tags) => {
+            LifecycleMetrics.onS3Request(log, 'GetObjectTagging', 'bucket', err);
             if (err) {
                 log.error('failed to get tags', {
                     method: 'LifecycleTask._getObjectTagging',
@@ -534,15 +535,7 @@
             tagParams.VersionId = object.VersionId;
         }
 
-<<<<<<< HEAD
-        const req = this.s3target.getObjectTagging(tagParams);
-        attachReqUids(req, log);
-        return req.send((err, tags) => {
-            LifecycleMetrics.onS3Request(log, 'GetObjectTagging', 'bucket', err);
-
-=======
         return this._getObjectTagging(tagParams, bucketLCRules, log, (err, tags) => {
->>>>>>> 69251a8c
             if (err) {
                 return done(err);
             }
