--- conflicted
+++ resolved
@@ -708,13 +708,8 @@
      * @param {function} done - callback(error, data)
      * @return {undefined}
      */
-<<<<<<< HEAD
-    _compareRulesToList(bucketData, lcRules, contents, log, versioningStatus,
-    done) {
-=======
     _compareRulesToList(bucketData, lcRules, contents, log, bucketConfigs,
         done) {
->>>>>>> 3dbdaf5c
         if (!contents.length) {
             return done();
         }
@@ -1415,15 +1410,6 @@
                                 });
                                 return next(err);
                             }
-<<<<<<< HEAD
-
-                            return next(null, data.Status);
-                        });
-                    },
-                    (versioningStatus, next) => {
-                        if (versioningStatus === 'Enabled' ||
-                        versioningStatus === 'Suspended') {
-=======
                             bucketConfigs.versioningStatus = data.Status || 'Disabled';
                             return next(null);
                         });
@@ -1453,7 +1439,6 @@
                     next => {
                         if (bucketConfigs.versioningStatus === 'Enabled'
                         || bucketConfigs.versioningStatus === 'Suspended') {
->>>>>>> 3dbdaf5c
                             return this._getObjectVersions(bucketData,
                                 bucketLCRules, bucketConfigs, nbRetries, log, next);
                         }
