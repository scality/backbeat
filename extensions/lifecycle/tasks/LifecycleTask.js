--- conflicted
+++ resolved
@@ -1144,11 +1144,7 @@
      * @return {undefined}
      */
     processBucketEntry(bucketLCRules, bucketData, s3target,
-<<<<<<< HEAD
-    backbeatMetadataProxy, done) {
-=======
-        backbeatMetadataProxy, nbRetries, done) {
->>>>>>> aa07e861
+    backbeatMetadataProxy, nbRetries, done) {
         const log = this.log.newRequestLogger();
         this.s3target = s3target;
         this.backbeatMetadataProxy = backbeatMetadataProxy;
