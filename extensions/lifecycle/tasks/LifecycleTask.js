'use strict'; // eslint-disable-line

const async = require('async');
<<<<<<< HEAD
const { errors } = require('arsenal');
const ObjectMD = require('arsenal').models.ObjectMD;
=======
const { errors, versioning } = require('arsenal');
const { ObjectMD } = require('arsenal').models;
>>>>>>> d75bdd4e
const { supportedLifecycleRules } = require('arsenal').constants;
const {
    LifecycleDateTime,
    LifecycleUtils,
} = require('arsenal').s3middleware.lifecycleHelpers;
const { CompareResult, MinHeap } = require('arsenal').algorithms.Heap;

const config = require('../../../lib/Config');
const { attachReqUids } = require('../../../lib/clients/utils');
const BackbeatTask = require('../../../lib/tasks/BackbeatTask');
const ActionQueueEntry = require('../../../lib/models/ActionQueueEntry');
const ReplicationAPI = require('../../replication/ReplicationAPI');
<<<<<<< HEAD
const { LifecycleMetrics } = require('../LifecycleMetrics');
const locationsConfig = require('../../../conf/locationConfig.json') || {};

const errorTransitionInProgress = errors.InternalError.
    customizeDescription('transition is currently in progress');
const errorTransitionColdObject = errors.InternalError.
    customizeDescription('transitioning a cold object is forbidden');
const errorObjectTemporarilyRestored = errors.InternalError.
    customizeDescription('object temporarily restored');
const errorReplicationInProgress = errors.InternalError.
    customizeDescription('replication of the object is currently in progress');

=======
const { decode } = versioning.VersionID;
>>>>>>> d75bdd4e

// Default max AWS limit is 1000 for both list objects and list object versions
const MAX_KEYS = process.env.CI === 'true' ? 3 : 1000;
// concurrency mainly used in async calls
const CONCURRENCY_DEFAULT = 10;
// moves lifecycle transition deadlines 1 day earlier, mostly for testing
const transitionOneDayEarlier = process.env.TRANSITION_ONE_DAY_EARLIER === 'true';
// moves lifecycle expiration deadlines 1 day earlier, mostly for testing
const expireOneDayEarlier = process.env.EXPIRE_ONE_DAY_EARLIER === 'true';

/**
 * compare 2 version by their stale dates returning:
 * - LT (-1) if v1 is less than v2
 * - EQ (0) if v1 equals v2
 * - GT (1) if v1 is greater than v2
 * @param {object} v1 - object version
 * @param {object} v2 - object version
 * @returns {number} -
 */
function noncurrentVersionCompare(v1, v2) {
    const v1Date = new Date(v1.staleDate);
    const v2Date = new Date(v2.staleDate);

    if (v1Date < v2Date) {
        return CompareResult.LT;
    }

    if (v1Date > v2Date) {
        return CompareResult.GT;
    }

    return CompareResult.EQ;
}

class LifecycleTask extends BackbeatTask {
    /**
     * Processes Kafka Bucket entries and determines if specific Lifecycle
     * actions apply to an object, version of an object, or MPU.
     *
     * @constructor
     * @param {LifecycleBucketProcessor} lp - lifecycle processor instance
     */
    constructor(lp) {
        const lpState = lp.getStateVars();
        super();
        Object.assign(this, lpState);

        this._lifecycleDateTime = new LifecycleDateTime({
            transitionOneDayEarlier,
            expireOneDayEarlier,
        });

        this._lifecycleUtils = new LifecycleUtils(
            supportedLifecycleRules,
            this._lifecycleDateTime
        );
        this._supportedRules = supportedLifecycleRules;
    }

    setSupportedRules(supportedRules) {
        this._lifecycleUtils = new LifecycleUtils(
            supportedRules,
            this._lifecycleDateTime
        );
        this._supportedRules = supportedRules;
    }

    /**
     * Send entry back to bucket task topic
     * @param {Object} entry - The Kafka entry to send to the topic
     * @param {Function} cb - The callback to call
     * @return {undefined}
     */
    _sendBucketEntry(entry, cb) {
        const entries = [{ message: JSON.stringify(entry) }];
        this.producer.sendToTopic(this.bucketTasksTopic, entries, err => {
            LifecycleMetrics.onKafkaPublish(null, 'BucketTopic', 'bucket', err, 1);
            return cb(err);
        });
    }

    /**
     * This function forces syncing the latest data mover topic
     * offsets to the 'lifecycle' metrics snapshot. It is called when
     * a bucket listing completes.
     *
     * By doing this, we ensure that when the bucket tasks queue is
     * fully processed (no lag), the snapshot of data mover offsets
     * will be beyond all transition tasks to be executed by the data
     * mover, hence the conductor can check whether anything remains
     * to be transitioned by the data mover (and skip the next task if
     * so).
     *
     *
     * @param {Werelogs.Logger} log - Logger object
     * @return {undefined}
     */
    _snapshotDataMoverTopicOffsets(log) {
        // TODO: if multiple topics are used in replication API, i.e, one per
        // location (implemented during cold-storage epic), handle them separately
        this.kafkaBacklogMetrics.snapshotTopicOffsets(
            this.producer.getKafkaProducer(),
            ReplicationAPI.getDataMoverTopic(), 'lifecycle', err => {
                if (err) {
                    log.error('error during snapshot of topic offsets', {
                        topic: ReplicationAPI.getDataMoverTopic(),
                        error: err.message,
                    });
                }
            });
    }

    /**
     * Send entry to the object task topic
     * @param {ActionQueueEntry} entry - The action entry to send to the topic
     * @param {Function} cb - The callback to call
     * @return {undefined}
     */
    _sendObjectAction(entry, cb) {
        const entries = [{ message: entry.toKafkaMessage() }];
        this.producer.sendToTopic(this.objectTasksTopic, entries,  err => {
            LifecycleMetrics.onKafkaPublish(null, 'ObjectTopic', 'bucket', err, 1);
            return cb(err);
        });
    }

    /**
     * Handles non-versioned objects
     * @param {object} bucketData - bucket data
     * @param {array} bucketLCRules - array of bucket lifecycle rules
     * @param {number} nbRetries - Number of time the process has been retried
     * @param {Logger.newRequestLogger} log - logger object
     * @param {function} done - callback(error, data)
     * @return {undefined}
     */
    _getObjectList(bucketData, bucketLCRules, nbRetries, log, done) {
        const params = {
            Bucket: bucketData.target.bucket,
            MaxKeys: MAX_KEYS,
        };
        if (bucketData.details.marker) {
            params.Marker = bucketData.details.marker;
        }

        const req = this.s3target.listObjects(params);
        attachReqUids(req, log);
        async.waterfall([
            next => req.send((err, data) => {
                LifecycleMetrics.onS3Request(log, 'ListObjects', 'bucket', err);

                if (err) {
                    log.error('error listing bucket objects', {
                        method: 'LifecycleTask._getObjectList',
                        error: err,
                        bucket: params.Bucket,
                    });
                    return next(err);
                }

                return next(null, data);
            }),
            (data, next) => {
                if (data.IsTruncated && nbRetries === 0) {
                    // re-queue to Kafka topic bucketTasksTopic
                    // with bucket name and `data.marker` only once.
                    let marker = data.NextMarker;
                    if (!marker && data.Contents.length > 0) {
                        marker = data.Contents[data.Contents.length - 1].Key;
                    }

                    const entry = Object.assign({}, bucketData, {
                        details: { marker },
                    });
                    this._sendBucketEntry(entry, err => {
                        if (!err) {
                            log.debug(
                                'sent kafka entry for bucket consumption', {
                                    method: 'LifecycleTask._getObjectList',
                                });
                        }
                    });
                }

                this._compareRulesToList(bucketData, bucketLCRules,
                    data.Contents, log, 'Disabled', next);
            },
        ], done);
    }

    /**
     * Adds object to the noncurrent version helper Heap object.
     * If the heap cap is reached:
     * - compare the smallest object and the current object
     *   - if the current object is smaller:
     *      - remove top object and add the current object into the heap
     *      - return top object to be expired
     *  - if the top of the heap is smaller:
     *      - return the current object to be expired
     * If the heap cap has not been reached:
     * - add the current object into the heap and return null
     * @param {string} bucketName - bucket name
     * @param {object} rule - rule object
     * @param {object} version - object version
     * @return {object | null} - null or the version to be expired
     */
    _ncvHeapAdd(bucketName, rule, version) {
        const ncve = 'NoncurrentVersionExpiration';
        const nncv = 'NewerNoncurrentVersions';

        if (!rule[ncve] || !rule[ncve][nncv]) {
            return null;
        }

        if (!this.ncvHeap.has(bucketName)) {
            this.ncvHeap.set(bucketName, new Map());
        }

        if (!this.ncvHeap.get(bucketName).has(version.Key)) {
            this.ncvHeap.get(bucketName).set(version.Key, new Map());
        }

        const ncvHeapObject = this.ncvHeap.get(bucketName).get(version.Key);

        const nncvSize = parseInt(rule[ncve][nncv], 10);
        if (!ncvHeapObject.get(rule.Id)) {
            ncvHeapObject.set(rule.Id, new MinHeap(nncvSize, noncurrentVersionCompare));
        }

        const heap = ncvHeapObject.get(rule.Id);

        if (heap.size < nncvSize) {
            heap.add(version);
            return null;
        }

        const heapTop = heap.peek();
        if (noncurrentVersionCompare(version, heapTop) === CompareResult.LT) {
            return version;
        }

        const toExpire = heap.remove();
        heap.add(version);
        return toExpire;
    }

    /**
     * clear objects level entries from helper Heap object.
     * @param {string} bucketName - bucket name
     * @param {Set} uniqueObjectKeys - Set of unique object keys
     * @return {undefined} -
     */
    _ncvHeapObjectsClear(bucketName, uniqueObjectKeys) {
        if (!this.ncvHeap.has(bucketName)) {
            return;
        }

        const ncvHeapBucket = this.ncvHeap.get(bucketName);
        uniqueObjectKeys.forEach(key => {
            if (!ncvHeapBucket.has(key)) {
                return;
            }

            ncvHeapBucket.get(key).clear();
            ncvHeapBucket.delete(key);
        });
        return;
    }

    /**
     * clear bucket level entry from helper Heap object.
     * @param {string} bucketName - bucket name
     * @return {undefined} -
     */
    _ncvHeapBucketClear(bucketName) {
        if (!this.ncvHeap.has(bucketName)) {
            return;
        }

        const ncvHeapBucket = this.ncvHeap.get(bucketName);
        // remove references to Heap objects under each Key entries
        ncvHeapBucket.forEach(objMap => objMap.clear());
        // remove references to Key maps under each Bucket entries
        ncvHeapBucket.clear();
        // delete reference to bucket Map
        this.ncvHeap.delete(bucketName);
        return;
    }

    /**
     * Handles versioned objects (both enabled and suspended)
     * @param {object} bucketData - bucket data
     * @param {array} bucketLCRules - array of bucket lifecycle rules
     * @param {string} versioningStatus - 'Enabled' or 'Suspended'
     * @param {number} nbRetries - Number of time the process has been retried
     * @param {Logger.newRequestLogger} log - logger object
     * @param {function} done - callback(error, data)
     * @return {undefined}
     */
    _getObjectVersions(bucketData, bucketLCRules, versioningStatus, nbRetries, log, done) {
        const paramDetails = {};

        if (bucketData.details.versionIdMarker &&
        bucketData.details.keyMarker) {
            paramDetails.KeyMarker = bucketData.details.keyMarker;
            paramDetails.VersionIdMarker = bucketData.details.versionIdMarker;
        }

        this._listVersions(bucketData, paramDetails, log, (err, data) => {
            if (err) {
                // error already logged at source
                return done(err);
            }
            // all versions including delete markers
<<<<<<< HEAD
            const allVersions = this._mergeSortedVersionsAndDeleteMarkers(
                data.Versions, data.DeleteMarkers);
=======
            const { error, sortedList: allVersions } = this._mergeSortedVersionsAndDeleteMarkers(
                data.Versions, data.DeleteMarkers, log,
            );
            if (error) {
                return done(error);
            }

>>>>>>> d75bdd4e
            // for all versions and delete markers, add stale date property
            const allVersionsWithStaleDate = this._addStaleDateToVersions(
                bucketData.details, allVersions);

            // create Set of unique keys not matching the next marker to
            // indicate the object level entries to be cleared at the end
            // of the processing step
            const uniqueObjectKeysNotNextMarker = new Set();
            if (data.NextKeyMarker) {
                allVersions.forEach(v => {
                    if (v.Key !== data.NextKeyMarker) {
                        uniqueObjectKeysNotNextMarker.add(v.Key);
                    }
                });
            }

            // sending bucket entry - only once - for checking next listing
            if (data.IsTruncated && allVersions.length > 0 && nbRetries === 0) {
                // Uses last version whether Version or DeleteMarker
                const last = allVersions[allVersions.length - 1];
                const entry = Object.assign({}, bucketData, {
                    details: {
                        keyMarker: data.NextKeyMarker,
                        versionIdMarker: data.NextVersionIdMarker,
                        prevDate: last.LastModified,
                    },
                });
                this._sendBucketEntry(entry, err => {
                    if (!err) {
                        log.debug('sent kafka entry for bucket ' +
                        'consumption', {
                            method: 'LifecycleTask._getObjectVersions',
                        });
                    }
                });
            }

            // if no versions to process, skip further processing for this
            // batch
            if (allVersionsWithStaleDate.length === 0) {
                return done(null);
            }

            // for each version, get their relative rules, compare with
            // bucket rules, match with `staleDate` to
            // NoncurrentVersionExpiration Days and send expiration if
            // rules all apply
            return this._compareRulesToList(bucketData, bucketLCRules,
                allVersionsWithStaleDate, log, versioningStatus,
                err => {
                    if (err) {
                        return done(err);
                    }

                    if (!data.IsTruncated) {
                        // end of bucket listing
                        // clear bucket level entry and all object entries
                        this._ncvHeapBucketClear(bucketData.target.bucket);
                    } else {
                        // clear object level entries that have been processed
                        this._ncvHeapObjectsClear(
                            bucketData.target.bucket,
                            uniqueObjectKeysNotNextMarker
                        );
                    }

                    return done();
                });
        });
    }

    /**
     * Handles incomplete multipart uploads
     * @param {object} bucketData - bucket data
     * @param {array} bucketLCRules - array of bucket lifecycle rules
     * @param {object} params - params for AWS S3 `listObjectVersions`
     * @param {number} nbRetries - Number of time the process has been retried
     * @param {Logger.newRequestLogger} log - logger object
     * @param {function} done - callback(error, data)
     * @return {undefined}
     */
    _getMPUs(bucketData, bucketLCRules, params, nbRetries, log, done) {
        const req = this.s3target.listMultipartUploads(params);
        attachReqUids(req, log);
        async.waterfall([
            next => req.send((err, data) => {
                LifecycleMetrics.onS3Request(log, 'ListMultipartUploads', 'bucket', err);

                if (err) {
                    log.error('error checking buckets MPUs', {
                        method: 'LifecycleTask._getMPUs',
                        error: err,
                        bucket: params.Bucket,
                    });
                    return next(err);
                }

                return next(null, data);
            }),
            (data, next) => {
                if (data.IsTruncated && nbRetries === 0) {
                    // re-queue to kafka with `NextUploadIdMarker` &
                    // `NextKeyMarker` only once.
                    const entry = Object.assign({}, bucketData, {
                        details: {
                            keyMarker: data.NextKeyMarker,
                            uploadIdMarker: data.NextUploadIdMarker,
                        },
                    });
                    return this._sendBucketEntry(entry, err => {
                        if (!err) {
                            log.debug(
                                'sent kafka entry for bucket consumption', {
                                    method: 'LifecycleTask._getMPUs',
                                });
                        }
                        return next(null, data);
                    });
                }
                return process.nextTick(() => next(null, data));
            },
        ], (err, data) => {
            if (err) {
                return done(err);
            }

            this._compareMPUUploads(bucketData, bucketLCRules,
                data.Uploads, log);
            return done();
        });
    }

    /** _decodeVID - decode the version id
     * @param {string} versionId - version ID
     * @param {Logger.newRequestLogger} log - logger object
     * @return {Object} result - { error, versionId }
     * @return {Error} result.error - if decoding failed
     * @return {String} result.versionId - decoded version id
     */
    _decodeVID(versionId, log) {
        if (versionId === 'null') {
            return { error: null, versionId };
        }

        const decoded = decode(versionId);
        if (decoded instanceof Error) {
            const invalidErr = errors.InternalError.customizeDescription('Invalid version id');
            log.error('error decoding version id', {
                method: 'LifecycleTask._decodeVID',
                error: invalidErr,
                versionId,
            });
            return { error: invalidErr, versionId: null };
        }

        return { error: null, decodedVersionId: decoded };
    }

    /**
     * Helper method to merge and sort Versions and DeleteMarkers lists
     * @param {array} versions - versions list
     * @param {array} deleteMarkers - delete markers list
     * @param {Logger.newRequestLogger} log - logger object
     * @return {object} result - { error, sortedList }
     * @return {Error} result.error - if decoding failed
     * @return {array} result.sortedList - merge sorted array
     */
    _mergeSortedVersionsAndDeleteMarkers(versions, deleteMarkers, log) {
        const sortedList = [];
        // Version index counter
        let vIdx = 0;
        // Delete Marker index counter
        let dmIdx = 0;

        while (vIdx < versions.length || dmIdx < deleteMarkers.length) {
            if (versions[vIdx] === undefined) {
                // versions list is empty, just need to merge remaining DM's
                sortedList.push(deleteMarkers[dmIdx++]);
            } else if (deleteMarkers[dmIdx] === undefined) {
                // DM's list is empty, just need to merge remaining versions
                sortedList.push(versions[vIdx++]);
            } else if (versions[vIdx].Key !== deleteMarkers[dmIdx].Key) {
                // 1. by Key name, alphabetical order sorted by ascii values
                const isVKeyNewer = (versions[vIdx].Key <
                    deleteMarkers[dmIdx].Key);
                if (isVKeyNewer) {
                    sortedList.push(versions[vIdx++]);
                } else {
                    sortedList.push(deleteMarkers[dmIdx++]);
                }
            } else {
<<<<<<< HEAD
                //    NOTE: VersionId may be null
                const nullVersion = (versions[vIdx].VersionId === 'null'
                    || deleteMarkers[dmIdx].VersionId === 'null');
                const isVersionVidNewer = (versions[vIdx].VersionId <
                    deleteMarkers[dmIdx].VersionId);

                // if there is a null version, handle accordingly
                if (nullVersion) {
                    const isVersionLastModifiedNewer =
                        (new Date(versions[vIdx].LastModified) >
                         new Date(deleteMarkers[dmIdx].LastModified));
                    const isDMLastModifiedNewer =
                        (new Date(deleteMarkers[dmIdx].LastModified) >
                         new Date(versions[vIdx].LastModified));
                     // 2. by LastModified, find newer
                    if (isVersionLastModifiedNewer) {
                        sortedList.push(versions[vIdx++]);
                    } else if (isDMLastModifiedNewer) {
                        sortedList.push(deleteMarkers[dmIdx++]);
                    } else {
                        // 3. choose one randomly since all conditions match
                        // TODO: to be fixed
                        sortedList.push(versions[vIdx++]);
                    }
=======
                // The `Key` names of the versions and delete markers are the same.
                // Compare the `LastModified` timestamps of the versions and delete markers.
                const versionLastModified = new Date(versions[vIdx].LastModified);
                const deleteMarkerLastModified = new Date(deleteMarkers[dmIdx].LastModified);
                const isVersionLastModifiedNewer = versionLastModified > deleteMarkerLastModified;
                const isDMLastModifiedNewer = deleteMarkerLastModified > versionLastModified;

                if (isVersionLastModifiedNewer) {
                    sortedList.push(versions[vIdx++]);
                } else if (isDMLastModifiedNewer) {
                    sortedList.push(deleteMarkers[dmIdx++]);
>>>>>>> d75bdd4e
                } else {
                    // If the version and the delete marker have the same last modified date
                    const nullVersion = (versions[vIdx].VersionId === 'null'
                    || deleteMarkers[dmIdx].VersionId === 'null');
                    // and either of them is a null version, we cannot decode the version ID,
                    // so we push the version object onto the sorted list first.
                    if (nullVersion) {
                        sortedList.push(versions[vIdx++]);
                    } else {
                        // and neither of them are null, we decode the version IDs and compare them.
                        // A lower version ID indicates a more recent version.
                        // What is the purpose of decoding the version ID?
                        // The version ID string is a combination of the current time in milliseconds
                        // and the position of the request in that millisecond.
                        // This means that two version IDs with the same last modified date can be sorted,
                        // because the position of the request is also included in the version ID.
                        const { error: decodeVidError, decodedVersionId } =
                            this._decodeVID(versions[vIdx].VersionId, log);
                        if (decodeVidError) {
                            return { error: decodeVidError, sortedList: null };
                        }

                        const { error: decodedDMError, decodedVersionId: decodedDMId } =
                            this._decodeVID(deleteMarkers[dmIdx].VersionId, log);
                        if (decodedDMError) {
                            return { error: decodedDMError, sortedList: null };
                        }

                        const isVersionVidNewer = decodedVersionId < decodedDMId;
                        if (isVersionVidNewer) {
                            sortedList.push(versions[vIdx++]);
                        } else {
                            sortedList.push(deleteMarkers[dmIdx++]);
                        }
                    }
                }
            }
        }

        return { error: null, sortedList };
    }

    /**
     * Helper method to add a staleDate property to each Version and
     * DeleteMarker
     * @param {object} bucketDetails - details property from Kafka Bucket entry
     * @param {string} [bucketDetails.keyMarker] - previous listing key name
     * @param {string} [bucketDetails.prevDate] - previous listing LastModified
     * @param {array} list - list of sorted versions and delete markers
     * @return {array} an updated array of Versions and DeleteMarkers with
     *   applied staleDate
     */
    _addStaleDateToVersions(bucketDetails, list) {
        const appliedList = [];

        for (let i = 0; i < list.length; i++) {
            const dupe = Object.assign({}, list[i]);

            if (dupe.IsLatest) {
                // IsLatest version should not have a staleDate
                dupe.staleDate = undefined;
            } else if (i === 0) {
                // first item in list. bucket details may apply
                dupe.staleDate = (bucketDetails.keyMarker === dupe.Key) ?
                    bucketDetails.prevDate : undefined;
            } else {
                dupe.staleDate = list[i - 1].LastModified;
            }

            appliedList.push(dupe);
        }

        return appliedList;
    }

    /**
     * Wrapper for AWS S3 listObjectVersions
     * @param {object} bucketData - bucket data
     * @param {object} paramDetails - any extra param details (i.e. key marker,
     *   version id marker, prefix)
     * @param {Logger.newRequestLogger} log - logger object
     * @param {function} cb - cb(error, dataList)
     * @return {undefined}
     */
    _listVersions(bucketData, paramDetails, log, cb) {
        const params = {
            Bucket: bucketData.target.bucket,
            MaxKeys: MAX_KEYS,
        };
        if (paramDetails.VersionIdMarker && paramDetails.KeyMarker) {
            params.KeyMarker = paramDetails.KeyMarker;
            params.VersionIdMarker = paramDetails.VersionIdMarker;
        }
        if (paramDetails.Prefix) {
            params.Prefix = paramDetails.Prefix;
        }

        const req = this.s3target.listObjectVersions(params);
        attachReqUids(req, log);
        req.send((err, data) => {
            LifecycleMetrics.onS3Request(log, 'ListObjectVersions', 'bucket', err);

            if (err) {
                log.error('error listing versioned bucket objects', {
                    method: 'LifecycleTask._listVersions',
                    error: err,
                    bucket: params.Bucket,
                    prefix: params.Prefix,
                });
                return cb(err);
            }
            return cb(null, data);
        });
    }

    /**
     * Check that at least one rule has a tag or more.
     * @param {array} rules - array of rules
     * @return {boolean} true if at least one rule has a tag, false otherwise
     */
    _rulesHaveTag(rules) {
        return rules.some(rule => {
            if (!rule.Filter) {
                return false;
            }

            const tags = rule.Filter.And
                ? rule.Filter.And.Tags
                : (rule.Filter.Tag && [rule.Filter.Tag]);
            return tags && tags.length > 0;
        });
    }

    /**
     * Get object tagging if at least one lifecycle rule has a tag or more.
     * @param {object} tagParams - s3.getObjectTagging parameters
     * @param {string} tagParams.Bucket - bucket name
     * @param {string} tagParams.Key - object key name
     * @param {string} tagParams.VersionId - object version id
     * @param {array} bucketLCRules - array of bucket lifecycle rules
     * @param {Logger.newRequestLogger} log - logger object
     * @param {function} cb - callback(error, tags)
     * @return {undefined}
     */
    _getObjectTagging(tagParams, bucketLCRules, log, cb) {
        if (!this._rulesHaveTag(bucketLCRules)) {
            return process.nextTick(() => cb(null, { TagSet: [] }));
        }

        const req = this.s3target.getObjectTagging(tagParams);
        attachReqUids(req, log);
        return req.send((err, tags) => {
            LifecycleMetrics.onS3Request(log, 'GetObjectTagging', 'bucket', err);
            if (err) {
                log.error('failed to get tags', {
                    method: 'LifecycleTask._getObjectTagging',
                    error: err,
                    bucket: tagParams.Bucket,
                    objectKey: tagParams.Key,
                    objectVersion: tagParams.VersionId,
                });
                return cb(err);
            }
            return cb(null, tags);
        });
    }

    /**
     * Handles comparing rules for objects
     * @param {object} bucketData - bucket data
     * @param {object} bucketData.target - target bucket info
     * @param {string} bucketData.target.bucket - bucket name
     * @param {string} bucketData.target.owner - owner id
     * @param {string} [bucketData.prefix] - prefix
     * @param {string} [bucketData.details.keyMarker] - next key
     *   marker for versioned buckets
     * @param {string} [bucketData.details.versionIdMarker] - next
     *   version id marker for versioned buckets
     * @param {string} [bucketData.details.marker] - next
     *   continuation token marker for non-versioned buckets
     * @param {array} bucketLCRules - array of bucket lifecycle rules
     * @param {object} object - object or object version
     * @param {Logger.newRequestLogger} log - logger object
     * @param {function} done - callback(error, data)
     * @return {undefined}
     */
    _getRules(bucketData, bucketLCRules, object, log, done) {
        if (this._isDeleteMarker(object)) {
            // DeleteMarkers don't have any tags, so avoid calling
            // `getObjectTagging` which will throw an error
            const filteredRules = this._lifecycleUtils.filterRules(bucketLCRules, object, []);
            return done(null, this._lifecycleUtils.getApplicableRules(filteredRules, object));
        }

        const tagParams = { Bucket: bucketData.target.bucket, Key: object.Key };
        if (object.VersionId) {
            tagParams.VersionId = object.VersionId;
        }

        return this._getObjectTagging(tagParams, bucketLCRules, log, (err, tags) => {
            if (err) {
                return done(err);
            }
            // tags.TagSet === [{ Key: '', Value: '' }, ...]
            const filteredRules = this._lifecycleUtils.filterRules(bucketLCRules, object, tags);
            // reduce filteredRules to only get earliest dates
            return done(null, this._lifecycleUtils.getApplicableRules(filteredRules, object));
        });
    }

    /**
     * check if rule applies for a given date or calculed days.
     * @param {array} rule - bucket lifecycle rule
     * @param {number} daysSinceInitiated - Days passed since entity (object or version) last modified
     * NOTE: entity is not an in-progress MPU or a delete marker.
     * @param {number} currentDate - current date
     * @return {boolean} true if rule applies - false otherwise.
     */
    _isRuleApplying(rule, daysSinceInitiated, currentDate) {
        if (rule.Expiration && this._supportedRules.includes('expiration')) {
            if (rule.Expiration.Days !== undefined && daysSinceInitiated >= rule.Expiration.Days) {
                return true;
            }

            if (rule.Expiration.Date && rule.Expiration.Date < currentDate) {
                return true;
            }
            // Expiration.ExpiredObjectDeleteMarker rule's action does not apply
            // since object is not a delete marker.
            // AbortIncompleteMultipartUpload.DaysAfterInitiation rule's action does not apply
            // since in-progress MPUs are beeing handled separetly prior to this checks.
        }

        if (rule.Transitions && rule.Transitions.length > 0
        && this._supportedRules.includes('transitions')) {
            return rule.Transitions.some(t => {
                if (t.Days !== undefined && daysSinceInitiated >= t.Days) {
                    return true;
                }
                if (t.Date && t.Date < currentDate) {
                    return true;
                }
                return false;
            });
        }

        return false;
    }

    /**
     * Check if entity (object or version) is eligible for expiration or transition based on its date.
     * This function was introduced to avoid having to go further into processing
     * (call getObjectTagging, headObject...) if the entity was not eligible based on its date.
     * @param {array} rules - array of bucket lifecycle rules
     * @param {object} entity - object or object version
     * NOTE: entity is not an in-progress MPU or a delete marker.
     * @param {string} versioningStatus - 'Enabled', 'Suspended', or 'Disabled'
     * @return {boolean} true if eligible - false otherwise.
     */
    _isEntityEligible(rules, entity, versioningStatus) {
        const currentDate = this._lifecycleDateTime.getCurrentDate();
        const daysSinceInitiated = this._lifecycleDateTime.findDaysSince(
            new Date(entity.LastModified)
        );
        const { staleDate } = entity;
        const daysSinceStaled = staleDate ?
            this._lifecycleDateTime.findDaysSince(new Date(staleDate)) : null;

        // Always eligible if object is a current version delete marker because
        // it requires extra s3 call (list versions).
        if (entity.IsLatest && this._isDeleteMarker(entity)) {
            return true;
        }

        return rules.some(rule => {
            if (rule.Status === 'Disabled') {
                return false;
            }

            if (versioningStatus === 'Enabled' || versioningStatus === 'Suspended') {
                if (entity.IsLatest) {
                    return this._isRuleApplying(rule, daysSinceInitiated, currentDate);
                }

                if (!staleDate) {
                    // NOTE: this should never happen. A non-current version should always have
                    // a stale date. If it is the case, we will log later for debug purposes.
                    return true;
                }

                if (rule.NoncurrentVersionExpiration
                && this._supportedRules.includes('noncurrentVersionExpiration')) {
                    if (rule.NoncurrentVersionExpiration.NoncurrentDays !== undefined &&
                    daysSinceStaled >= rule.NoncurrentVersionExpiration.NoncurrentDays) {
                        return true;
                    }
                }

                if (rule.NoncurrentVersionTransitions && rule.NoncurrentVersionTransitions.length > 0
                && this._supportedRules.includes('noncurrentVersionTransition')) {
                    return rule.NoncurrentVersionTransitions.some(t =>
                        (t.NoncurrentDays !== undefined && daysSinceInitiated >= t.NoncurrentDays));
                }

                return false;
            }

            return this._isRuleApplying(rule, daysSinceInitiated, currentDate);
        });
    }


    /**
     * Get rules and compare with each object or version
     * @param {object} bucketData - bucket data
     * @param {array} lcRules - array of bucket lifecycle rules
     * @param {array} contents - list of objects or object versions
     * @param {Logger.newRequestLogger} log - logger object
     * @param {string} versioningStatus - 'Enabled', 'Suspended', or 'Disabled'
     * @param {function} done - callback(error, data)
     * @return {undefined}
     */
    _compareRulesToList(bucketData, lcRules, contents, log, versioningStatus,
        done) {
        if (!contents.length) {
            return done();
        }
        return async.eachLimit(contents, CONCURRENCY_DEFAULT, (obj, cb) => {
            const eligible =
                this._isEntityEligible(lcRules, obj, versioningStatus);
            if (!eligible) {
                log.debug('entity is not eligible for lifecycle', {
                    bucket: bucketData.target.bucket,
                    key: obj.Key,
                    versionId: obj.VersionId,
                    isLatest: obj.IsLatest,
                    lastModified: obj.LastModified,
                    staleDate: obj.staleDate,
                    versioningStatus,
                });
                return process.nextTick(cb);
            }

            return async.waterfall([
                next => this._getRules(bucketData, lcRules, obj, log, next),
                (applicableRules, next) => {
                    if (versioningStatus === 'Enabled'
                    || versioningStatus === 'Suspended') {
                        return this._compareVersion(bucketData, obj, contents,
                            applicableRules, versioningStatus, log, next);
                    }
                    return this._compareObject(bucketData, obj, applicableRules, log,
                        next);
                },
            ], cb);
        }, done);
    }

    /**
     * Helper method to determine if a version is a Delete Marker
     * @param {Object} version - single version object
     * @return {boolean} true/false
     */
    _isDeleteMarker(version) {
        // if no ETag, Size, and StorageClass, then it is a Delete Marker
        return (
            !Object.prototype.hasOwnProperty.call(version, 'ETag') &&
            !Object.prototype.hasOwnProperty.call(version, 'Size') &&
            !Object.prototype.hasOwnProperty.call(version, 'StorageClass')
        );
    }

    /**
     * Helper method for Expiration.Date and Expiration.Days rules
     * Check if Expiration rules apply on the object or version
     * @param {object} bucketData - bucket data
     * @param {object} obj - single object or version
     * @param {string} obj.LastModified - last modified date of object
     * @param {object} rules - most applicable rules from `_getApplicableRules`
     * @param {Logger.newRequestLogger} log - logger object
     * @return {boolean} used to know if a rule has been applied already.
     *   If this rule has been applied to the object or version, other rules
     *   (i.e. transition) should not apply.
     */
    _checkAndApplyExpirationRule(bucketData, obj, rules, log) {
        const daysSinceInitiated = this._lifecycleDateTime.findDaysSince(
            new Date(obj.LastModified)
        );
        const currentDate = this._lifecycleDateTime.getCurrentDate();

        if (rules.Expiration.Date
            && rules.Expiration.Date < currentDate) {
            // expiration date passed for this object
            const entry = ActionQueueEntry.create('deleteObject')
                .addContext({
                    origin: 'lifecycle',
                    ruleType: 'expiration',
                    reqId: log.getSerializedUids(),
                })
                .setAttribute('target.owner', bucketData.target.owner)
                .setAttribute('target.bucket', bucketData.target.bucket)
                .setAttribute('target.accountId', bucketData.target.accountId)
                .setAttribute('target.key', obj.Key)
                .setAttribute('details.lastModified', obj.LastModified);
            this._sendObjectAction(entry, err => {
                if (!err) {
                    log.debug('sent object entry for consumption',
                    Object.assign({
                        method: 'LifecycleTask._checkAndApplyExpirationRule',
                    }, entry.getLogInfo()));
                }
            });
            return true;
        }
        if (rules.Expiration.Days !== undefined &&
        daysSinceInitiated >= rules.Expiration.Days) {
            const entry = ActionQueueEntry.create('deleteObject')
                .addContext({
                    origin: 'lifecycle',
                    ruleType: 'expiration',
                    reqId: log.getSerializedUids(),
                })
                .setAttribute('target.owner', bucketData.target.owner)
                .setAttribute('target.bucket', bucketData.target.bucket)
                .setAttribute('target.accountId', bucketData.target.accountId)
                .setAttribute('target.key', obj.Key)
                .setAttribute('details.lastModified', obj.LastModified);
            this._sendObjectAction(entry, err => {
                if (!err) {
                    log.debug('sent object entry for consumption',
                    Object.assign({
                        method: 'LifecycleTask._checkAndApplyExpirationRule',
                    }, entry.getLogInfo()));
                }
            });
            return true;
        }
        return false;
    }

    _getObjectMD(params, log, cb) {
        this.backbeatMetadataProxy.getMetadata(params, log, (err, blob) => {
            if (err) {
                log.error('failed to get object metadata', {
                    method: 'LifecycleTask._getObjectMD',
                    error: err,
                    bucket: params.bucket,
                    objectKey: params.objectKey,
                    versionId: params.versionId,
                });
                return cb(err);
            }
            const { error, result } = ObjectMD.createFromBlob(blob.Body);
            if (error) {
                const msg = 'error parsing metadata blob';
                return cb(errors.InternalError.customizeDescription(msg));
            }
            return cb(null, result);
        });
    }

    _putObjectMD(params, log, cb) {
        return this.backbeatMetadataProxy.putMetadata(params, log, err => {
            if (err) {
                log.error('failed to put object metadata', {
                    method: 'LifecycleTask._putObjectMD',
                    error: err,
                    bucket: params.bucket,
                    objectKey: params.objectKey,
                    versionId: params.versionId,
                });
                return cb(err);
            }
            return cb();
        });
    }

    _canUnconditionallyGarbageCollect(objectMD) {
        const sourceEndpoint = config.getBootstrapList()
            .find(endpoint => endpoint.site === objectMD.getDataStoreName());
        // Is it a local data source?
        if (!sourceEndpoint) {
            return true;
        }
        // Is the public cloud data source versioned?
        if (objectMD.getDataStoreVersionId()) {
            return true;
        }
        return false;
    }

    _getTransitionActionEntry(params, objectMD, log, cb) {
        let attempt;
        const umd = objectMD.getUserMetadata();
        if (umd) {
            const parsed = JSON.parse(umd);
            const rawAttempt = parsed['x-amz-meta-scal-s3-transition-attempt'];
            if (rawAttempt) {
                attempt = Number.parseInt(rawAttempt, 10);
            }
        }

        const entry = ReplicationAPI.createCopyLocationAction({
            bucketName: params.bucket,
            owner: params.owner,
            objectKey: params.objectKey,
            versionId: params.versionId,
            eTag: params.eTag,
            lastModified: params.lastModified,
            toLocation: params.site,
            originLabel: 'lifecycle',
            fromLocation: objectMD.getDataStoreName(),
            contentLength: objectMD.getContentLength(),
            resultsTopic: this.objectTasksTopic,
            accountId: params.accountId,
            attempt,
        });
        entry.addContext({
            origin: 'lifecycle',
            ruleType: 'transition',
            reqId: log.getSerializedUids(),
        });

        if (this._canUnconditionallyGarbageCollect(objectMD)) {
            return cb(null, entry);
        }
        const locations = objectMD.getLocation();
        return this._headLocation(params, locations, log,
            (err, lastModified) => {
                if (err) {
                    return cb(err);
                }
                entry.setAttribute('source', {
                    bucket: params.bucket,
                    objectKey: params.objectKey,
                    storageClass: objectMD.getDataStoreName(),
                    lastModified,
                });
                return cb(null, entry);
        });
    }

    /**
     * Gets the transition entry and sends it to the data mover topic,
     * then gathers the result in the object tasks topic for execution
     * by the lifecycle object processor to update object metadata.
     *
     * @param {object} params - The function parameters
     * @param {string} params.bucket - The source bucket name
     * @param {string} params.objectKey - The object key name
     * @param {string} params.encodedVersionId - The object encoded version ID
     * @param {string} params.eTag - The object data ETag
     * @param {string} params.lastModified - The last modified date of object
     * @param {string} params.site - The site name to transition the object to
     * @param {Werelogs.Logger} log - Logger object
     * @return {undefined}
     */
    _applyTransitionRule(params, log) {
        async.waterfall([
            next =>
                this._getObjectMD(params, log, (err, objectMD) => {
                    LifecycleMetrics.onS3Request(log, 'getMetadata', 'bucket', err);
                    return next(err, objectMD);
                }),
            (objectMD, next) => {
                const replicationStatus = objectMD.getReplicationStatus();
                if (['PENDING', 'PROCESSING', 'FAILED'].includes(replicationStatus)) {
                    return next(errorReplicationInProgress);
                }
                const dataStoreName = objectMD.getDataStoreName();
                const isObjectCold = dataStoreName && locationsConfig[dataStoreName]
                    && locationsConfig[dataStoreName].isCold;
                // We do not transition cold objects
                if (isObjectCold) {
                    return next(errorTransitionColdObject);
                }
                // If transition is in progress, do not re-publish entry
                // to data-mover or cold-archive topic.
                if (objectMD.getTransitionInProgress()) {
                    return next(errorTransitionInProgress);
                }

                // If object is temporarily restored, don't try
                // to transition it again.
                const archive = objectMD.getArchive();
                if (archive && archive.restoreCompletedAt) {
                    return next(errorObjectTemporarilyRestored);
                }

                return this._getTransitionActionEntry(params, objectMD, log, (err, entry) =>
                    next(err, entry, objectMD));
            },
            (entry, objectMD, next) =>
                ReplicationAPI.sendDataMoverAction(this.producer, entry, log, err =>
                    next(err, entry, objectMD)),
            (entry, objectMD, next) => {
                // Update object metadata with "x-amz-scal-transition-in-progress"
                // to avoid transitioning object a second time from a new batch.
                // Only implemented for transitions to cold location.
                const toLocation = entry.getAttribute('toLocation');
                const locationConfig = locationsConfig[toLocation];
                if (locationConfig && locationConfig.isCold) {
                        objectMD.setTransitionInProgress(true);
                        const putParams = {
                            bucket: params.bucket,
                            objectKey: params.objectKey,
                            versionId: params.versionId,
                            mdBlob: objectMD.getSerialized(),
                        };
                        return this._putObjectMD(putParams, log, err => {
                            LifecycleMetrics.onS3Request(log, 'putMetadata', 'bucket', err);
                            return next(err);
                        });
                }

                return process.nextTick(next);
            }
        ], err => {
            if (err) {
                // FIXME: this can get verbose with expected errors
                // such as temporarily restored objects. A flag
                // needs to be added to expected errors.
                log.error('could not apply transition rule', {
                    method: 'LifecycleTask._applyTransitionRule',
                    error: err.description || err.message,
                    owner: params.owner,
                    bucket: params.bucket,
                    key: params.objectKey,
                    site: params.site,
                });
            } else {
                log.debug('transition rule applied', {
                    method: 'LifecycleTask._applyTransitionRule',
                    owner: params.owner,
                    bucket: params.bucket,
                    key: params.objectKey,
                    site: params.site,
                });
            }
        });
    }


    // TODO: remove once DMF supports 0 byte objects
    // skips 0 byte transitions to DMF locations
    _bb383SkipDMFTransition(objectInfo, site, log) {
        if (objectInfo.Size === 0
            && locationsConfig[site]
            && locationsConfig[site].type === 'dmf') {
            log.debug('skipping transition task for 0 bytes objects to DMF location', {
                site,
            });
            return true;
        }
        return false;
    }

    /**
     * Helper method for NoncurrentVersionTransition.NoncurrentDays rule
     * Check if Noncurrent Transition rule applies on the version
     * @param {object} bucketData - bucket data
     * @param {object} version - single non-current version
     * @param {string} version.LastModified - last modified date of version
     * @param {object} rules - most applicable rules from `_getApplicableRules`
     * @param {Logger.newRequestLogger} log - logger object
     * @return {undefined}
     */
    _checkAndApplyNCVTransitionRule(bucketData, version, rules, log) {
        const staleDate = version.staleDate;
        const daysSinceInitiated = this._lifecycleDateTime.findDaysSince(new Date(staleDate));
        const ncvt = 'NoncurrentVersionTransition';
        const ncd = 'NoncurrentDays';
        const doesNCVTransitionRuleApply = (rules[ncvt] &&
            rules[ncvt][ncd] !== undefined &&
            daysSinceInitiated >= rules[ncvt][ncd]) &&
            !this._bb383SkipDMFTransition(version, rules[ncvt].StorageClass, log);

        if (doesNCVTransitionRuleApply) {
            this._applyTransitionRule({
                owner: bucketData.target.owner,
                accountId: bucketData.target.accountId,
                bucket: bucketData.target.bucket,
                objectKey: version.Key,
                versionId: version.VersionId,
                eTag: version.ETag,
                lastModified: version.LastModified,
                site: rules[ncvt].StorageClass,
            }, log);
        }
    }

    /**
     * Helper method for Expiration.ExpiredObjectDeleteMarker rule
     * Check if ExpiredObjectDeleteMarker rule applies to the `IsLatest` delete
     * marker
     * @param {object} bucketData - bucket data
     * @param {object} deleteMarker - single non-current version
     * @param {string} deleteMarker.Key - key name
     * @param {string} deleteMarker.VersionId - version id
     * @param {array} listOfVersions - versions and delete markers from listing
     * @param {object} rules - most applicable rules from `_getApplicableRules`
     * @param {Logger.newRequestLogger} log - logger object
     * @param {function} done - callback(error)
     * @return {undefined}
     */
    _checkAndApplyEODMRule(bucketData, deleteMarker, listOfVersions, rules, log,
    done) {
        // If the delete marker is the last item in the list of versions, there
        // may be other matching keys in the next listing. Will need to list
        // with prefix for this case.
        const lastVersion = listOfVersions[listOfVersions.length - 1];

        async.waterfall([
            next => {
                if (lastVersion.Key === deleteMarker.Key &&
                lastVersion.VersionId === deleteMarker.VersionId) {
                    const param = { Prefix: deleteMarker.Key };
                    return this._listVersions(bucketData, param, log,
                    (err, data) => {
                        if (err) {
                            // error already logged at source
                            return done(err);
                        }
                        const allVersions = [...data.Versions,
                            ...data.DeleteMarkers];
                        return next(null, allVersions);
                    });
                }
                return next(null, listOfVersions);
            },
            (versions, next) => {
                const matchingNoncurrentKeys = versions.filter(v => (
                    v.Key === deleteMarker.Key && !v.IsLatest));
                const daysSinceInitiated = this._lifecycleDateTime.findDaysSince(
                    new Date(deleteMarker.LastModified)
                );

                const eodm = rules.Expiration &&
                    rules.Expiration.ExpiredObjectDeleteMarker;

                // Backbeat performs automatic ExpiredObjectDeleteMarker cleanup
                // for compatibility with Amazon S3,
                // - either when the delete markers meet the age criteria
                // - or when the ExpiredObjectDeleteMarker tag is set to true.
                const applicableExpRule = rules.Expiration && (
                    (rules.Expiration.Days !== undefined
                     && daysSinceInitiated >= rules.Expiration.Days)
                    || (rules.Expiration.Date !== undefined
                     && rules.Expiration.Date < Date.now())
                    || eodm === true
                );

                // if there are no other versions with the same Key as this DM and
                // if a valid Expiration rule exists, apply and permanently delete this DM
                if (matchingNoncurrentKeys.length === 0 && applicableExpRule) {
                    const entry = ActionQueueEntry.create('deleteObject')
                        .addContext({
                            origin: 'lifecycle',
                            ruleType: 'expiration',
                            reqId: log.getSerializedUids(),
                        })
                        .setAttribute('target.owner', bucketData.target.owner)
                        .setAttribute('target.bucket',
                            bucketData.target.bucket)
                        .setAttribute('target.key', deleteMarker.Key)
                        .setAttribute('target.accountId',
                            bucketData.target.accountId)
                        .setAttribute('target.version',
                            deleteMarker.VersionId);
                    this._sendObjectAction(entry, err => {
                        if (!err) {
                            log.debug('sent object entry for consumption',
                            Object.assign({
                                method: 'LifecycleTask._checkAndApplyEODMRule',
                            }, entry.getLogInfo()));
                        }
                    });
                }
                next();
            },
        ], done);
    }

    /**
     * Helper method for NoncurrentVersionExpiration.NoncurrentDays rule
     * Check if Noncurrent Expiration rule applies on the version
     * @param {object} bucketData - bucket data
     * @param {object} version - single non-current version
     * @param {string} version.LastModified - last modified date of version
     * @param {object} rules - most applicable rules from `_getApplicableRules`
     * @param {Logger.newRequestLogger} log - logger object
     * @return {undefined}
     */
    _checkAndApplyNCVExpirationRule(bucketData, version, rules, log) {
        const staleDate = version.staleDate;
        const daysSinceInitiated = this._lifecycleDateTime.findDaysSince(new Date(staleDate));
        const ncve = 'NoncurrentVersionExpiration';
        const ncd = 'NoncurrentDays';
        const nncv = 'NewerNoncurrentVersions';
        const doesNCVExpirationRuleApply = (rules[ncve] &&
            rules[ncve][ncd] !== undefined &&
            daysSinceInitiated >= rules[ncve][ncd]);
        if (doesNCVExpirationRuleApply) {
            let verToExpire = version;

            if (rules[ncve][nncv]) {
                log.debug('Rule contains NewerNoncurrentVersion. Checking heap for smallest', {
                    method: '_checkAndApplyNCVExpirationRule',
                    bucket: bucketData.target.bucket,
                    key: version.Key,
                });
                verToExpire = this._ncvHeapAdd(bucketData.target.bucket, rules, version);
                if (verToExpire === null) {
                    return;
                }
            }

            const entry = ActionQueueEntry.create('deleteObject')
                .addContext({
                    origin: 'lifecycle',
                    ruleType: 'expiration',
                    reqId: log.getSerializedUids(),
                })
                .setAttribute('target.owner', bucketData.target.owner)
                .setAttribute('target.bucket', bucketData.target.bucket)
                .setAttribute('target.accountId', bucketData.target.accountId)
                .setAttribute('target.key', verToExpire.Key)
                .setAttribute('target.version', verToExpire.VersionId);
            this._sendObjectAction(entry, err => {
                if (!err) {
                    log.debug('sent object entry for consumption',
                    Object.assign({
                        method: 'LifecycleTask._checkAndApplyNCVExpirationRule',
                    }, entry.getLogInfo()));
                }
            });
            return;
        }
    }

    _headLocation(params, locations, log, cb) {
        const headLocationParams = {
            bucket: params.bucket,
            objectKey: params.objectKey,
            locations,
        };
        this.backbeatMetadataProxy.headLocation(
            headLocationParams, log, (err, data) => {
                LifecycleMetrics.onS3Request(log, 'headLocation', 'bucket', err);
                if (err) {
                    log.error('error getting head response from CloudServer');
                    return cb(err);
                }
                return cb(null, data.lastModified);
            });
    }

    /**
     * Compare a non-versioned object to most applicable rules
     * @param {object} bucketData - bucket data
     * @param {object} obj - single object from `listObjects`
     * @param {string} obj.LastModified - last modified date of object
     * @param {object} rules - most applicable rules from `_getApplicableRules`
     * @param {Logger.newRequestLogger} log - logger object
     * @param {function} done - callback(error, data)
     * @return {undefined}
     */
    _compareObject(bucketData, obj, rules, log, done) {
        const params = {
            Bucket: bucketData.target.bucket,
            Key: obj.Key,
        };
        // Used by `IsLatest` version
        if (obj.VersionId) {
            params.VersionId = obj.VersionId;
        }
        const req = this.s3target.headObject(params);
        attachReqUids(req, log);
        return req.send((err, data) => {
            LifecycleMetrics.onS3Request(log, 'HeadObject', 'bucket', err);

            if (err) {
                log.error('failed to get object', {
                    method: 'LifecycleTask._compareObject',
                    error: err,
                    bucket: bucketData.target.bucket,
                    objectKey: obj.Key,
                });
                return done(err);
            }

            const object = Object.assign({}, obj,
                { LastModified: data.LastModified });

            // There is an order of importance in cases of conflicts
            // Expiration and NoncurrentVersionExpiration should be priority
            // AbortIncompleteMultipartUpload should run regardless since
            // it's in its own category
            if (rules.Expiration) {
                this._checkAndApplyExpirationRule(bucketData, object, rules,
                    log);
                return done();
            }
            if (rules.Transition
                && !this._bb383SkipDMFTransition(obj, rules.Transition.StorageClass, log)) {
                this._applyTransitionRule({
                    owner: bucketData.target.owner,
                    accountId: bucketData.target.accountId,
                    bucket: bucketData.target.bucket,
                    objectKey: obj.Key,
                    eTag: obj.ETag,
                    lastModified: obj.LastModified,
                    site: rules.Transition.StorageClass,
                }, log);
                return done();
            }

            return done();
        });
    }

    /**
     * Compare a version to most applicable rules
     * @param {object} bucketData - bucket data
     * @param {object} version - single version from `_getObjectVersions`
     * @param {array} listOfVersions - versions and delete markers from listing
     * @param {object} rules - most applicable rules from `_getApplicableRules`
     * @param {string} versioningStatus - 'Enabled' or 'Suspended'
     * @param {Logger.newRequestLogger} log - logger object
     * @param {function} done - callback(error, data)
     * @return {undefined}
     */
    _compareVersion(bucketData, version, listOfVersions, rules,
    versioningStatus, log, done) {
        // if version is latest, only expiration action applies
        if (version.IsLatest) {
            return this._compareIsLatestVersion(bucketData, version,
                listOfVersions, rules, versioningStatus, log, done);
        }

        if (!version.staleDate) {
            // NOTE: this should never happen. Logging here for debug purposes
            log.error('missing staleDate on the version', {
                method: 'LifecycleTask._compareVersion',
                bucket: bucketData.target.bucket,
                versionId: version.VersionId,
            });
            const errMsg = 'an implementation error occurred: when comparing ' +
                'lifecycle rules on a version, stale date was missing';
            return done(errors.InternalError.customizeDescription(errMsg));
        }

        if (rules.NoncurrentVersionExpiration) {
            this._checkAndApplyNCVExpirationRule(bucketData, version, rules, log);
            return done();
        }

        if (rules.NoncurrentVersionTransition) {
            this._checkAndApplyNCVTransitionRule(bucketData, version, rules, log);
            return done();
        }

        log.debug('no action taken on versioned object', {
            bucket: bucketData.target.bucket,
            key: version.Key,
            versioningStatus,
        });
        return done();
    }

    /**
     * Compare the `IsLatest` version to most applicable rules. Also handles
     * the `ExpiredObjectDeleteMarker` lifecycle rule.
     * @param {object} bucketData - bucket data
     * @param {object} version - single version from `_getObjectVersions`
     * @param {array} listOfVersions - versions and delete markers from listing
     * @param {object} rules - most applicable rules from `_getApplicableRules`
     * @param {string} versioningStatus - 'Enabled' or 'Suspended'
     * @param {Logger.newRequestLogger} log - logger object
     * @param {function} done - callback(error)
     * @return {undefined}
     */
    _compareIsLatestVersion(bucketData, version, listOfVersions, rules,
    versioningStatus, log, done) {
        const isDeleteMarker = this._isDeleteMarker(version);

        if (isDeleteMarker) {
            // check EODM
            return this._checkAndApplyEODMRule(bucketData, version,
                listOfVersions, rules, log, done);
        }
        // if Expiration rule exists, apply it here to a Version
        if (rules.Expiration) {
            this._checkAndApplyExpirationRule(bucketData, version, rules,
                log);
            return done();
        }
        if (rules.Transition &&
            !this._bb383SkipDMFTransition(version, rules.Transition.StorageClass, log)) {
            this._applyTransitionRule({
                owner: bucketData.target.owner,
                accountId: bucketData.target.accountId,
                bucket: bucketData.target.bucket,
                objectKey: version.Key,
                versionId: version.VersionId,
                eTag: version.ETag,
                lastModified: version.LastModified,
                site: rules.Transition.StorageClass,
                encodedVersionId: undefined,
            }, log);
            return done();
        }

        log.debug('no action taken on IsLatest version', {
            bucket: bucketData.target.bucket,
            key: version.Key,
            versioningStatus,
        });
        return done();
    }

    /**
     * For all incomplete MPU uploads, compare with rules (based only on prefix
     * because no tags exist for incomplete MPU), and apply
     * AbortIncompleteMultipartUpload rule (if any) on each upload
     * @param {object} bucketData - bucket data
     * @param {array} bucketLCRules - array of bucket lifecycle rules
     * @param {array} uploads - array of upload objects from
     *   `listMultipartUploads`
     * @param {Logger.newRequestLogger} log - logger object
     * @return {undefined}
     */
    _compareMPUUploads(bucketData, bucketLCRules, uploads, log) {
        uploads.forEach(upload => {
            // Tags do not apply to UploadParts
            const noTags = { TagSet: [] };
            const filteredRules = this._lifecycleUtils.filterRules(bucketLCRules, upload, noTags);
            const aRules = this._lifecycleUtils.getApplicableRules(filteredRules, {});

            const daysSinceInitiated = this._lifecycleDateTime.findDaysSince(
                new Date(upload.Initiated)
            );
            const abortRule = aRules.AbortIncompleteMultipartUpload;

            // NOTE: DaysAfterInitiation can be 0 in tests
            const doesAbortRuleApply = (abortRule &&
                abortRule.DaysAfterInitiation !== undefined &&
                daysSinceInitiated >= abortRule.DaysAfterInitiation);
            if (doesAbortRuleApply) {
                log.debug('send mpu upload for aborting', {
                    bucket: bucketData.target.bucket,
                    method: 'LifecycleTask._compareMPUUploads',
                    uploadId: upload.UploadId,
                });
                const entry = ActionQueueEntry.create('deleteMPU')
                    .addContext({
                        origin: 'lifecycle',
                        ruleType: 'expiration',
                        reqId: log.getSerializedUids(),
                    })
                    .setAttribute('target.owner', bucketData.target.owner)
                    .setAttribute('target.bucket', bucketData.target.bucket)
                    .setAttribute('target.accountId', bucketData.target.accountId)
                    .setAttribute('target.key', upload.Key)
                    .setAttribute('details.UploadId', upload.UploadId);
                this._sendObjectAction(entry, err => {
                    if (!err) {
                        log.debug('sent object entry for consumption',
                            Object.assign({
                                method: 'LifecycleTask._compareMPUUploads',
                            }, entry.getLogInfo()));
                    }
                });
            }
        });
    }

    /**
     * Process a single bucket entry with lifecycle configurations enabled
     * @param {array} bucketLCRules - array of bucket lifecycle rules
     * @param {object} bucketData - bucket data from zookeeper bucketTasksTopic
     * @param {object} bucketData.target - target bucket info
     * @param {string} bucketData.target.bucket - bucket name
     * @param {string} bucketData.target.owner - owner id
     * @param {string} [bucketData.details.prefix] - prefix
     * @param {string} [bucketData.details.keyMarker] - next key
     *   marker for versioned buckets
     * @param {string} [bucketData.details.versionIdMarker] - next version id
     *   marker for versioned buckets
     * @param {string} [bucketData.details.marker] - next continuation token
     *   marker for non-versioned buckets
     * @param {string} [bucketData.details.uploadIdMarker] - ext upload id
     *   marker for MPU
     * @param {string} [bucketData.details.prevDate] - used specifically for
     *   handling versioned buckets
     * @param {string} [bucketData.details.objectName] - used specifically for
     *   handling versioned buckets
     * @param {AWS.S3} s3target - s3 instance
     * @param {BackbeatMetadataProxy} backbeatMetadataProxy - The metadata proxy
     * @param {number} nbRetries - Number of time the process has been retried
     * @param {function} done - callback(error)
     * @return {undefined}
     */
    processBucketEntry(bucketLCRules, bucketData, s3target,
    backbeatMetadataProxy, nbRetries, done) {
        const log = this.log.newRequestLogger();
        this.s3target = s3target;
        this.backbeatMetadataProxy = backbeatMetadataProxy;
        if (!this.backbeatMetadataProxy) {
            return process.nextTick(done);
        }
        if (!this.s3target) {
            return process.nextTick(done);
        }
        if (typeof bucketData !== 'object' ||
            typeof bucketData.target !== 'object' ||
            typeof bucketData.details !== 'object') {
            log.error('wrong format for bucket entry',
                      { entry: bucketData });
            return process.nextTick(done);
        }

        log.debug('processing bucket entry', {
            bucket: bucketData.target.bucket,
            owner: bucketData.target.owner,
        });

        // Initially, processing a Bucket entry should check mpu AND
        // (versioned OR non-versioned) objects
        return async.series([
            cb => {
                // if any of these markers exists on the Bucket entry, the entry
                // is handling a specific request that is not an MPU request
                if (bucketData.details.versionIdMarker ||
                bucketData.details.marker) {
                    return cb();
                }
                const mpuParams = {
                    Bucket: bucketData.target.bucket,
                    MaxUploads: MAX_KEYS,
                    KeyMarker: bucketData.details.uploadIdMarker &&
                        bucketData.details.keyMarker,
                    UploadIdMarker: bucketData.details.keyMarker &&
                        bucketData.details.uploadIdMarker,
                };
                return this._getMPUs(bucketData, bucketLCRules,
                    mpuParams, nbRetries, log, cb);
            },
            cb => {
                // if this marker exists on the Bucket entry, the entry is
                // handling an MPU request
                if (bucketData.details.uploadIdMarker) {
                    return cb();
                }

                return async.waterfall([
                    next => {
                        const req = this.s3target.getBucketVersioning({
                            Bucket: bucketData.target.bucket,
                        });
                        attachReqUids(req, log);
                        req.send((err, data) => {
                            LifecycleMetrics.onS3Request(
                                log,
                                'GetBucketVersioning',
                                'bucket',
                                err
                            );

                            if (err) {
                                log.error('error checking bucket versioning', {
                                    method: 'LifecycleTask.processBucketEntry',
                                    error: err,
                                });
                                return next(err);
                            }
                            return next(null, data.Status);
                        });
                    },
                    (versioningStatus, next) => {
                        if (versioningStatus === 'Enabled'
                        || versioningStatus === 'Suspended') {
                            return this._getObjectVersions(bucketData,
                                bucketLCRules, versioningStatus, nbRetries, log, next);
                        }

                        return this._getObjectList(bucketData, bucketLCRules, nbRetries,
                            log, next);
                    },
                ], cb);
            },
        ], err => {
            this.log.info('finished processing task for bucket lifecycle', {
                method: 'LifecycleTask.processBucketEntry',
                bucket: bucketData.target.bucket,
                owner: bucketData.target.owner,
            });
            // An optimization is possible by only publishing when
            // finishing a complete bucket listing, let it aside for
            // simplicity as it is just updating a few zookeeper nodes
            this._snapshotDataMoverTopicOffsets(log);
            return done(err);
        });
    }
}

module.exports = LifecycleTask;<|MERGE_RESOLUTION|>--- conflicted
+++ resolved
@@ -1,13 +1,8 @@
 'use strict'; // eslint-disable-line
 
 const async = require('async');
-<<<<<<< HEAD
-const { errors } = require('arsenal');
-const ObjectMD = require('arsenal').models.ObjectMD;
-=======
 const { errors, versioning } = require('arsenal');
 const { ObjectMD } = require('arsenal').models;
->>>>>>> d75bdd4e
 const { supportedLifecycleRules } = require('arsenal').constants;
 const {
     LifecycleDateTime,
@@ -20,9 +15,9 @@
 const BackbeatTask = require('../../../lib/tasks/BackbeatTask');
 const ActionQueueEntry = require('../../../lib/models/ActionQueueEntry');
 const ReplicationAPI = require('../../replication/ReplicationAPI');
-<<<<<<< HEAD
 const { LifecycleMetrics } = require('../LifecycleMetrics');
 const locationsConfig = require('../../../conf/locationConfig.json') || {};
+const { decode } = versioning.VersionID;
 
 const errorTransitionInProgress = errors.InternalError.
     customizeDescription('transition is currently in progress');
@@ -32,10 +27,6 @@
     customizeDescription('object temporarily restored');
 const errorReplicationInProgress = errors.InternalError.
     customizeDescription('replication of the object is currently in progress');
-
-=======
-const { decode } = versioning.VersionID;
->>>>>>> d75bdd4e
 
 // Default max AWS limit is 1000 for both list objects and list object versions
 const MAX_KEYS = process.env.CI === 'true' ? 3 : 1000;
@@ -349,18 +340,12 @@
                 return done(err);
             }
             // all versions including delete markers
-<<<<<<< HEAD
-            const allVersions = this._mergeSortedVersionsAndDeleteMarkers(
-                data.Versions, data.DeleteMarkers);
-=======
             const { error, sortedList: allVersions } = this._mergeSortedVersionsAndDeleteMarkers(
                 data.Versions, data.DeleteMarkers, log,
             );
             if (error) {
                 return done(error);
             }
-
->>>>>>> d75bdd4e
             // for all versions and delete markers, add stale date property
             const allVersionsWithStaleDate = this._addStaleDateToVersions(
                 bucketData.details, allVersions);
@@ -552,32 +537,6 @@
                     sortedList.push(deleteMarkers[dmIdx++]);
                 }
             } else {
-<<<<<<< HEAD
-                //    NOTE: VersionId may be null
-                const nullVersion = (versions[vIdx].VersionId === 'null'
-                    || deleteMarkers[dmIdx].VersionId === 'null');
-                const isVersionVidNewer = (versions[vIdx].VersionId <
-                    deleteMarkers[dmIdx].VersionId);
-
-                // if there is a null version, handle accordingly
-                if (nullVersion) {
-                    const isVersionLastModifiedNewer =
-                        (new Date(versions[vIdx].LastModified) >
-                         new Date(deleteMarkers[dmIdx].LastModified));
-                    const isDMLastModifiedNewer =
-                        (new Date(deleteMarkers[dmIdx].LastModified) >
-                         new Date(versions[vIdx].LastModified));
-                     // 2. by LastModified, find newer
-                    if (isVersionLastModifiedNewer) {
-                        sortedList.push(versions[vIdx++]);
-                    } else if (isDMLastModifiedNewer) {
-                        sortedList.push(deleteMarkers[dmIdx++]);
-                    } else {
-                        // 3. choose one randomly since all conditions match
-                        // TODO: to be fixed
-                        sortedList.push(versions[vIdx++]);
-                    }
-=======
                 // The `Key` names of the versions and delete markers are the same.
                 // Compare the `LastModified` timestamps of the versions and delete markers.
                 const versionLastModified = new Date(versions[vIdx].LastModified);
@@ -589,7 +548,6 @@
                     sortedList.push(versions[vIdx++]);
                 } else if (isDMLastModifiedNewer) {
                     sortedList.push(deleteMarkers[dmIdx++]);
->>>>>>> d75bdd4e
                 } else {
                     // If the version and the delete marker have the same last modified date
                     const nullVersion = (versions[vIdx].VersionId === 'null'
