--- conflicted
+++ resolved
@@ -10,19 +10,11 @@
     labelNames: [],
 });
 
-<<<<<<< HEAD
 // const lifecycleVaultOperations = ZenkoMetrics.createCounter({
-//     name: 'lifecycle_vault_operations',
+//     name: 's3_lifecycle_vault_operations_total',
 //     help: 'Total number vault operations by lifecycle processes',
 //     labelNames: [LIFECYCLE_LABEL_OP, LIFECYCLE_LABEL_STATUS],
 // });
-=======
-const lifecycleVaultOperations = ZenkoMetrics.createCounter({
-    name: 's3_lifecycle_vault_operations_total',
-    help: 'Total number vault operations by lifecycle processes',
-    labelNames: [LIFECYCLE_LABEL_OP, LIFECYCLE_LABEL_STATUS],
-});
->>>>>>> c909cfbe
 
 const conductorBucketListings = {
     success: ZenkoMetrics.createCounter({
