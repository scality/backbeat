--- conflicted
+++ resolved
@@ -39,22 +39,6 @@
  * @property {string} [partition] - What kafka partition relates to the metric
  */
 
-<<<<<<< HEAD
-=======
-const replicationStatusMetric = new promClient.Counter({
-    name: 's3_replication_status_changed_total',
-    help: 'Number of objects updated',
-    labelNames: ['origin', 'containerName', 'replicationStatus'],
-});
-
-// TODO: Kafka lag is not set in 8.x branches see BB-1
-const kafkaLagMetric = new promClient.Gauge({
-    name: 's3_zenko_queue_lag',
-    help: 'Number of update entries waiting to be consumed from the Kafka topic',
-    labelNames: ['origin', 'containerName', 'partition'],
-});
-
->>>>>>> c909cfbe
 /**
  * Contains methods to incrememt different metrics
  * @typedef {Object} ReplicationStatusMetricsHandler
@@ -75,71 +59,71 @@
  */
 const loadMetricHandlers = jsutil.once(repConfig => {
     const replicationStatusMetric = ZenkoMetrics.createCounter({
-        name: 'replication_status_changed_total',
-        help: 'Number of objects updated',
+        name: 's3_replication_status_changed_total',
+        help: 'Total number of objects updated',
         labelNames: ['origin', 'replicationStatus'],
     });
 
     const replicationStatusDurationSeconds = ZenkoMetrics.createHistogram({
-        name: 'replication_status_process_duration_seconds',
+        name: 's3_replication_status_process_duration_seconds',
         help: 'Duration of replication status processing',
         labelNames: ['origin', 'result', 'replicationStatus'],
         buckets: [0.05, 0.1, 0.2, 0.3, 0.4, 0.5, 1],
     });
 
     const replicationLatency = ZenkoMetrics.createHistogram({
-        name: 'replication_latency_seconds',
+        name: 's3_replication_latency_seconds',
         help: 'Time taken for an object to replicate successfully to the destination',
         labelNames: ['origin', 'location', 'replayCount', 'replicationStatus'],
         buckets: [1, 10, 30, 60, 120, 300, 600],
     });
 
     const replayAttempts = ZenkoMetrics.createCounter({
-        name: 'replication_replay_attempts_total',
-        help: 'Number of total attempts made to replay replication',
+        name: 's3_replication_replay_attempts_total',
+        help: 'Total number of attempts made to replay replication',
         labelNames: ['origin', 'location', 'replayCount'],
     });
 
     const replaySuccess = ZenkoMetrics.createCounter({
-        name: 'replication_replay_success_total',
-        help: 'Number of times an object was replicated during a replay',
+        name: 's3_replication_replay_success_total',
+        help: 'Total number of times an object was replicated during a replay',
         labelNames: ['origin', 'location', 'replayCount'],
     });
 
     const replayQueuedObjects = ZenkoMetrics.createCounter({
-        name: 'replication_replay_objects_queued_total',
-        help: 'Number of objects added to replay queues',
+        name: 's3_replication_replay_objects_queued_total',
+        help: 'Total number of objects added to replay queues',
         labelNames: ['origin', 'location', 'replayCount'],
     });
 
     const replayQueuedBytes = ZenkoMetrics.createCounter({
-        name: 'replication_replay_bytes_queued_total',
-        help: 'Number of bytes added to replay queues',
+        name: 's3_replication_replay_bytes_queued_total',
+        help: 'Total Number of bytes added to replay queues',
         labelNames: ['origin', 'location', 'replayCount'],
     });
 
     const replayQueuedFileSizes = ZenkoMetrics.createHistogram({
-        name: 'replication_replay_file_sizes_queued',
-        help: 'Number of objects queued for replay by file size',
+        name: 's3_replication_replay_file_sizes_queued',
+        help: 'Total number of objects queued for replay by file size',
         labelNames: ['origin', 'location', 'replayCount'],
         buckets: repConfig.objectSizeMetrics,
     });
 
     const replayCompletedObjects = ZenkoMetrics.createCounter({
-        name: 'replication_replay_objects_completed_total',
-        help: 'Number of objects completed from replay queues',
+        name: 's3_replication_replay_objects_completed_total',
+        help: 'Total number of objects completed from replay queues',
         labelNames: ['origin', 'location',  'replayCount', 'replicationStatus'],
     });
 
     const replayCompletedBytes = ZenkoMetrics.createCounter({
-        name: 'replication_replay_bytes_completed_total',
-        help: 'Number of bytes completed from replay queues',
+        name: 's3_replication_replay_bytes_completed_total',
+        help: 'Total number of bytes completed from replay queues',
         labelNames: ['origin', 'location', 'replayCount', 'replicationStatus'],
     });
 
     const replayCompletedFileSizes = ZenkoMetrics.createHistogram({
-        name: 'replication_replay_file_sizes_completed',
-        help: 'Number of objects completed from replay by file size',
+        name: 's3_replication_replay_file_sizes_completed',
+        help: 'Total number of objects completed from replay by file size',
         labelNames: ['origin', 'location', 'replayCount', 'replicationStatus'],
         buckets: repConfig.objectSizeMetrics,
     });
@@ -147,8 +131,8 @@
     const maxReplayCount = !repConfig.replayTopics ? 0 : repConfig.replayTopics.reduce(
         (prev, topic) => prev + topic.retries, 0);
     const replayCount = ZenkoMetrics.createHistogram({
-        name: 'replication_replay_count',
-        help: 'Number of replays to complete replication',
+        name: 's3_replication_replay_count',
+        help: 'Total number of replays to complete replication',
         labelNames: ['origin', 'location'],
         buckets: [...Array(maxReplayCount).keys()],
     });
