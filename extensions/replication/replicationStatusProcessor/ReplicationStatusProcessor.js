--- conflicted
+++ resolved
@@ -191,7 +191,6 @@
      * @return {undefined}
      */
     start(options, cb) {
-<<<<<<< HEAD
         async.parallel([
             done => {
                 this._failedCRRProducer = new FailedCRRProducer(this.kafkaConfig);
@@ -232,26 +231,6 @@
                 });
             },
         ], cb);
-=======
-        this._FailedCRRProducer = new FailedCRRProducer(this.kafkaConfig);
-        this._consumer = new BackbeatConsumer({
-            kafka: { hosts: this.kafkaConfig.hosts },
-            topic: this.repConfig.replicationStatusTopic,
-            groupId: this.repConfig.replicationStatusProcessor.groupId,
-            concurrency:
-                this.repConfig.replicationStatusProcessor.concurrency,
-            queueProcessor: this.processKafkaEntry.bind(this),
-            bootstrap: options && options.bootstrap,
-            logConsumerMetricsIntervalS: this.repConfig.replicationStatusProcessor.logConsumerMetricsIntervalS,
-        });
-        this._consumer.on('error', () => { });
-        this._consumer.on('ready', () => {
-            this.logger.info('replication status processor is ready to ' +
-                'consume replication status entries');
-            this._consumer.subscribe();
-            this._FailedCRRProducer.setupProducer(cb);
-        });
->>>>>>> ad78ee19
     }
 
     /**
@@ -392,18 +371,6 @@
     handleMetrics(res, log) {
         log.debug('metrics requested');
 
-<<<<<<< HEAD
-=======
-        const serviceName = constants.services.replicationStatusProcessor;
-
-        // consumer stats lag is on a different update cycle so we need to
-        // update the metrics when requested
-        const lagStats = this._consumer.consumerStats.lag;
-        Object.keys(lagStats).forEach(partition => {
-            metricsHandler.lag({ partition, serviceName }, lagStats[partition]);
-        });
-
->>>>>>> ad78ee19
         res.writeHead(200, {
             'Content-Type': promClient.register.contentType,
         });
