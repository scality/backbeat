--- conflicted
+++ resolved
@@ -52,16 +52,6 @@
      * @param {String} repConfig.replicationStatusProcessor.retryTimeoutS -
      *   number of seconds before giving up retries of an entry status
      *   update
-<<<<<<< HEAD
-     * @param {Object} mConfig - metrics config
-     * @param {String} mConfig.topic - metrics config kafka topic
-     */
-    constructor(kafkaConfig, sourceConfig, repConfig, mConfig) {
-        this.kafkaConfig = kafkaConfig;
-        this.sourceConfig = sourceConfig;
-        this.repConfig = repConfig;
-        this.mConfig = mConfig;
-=======
      * @param {Object} [internalHttpsConfig] - internal HTTPS
      *   configuration object
      * @param {String} [internalHttpsConfig.key] - client private key
@@ -70,13 +60,16 @@
      *   in PEM format
      * @param {String} [internalHttpsConfig.ca] - alternate CA bundle
      *   in PEM format
-     */
-    constructor(zkConfig, sourceConfig, repConfig, internalHttpsConfig) {
-        this.zkConfig = zkConfig;
+     * @param {Object} mConfig - metrics config
+     * @param {String} mConfig.topic - metrics config kafka topic
+     */
+    constructor(kafkaConfig, sourceConfig, repConfig,
+                internalHttpsConfig, mConfig) {
+        this.kafkaConfig = kafkaConfig;
         this.sourceConfig = sourceConfig;
         this.repConfig = repConfig;
         this.internalHttpsConfig = internalHttpsConfig;
->>>>>>> 3f96c39e
+        this.mConfig = mConfig;
         this._consumer = null;
         this._gcProducer = null;
         this._mProducer = null;
