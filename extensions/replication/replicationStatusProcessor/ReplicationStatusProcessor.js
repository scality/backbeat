--- conflicted
+++ resolved
@@ -3,10 +3,6 @@
 const async = require('async');
 const http = require('http');
 const https = require('https');
-<<<<<<< HEAD
-=======
-const { each } = require('async');
->>>>>>> 3bd11b4e
 
 const Logger = require('werelogs').Logger;
 const errors = require('arsenal').errors;
@@ -204,7 +200,6 @@
                 this._failedCRRProducer = new FailedCRRProducer(this.kafkaConfig);
                 this._failedCRRProducer.setupProducer(done);
             },
-<<<<<<< HEAD
             done => {
                 this._gcProducer = new GarbageCollectorProducer();
                 this._gcProducer.setupProducer(done);
@@ -243,29 +238,6 @@
                 });
             },
         ], cb);
-=======
-            topic: this.repConfig.replicationStatusTopic,
-            groupId: this.repConfig.replicationStatusProcessor.groupId,
-            concurrency:
-                this.repConfig.replicationStatusProcessor.concurrency,
-            queueProcessor: this.processKafkaEntry.bind(this),
-            bootstrap: options && options.bootstrap,
-            logConsumerMetricsIntervalS: this.repConfig.replicationStatusProcessor.logConsumerMetricsIntervalS,
-        });
-        this._consumer.on('error', () => { });
-        this._consumer.on('ready', () => {
-            this.logger.info('replication status processor is ready to ' +
-                'consume replication status entries');
-            this._consumer.subscribe();
-            this._FailedCRRProducer.setupProducer(err => {
-                if (err) {
-                    return cb(err);
-                }
-                return each(this._replayTopicNames, (topicName, next) =>
-                    this._ReplayProducers[topicName].setupProducer(next), cb);
-            });
-        });
->>>>>>> 3bd11b4e
     }
 
     /**
@@ -413,22 +385,7 @@
      */
     async handleMetrics(res, log) {
         log.debug('metrics requested');
-
-<<<<<<< HEAD
-=======
-        const serviceName = constants.services.replicationStatusProcessor;
-
-        // consumer stats lag is on a different update cycle so we need to
-        // update the metrics when requested
-        if (this._consumer) {
-            const lagStats = this._consumer.consumerStats.lag;
-            Object.keys(lagStats).forEach(partition => {
-                this.metricsHandlers.lag({ partition, serviceName }, lagStats[partition]);
-            });
-        }
         const metrics = await promClient.register.metrics();
-
->>>>>>> 3bd11b4e
         res.writeHead(200, {
             'Content-Type': promClient.register.contentType,
         });
