--- conflicted
+++ resolved
@@ -1,10 +1,7 @@
 'use strict'; // eslint-disable-line
 
+const async = require('async');
 const http = require('http');
-<<<<<<< HEAD
-const async = require('async');
-=======
->>>>>>> 3a3e092d
 const https = require('https');
 
 const Logger = require('werelogs').Logger;
@@ -19,17 +16,10 @@
 const QueueEntry = require('../../../lib/models/QueueEntry');
 const ObjectQueueEntry = require('../../../lib/models/ObjectQueueEntry');
 const FailedCRRProducer = require('../failedCRR/FailedCRRProducer');
-<<<<<<< HEAD
-const {
-    getSortedSetMember,
-    getSortedSetKey,
-} = require('../../../lib/util/sortedSetHelper');
 const MetricsProducer = require('../../../lib/MetricsProducer');
 
 // StatsClient constant default for site metrics
 const INTERVAL = 300; // 5 minutes;
-=======
->>>>>>> 3a3e092d
 
 /**
  * @class ReplicationStatusProcessor
@@ -142,13 +132,10 @@
             internalHttpsConfig: this.internalHttpsConfig,
             sourceHTTPAgent: this.sourceHTTPAgent,
             vaultclientCache: this.vaultclientCache,
-<<<<<<< HEAD
             gcProducer: this._gcProducer,
             mProducer: this._mProducer,
-=======
             statsClient: this._statsClient,
             failedCRRProducer: this._FailedCRRProducer,
->>>>>>> 3a3e092d
             logger: this.logger,
         };
     }
@@ -165,7 +152,7 @@
     start(options, cb) {
         async.parallel([
             done => {
-                this._failedCRRProducer = new FailedCRRProducer();
+                this._failedCRRProducer = new FailedCRRProducer(this.kafkaConfig);
                 this._failedCRRProducer.setupProducer(done);
             },
             done => {
@@ -241,40 +228,6 @@
     }
 
     /**
-<<<<<<< HEAD
-     * Push any failed entry to the "failed" topic.
-     * @param {QueueEntry} queueEntry - The queue entry with the failed status.
-     * @param {Function} cb - The callback function
-     * @return {undefined}
-     */
-    _pushFailedEntry(queueEntry, cb) {
-        const { status, backends } = queueEntry.getReplicationInfo();
-        if (status !== 'FAILED') {
-            return process.nextTick(cb);
-        }
-        const backend = backends.find(b =>
-            b.status === 'FAILED' && b.site === queueEntry.getSite());
-        if (backend) {
-            const bucket = queueEntry.getBucket();
-            const objectKey = queueEntry.getObjectKey();
-            const versionId = queueEntry.getEncodedVersionId();
-            const score = Date.now();
-            const { site } = backend;
-            const latestHour = this._statsClient.getSortedSetCurrentHour(score);
-            const message = {
-                key: getSortedSetKey(site, latestHour),
-                member: getSortedSetMember(bucket, objectKey, versionId),
-                score,
-            };
-            return this._failedCRRProducer
-                .publishFailedCRREntry(JSON.stringify(message), cb);
-        }
-        return cb();
-    }
-
-    /**
-=======
->>>>>>> 3a3e092d
      * Proceed with updating the replication status of an object given
      * a kafka replication status queue entry
      *
@@ -296,16 +249,6 @@
         if (sourceEntry instanceof ObjectQueueEntry) {
             task = new UpdateReplicationStatus(this);
         }
-<<<<<<< HEAD
-        if (task && this.repConfig.monitorReplicationFailures) {
-            return async.parallel([
-                next => this._pushFailedEntry(sourceEntry, next),
-                next => this.taskScheduler.push({ task, entry: sourceEntry },
-                    next),
-            ], done);
-        }
-=======
->>>>>>> 3a3e092d
         if (task) {
             return this.taskScheduler.push({ task, entry: sourceEntry },
                 done);
