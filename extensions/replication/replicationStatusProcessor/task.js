--- conflicted
+++ resolved
@@ -9,13 +9,9 @@
 const repConfig = config.extensions.replication;
 const sourceConfig = repConfig.source;
 
+const { initManagement } = require('../../../lib/management');
 const replicationStatusProcessor =
-<<<<<<< HEAD
-          new ReplicationStatusProcessor(zkConfig, sourceConfig, repConfig);
-const { initManagement } = require('../../../lib/management');
-=======
           new ReplicationStatusProcessor(kafkaConfig, sourceConfig, repConfig);
->>>>>>> 3451b0f1
 
 werelogs.configure({ level: config.log.logLevel,
      dump: config.log.dumpLevel });
