const fs = require('fs');
const joi = require('joi');
const { hostPortJoi, transportJoi, bootstrapListJoi, adminCredsJoi } =
    require('../../lib/config/configItems.joi.js');

<<<<<<< HEAD
const transportJoi = joi.alternatives().try('http', 'https')
    .default('http');

const CRR_FAILURE_EXPIRY = 24 * 60 * 60; // Expire Redis keys after 24 hours.

=======
>>>>>>> 8f135547
const joiSchema = {
    source: {
        transport: transportJoi,
        s3: hostPortJoi.required(),
        auth: joi.object({
            type: joi.alternatives().try('account', 'role', 'service').
                required(),
            account: joi.string()
                .when('type', { is: 'account', then: joi.required() })
                .when('type', { is: 'service', then: joi.required() }),
            vault: joi.object({
                host: joi.string().required(),
                port: joi.number().greater(0).required(),
                adminPort: joi.number().greater(0)
                    .when('adminCredentialsFile', {
                        is: joi.exist(),
                        then: joi.required(),
                    }),
                adminCredentialsFile: joi.string().optional(),
            }).when('type', { is: 'role', then: joi.required() }),
        }).required(),
    },
    destination: {
        transport: transportJoi,
        auth: joi.object({
            type: joi.alternatives().try('account', 'role', 'service')
                .required(),
            account: joi.string()
                .when('type', { is: 'account', then: joi.required() }),
            vault: joi.object({
                host: joi.string().optional(),
                port: joi.number().greater(0).optional(),
                adminPort: joi.number().greater(0).optional(),
                adminCredentialsFile: joi.string().optional(),
            }),
        }).required(),
        bootstrapList: bootstrapListJoi,
    },
    topic: joi.string().required(),
    replicationStatusTopic: joi.string().required(),
    monitorReplicationFailures: joi.boolean().default(true),
    replicationFailedTopic: joi.string().required(),
    monitorReplicationFailureExpiryTimeS:
        joi.number().default(CRR_FAILURE_EXPIRY),
    queueProcessor: {
        groupId: joi.string().required(),
        retryTimeoutS: joi.number().default(300),
        concurrency: joi.number().greater(0).default(10),
    },
    replicationStatusProcessor: {
        groupId: joi.string().required(),
        retryTimeoutS: joi.number().default(300),
        concurrency: joi.number().greater(0).default(10),
    },
};

function _loadAdminCredentialsFromFile(filePath) {
    const adminCredsJSON = fs.readFileSync(filePath);
    const adminCredsObj = JSON.parse(adminCredsJSON);
    joi.attempt(adminCredsObj, adminCredsJoi,
                'invalid admin credentials');
    const accessKey = Object.keys(adminCredsObj)[0];
    const secretKey = adminCredsObj[accessKey];
    return { accessKey, secretKey };
}

function configValidator(backbeatConfig, extConfig) {
    const validatedConfig = joi.attempt(extConfig, joiSchema);
    const { source, destination } = validatedConfig;

    if (source.auth.vault) {
        const { adminCredentialsFile } = source.auth.vault;
        if (adminCredentialsFile) {
            source.auth.vault.adminCredentials =
                _loadAdminCredentialsFromFile(adminCredentialsFile);
        }
    }
    if (destination.auth.vault) {
        const { adminCredentialsFile } = destination.auth.vault;
        if (adminCredentialsFile) {
            destination.auth.vault.adminCredentials =
                _loadAdminCredentialsFromFile(adminCredentialsFile);
        }
    }
    return validatedConfig;
}

module.exports = configValidator;<|MERGE_RESOLUTION|>--- conflicted
+++ resolved
@@ -3,14 +3,8 @@
 const { hostPortJoi, transportJoi, bootstrapListJoi, adminCredsJoi } =
     require('../../lib/config/configItems.joi.js');
 
-<<<<<<< HEAD
-const transportJoi = joi.alternatives().try('http', 'https')
-    .default('http');
-
 const CRR_FAILURE_EXPIRY = 24 * 60 * 60; // Expire Redis keys after 24 hours.
 
-=======
->>>>>>> 8f135547
 const joiSchema = {
     source: {
         transport: transportJoi,
