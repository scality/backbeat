--- conflicted
+++ resolved
@@ -70,21 +70,9 @@
         retry: qpRetryJoi,
         concurrency: joi.number().greater(0).default(10),
         mpuPartsConcurrency: joi.number().greater(0).default(10),
-<<<<<<< HEAD
         minMPUSizeMB: joi.number().greater(0).default(20),
         probeServer: probeServerJoi.default(),
-=======
-        logConsumerMetricsIntervalS: joi.number().greater(0).default(60),
-        probeServer: joi.array().items(
-            joi.object({
-                site: joi.string().required(),
-                bindAddress: joi.string().default('localhost'),
-                port: joi.number().required(),
-            })
-        ),
-        sourceCheckIfSizeGreaterThanMB: joi.number().positive().default(100),
         circuitBreaker: joi.object().optional(),
->>>>>>> 1875e1ad
     }).required(),
     replicationStatusProcessor: {
         groupId: joi.string().required(),
