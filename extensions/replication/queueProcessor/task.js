'use strict'; // eslint-disable-line
const async = require('async');
const werelogs = require('werelogs');

const QueueProcessor = require('./QueueProcessor');
const config = require('../../../lib/Config');
const { initManagement } = require('../../../lib/management/index');
const { applyBucketReplicationWorkflows } = require('../management');
const { reshapeExceptionError } = require('arsenal').errorUtils;
const zookeeper = require('../../../lib/clients/zookeeper');
const { zookeeperNamespace, zkStatePath } =
    require('../constants');

const zkConfig = config.zookeeper;
const kafkaConfig = config.kafka;
const repConfig = config.extensions.replication;
const sourceConfig = repConfig.source;
const redisConfig = config.redis;
const httpsConfig = config.https;
const internalHttpsConfig = config.internalHttps;
const mConfig = config.metrics;
const { connectionString, autoCreateNamespace } = zkConfig;
const RESUME_NODE = 'scheduledResume';
const { startProbeServer } = require('../../../lib/util/probe');
const { DEFAULT_LIVE_ROUTE, DEFAULT_METRICS_ROUTE } =
    require('arsenal').network.probe.ProbeServer;

const log = new werelogs.Logger('Backbeat:QueueProcessor:task');
werelogs.configure({
    level: config.log.logLevel,
    dump: config.log.dumpLevel,
});


const activeQProcessors = {};

function getCRRStateZkPath() {
    return `${zookeeperNamespace}${zkStatePath}`;
}

/**
 * A scheduled resume is where consumers for a given site are paused and are
 * scheduled to be resumed at a later date.
 * If any scheduled resumes exist for a given site, the date is saved within
 * zookeeper. On startup, we schedule resume jobs to renew prior state.
 * If date in zookeeper has not expired, schedule the job. If date expired,
 * resume automatically for the site, and update the "status" node.
 * @param {QueueProcessor} qp - queue processor instance
 * @param {Object} data - zookeeper state json data
 * @param {node-zookeeper-client.Client} zkClient - zookeeper client
 * @param {String} site - name of location site
 * @param {Function} cb - callback(error, updatedState) where updatedState is
 *   an optional, set as true if the schedule resume date has expired
 * @return {undefined}
 */
function checkAndApplyScheduleResume(qp, data, zkClient, site, cb) {
    const scheduleDate = new Date(data[RESUME_NODE]);
    const hasExpired = new Date() >= scheduleDate;
    if (hasExpired) {
        // if date expired, resume automatically for the site.
        // remove schedule resume data in zookeeper
        const path = `${getCRRStateZkPath()}/${site}`;
        const d = JSON.stringify({ paused: false });
        return zkClient.setData(path, Buffer.from(d), err => {
            if (err) {
                log.fatal('could not set zookeeper status node', {
                    method: 'QueueProcessor:task',
                    zookeeperPath: path,
                    error: err.message,
                });
<<<<<<< HEAD
                return cb(err);
=======
                done(err);
                return;
            }
            if (probeServer !== undefined) {
                probeServer.addHandler(
                    DEFAULT_LIVE_ROUTE,
                    (res, log) => queueProcessor.handleLiveness(res, log)
                );
                probeServer.addHandler(
                    DEFAULT_METRICS_ROUTE,
                    (res, log) => queueProcessor.handleMetrics(res, log)
                );
>>>>>>> ad78ee19
            }
            return cb(null, { paused: false });
        });
    }
    qp.scheduleResume(scheduleDate);
    return cb(null, { paused: true });
}

/**
 * On startup and when replication sites change, create necessary zookeeper
 * status node to save persistent state.
 * @param {QueueProcessor} qp - queue processor instance
 * @param {node-zookeeper-client.Client} zkClient - zookeeper client
 * @param {String} site - replication site name
 * @param {Function} done - callback(error, status) where status is a boolean
 * @return {undefined}
 */
function setupZkSiteNode(qp, zkClient, site, done) {
    const path = `${getCRRStateZkPath()}/${site}`;
    const data = JSON.stringify({ paused: false });
    zkClient.create(path, Buffer.from(data), err => {
        if (err && err.name === 'NODE_EXISTS') {
            return zkClient.getData(path, (err, data) => {
                if (err) {
                    log.fatal('could not check site status in zookeeper',
                        { method: 'QueueProcessor:task',
                          zookeeperPath: path,
                          error: err.message });
                    return done(err);
                }
                let d;
                try {
                    d = JSON.parse(data.toString());
                } catch (e) {
                    log.fatal('error setting state for queue processor', {
                        method: 'QueueProcessor:task',
                        site,
                        error: reshapeExceptionError(e),
                    });
                    return done(e);
                }
                if (d[RESUME_NODE]) {
                    return checkAndApplyScheduleResume(qp, d, zkClient,
                        site, done);
                }
                return done(null, d);
            });
        }
        if (err) {
            log.fatal('could not setup zookeeper node', {
                method: 'QueueProcessor:task',
                zookeeperPath: path,
                error: err.message,
            });
            return done(err);
        }
        return done(null, { paused: false });
    });
}

function initAndStart(zkClient) {
    initManagement({
        serviceName: 'replication',
        serviceAccount: sourceConfig.auth.account,
        applyBucketWorkflows: applyBucketReplicationWorkflows,
    }, error => {
        if (error) {
            log.error('could not load management db', { error });
            setTimeout(initAndStart, 5000);
            return;
        }
        log.info('management init done');

        const bootstrapList = config.getBootstrapList();

        const destConfig = Object.assign({}, repConfig.destination);
        destConfig.bootstrapList = bootstrapList;

        config.on('bootstrap-list-update', () => {
            destConfig.bootstrapList = config.getBootstrapList();

            const activeSites = Object.keys(activeQProcessors);
            const updatedSites = destConfig.bootstrapList.map(i => i.site);
            const allSites = [...new Set(activeSites.concat(updatedSites))];

            async.each(allSites, (site, next) => {
                if (updatedSites.includes(site)) {
                    if (!activeSites.includes(site)) {
                        const qp = new QueueProcessor(
                            zkConfig, zkClient, kafkaConfig,
                            sourceConfig, destConfig,
                            repConfig, redisConfig, mConfig,
                            httpsConfig, internalHttpsConfig, site);
                        activeQProcessors[site] = qp;
                        setupZkSiteNode(qp, zkClient, site, (err, data) => {
                            if (err) {
                                return next(err);
                            }
                            qp.start({ paused: data.paused });
                            return next();
                        });
                    }
                } else {
                    // this site is no longer in bootstrapList
                    activeQProcessors[site].removeZkState(err => {
                        if (err) {
                            return next(err);
                        }
                        activeQProcessors[site].stop(() => {});
                        delete activeQProcessors[site];
                        return next();
                    });
                }
            }, err => {
                if (err) {
                    process.exit(1);
                }
            });
        });

        // Start QueueProcessor for each site
        const siteNames = bootstrapList.map(i => i.site);
        async.each(siteNames, (site, next) => {
            const qp = new QueueProcessor(zkConfig, zkClient,
                kafkaConfig, sourceConfig, destConfig, repConfig,
                redisConfig, mConfig, httpsConfig, internalHttpsConfig, site);
            activeQProcessors[site] = qp;
            return setupZkSiteNode(qp, zkClient, site, (err, data) => {
                if (err) {
                    return next(err);
                }
                qp.start({ paused: data.paused });
                return next();
            });
        }, err => {
            if (err) {
                // already logged error in prior function calls
                process.exit(1);
            }
        });

        startProbeServer(
            repConfig.queueProcessor.probeServer,
            (err, probeServer) => {
                if (err) {
                    log.fatal('error creating probe server', {
                        error: err,
                    });
                    process.exit(1);
                }
                if (probeServer !== undefined) {
                     probeServer.addHandler(
                        // for backwards compatibility we also include readiness
                        [DEFAULT_LIVE_ROUTE, '/_/health/readiness'],
                        (res, log) => {
                            // take all our processors and create one liveness response
                            let responses = [];
                            Object.keys(activeQProcessors).forEach(site => {
                                const qp = activeQProcessors[site];
                                responses = responses.concat(qp.handleLiveness(log));
                            });
                            if (responses.length > 0) {
                                return JSON.stringify(responses);
                            }
                            res.writeHead(200);
                            res.end();
                            return undefined;
                        }
                    );
                }
            }
        );
    });
}

const zkClient = zookeeper.createClient(connectionString, {
    autoCreateNamespace,
});
zkClient.connect();
zkClient.once('error', err => {
    log.fatal('error connecting to zookeeper', {
        error: err.message,
    });
    // error occurred at startup trying to start internal clients,
    // fail immediately
    process.exit(1);
});
zkClient.once('ready', () => {
    zkClient.removeAllListeners('error');
    const path = getCRRStateZkPath();
    zkClient.mkdirp(path, err => {
        if (err) {
            log.fatal('could not create path in zookeeper', {
                method: 'QueueProcessor:task',
                zookeeperPath: path,
                error: err.message,
            });
            // error occurred at startup trying to start internal clients,
            // fail immediately
            process.exit(1);
        }
        return initAndStart(zkClient);
    });
});

process.on('SIGTERM', () => {
    log.info('received SIGTERM, exiting');
    const sites = Object.keys(activeQProcessors);
    async.each(sites,
               (site, done) => activeQProcessors[site].stop(done),
               error => {
                   if (error) {
                       log.error('failed to exit properly', {
                           error,
                       });
                       process.exit(1);
                   }
                   process.exit(0);
               });
});<|MERGE_RESOLUTION|>--- conflicted
+++ resolved
@@ -68,22 +68,7 @@
                     zookeeperPath: path,
                     error: err.message,
                 });
-<<<<<<< HEAD
                 return cb(err);
-=======
-                done(err);
-                return;
-            }
-            if (probeServer !== undefined) {
-                probeServer.addHandler(
-                    DEFAULT_LIVE_ROUTE,
-                    (res, log) => queueProcessor.handleLiveness(res, log)
-                );
-                probeServer.addHandler(
-                    DEFAULT_METRICS_ROUTE,
-                    (res, log) => queueProcessor.handleMetrics(res, log)
-                );
->>>>>>> ad78ee19
             }
             return cb(null, { paused: false });
         });
@@ -109,9 +94,11 @@
             return zkClient.getData(path, (err, data) => {
                 if (err) {
                     log.fatal('could not check site status in zookeeper',
-                        { method: 'QueueProcessor:task',
-                          zookeeperPath: path,
-                          error: err.message });
+                        {
+                            method: 'QueueProcessor:task',
+                            zookeeperPath: path,
+                            error: err.message
+                        });
                     return done(err);
                 }
                 let d;
@@ -192,7 +179,7 @@
                         if (err) {
                             return next(err);
                         }
-                        activeQProcessors[site].stop(() => {});
+                        activeQProcessors[site].stop(() => { });
                         delete activeQProcessors[site];
                         return next();
                     });
@@ -235,7 +222,7 @@
                     process.exit(1);
                 }
                 if (probeServer !== undefined) {
-                     probeServer.addHandler(
+                    probeServer.addHandler(
                         // for backwards compatibility we also include readiness
                         [DEFAULT_LIVE_ROUTE, '/_/health/readiness'],
                         (res, log) => {
@@ -253,6 +240,13 @@
                             return undefined;
                         }
                     );
+                    // TODO: implement metrics route for multi site setup, BB-23
+                    probeServer.addHandler(DEFAULT_METRICS_ROUTE, (res, log) => {
+                        log.info('queue processor metrics route not implemented');
+                        res.writeHead(200);
+                        res.end();
+                        return undefined;
+                    });
                 }
             }
         );
@@ -293,14 +287,14 @@
     log.info('received SIGTERM, exiting');
     const sites = Object.keys(activeQProcessors);
     async.each(sites,
-               (site, done) => activeQProcessors[site].stop(done),
-               error => {
-                   if (error) {
-                       log.error('failed to exit properly', {
-                           error,
-                       });
-                       process.exit(1);
-                   }
-                   process.exit(0);
-               });
+        (site, done) => activeQProcessors[site].stop(done),
+        error => {
+            if (error) {
+                log.error('failed to exit properly', {
+                    error,
+                });
+                process.exit(1);
+            }
+            process.exit(0);
+        });
 });