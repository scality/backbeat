--- conflicted
+++ resolved
@@ -19,15 +19,11 @@
 const httpsConfig = config.https;
 const internalHttpsConfig = config.internalHttps;
 const mConfig = config.metrics;
-<<<<<<< HEAD
 const { connectionString, autoCreateNamespace } = zkConfig;
 const RESUME_NODE = 'scheduledResume';
-const { startProbeServer } = require('./Probe');
-=======
 const { startProbeServer } = require('../../../lib/util/probe');
 const { DEFAULT_LIVE_ROUTE } =
     require('arsenal').network.probe.ProbeServer;
->>>>>>> 8d883bbb
 
 const log = new werelogs.Logger('Backbeat:QueueProcessor:task');
 werelogs.configure({
@@ -36,16 +32,27 @@
 });
 
 
-<<<<<<< HEAD
 const activeQProcessors = {};
-=======
->>>>>>> 8d883bbb
 
 function getCRRStateZkPath() {
     return `${zookeeperNamespace}${zkStatePath}`;
 }
 
-<<<<<<< HEAD
+/**
+ * Get probe config will pull the configuration for the probe server based on
+ * the provided site key.
+ *
+ * @param {Object} queueProcessorConfig - Configuration of the queue processor that
+ *      holds the probe server configs for all sites
+ * @param {string} site - Name of the site we are processing
+ * @returns {ProbeServerConfig|undefined} Config for site or undefined if not found
+ */
+function getProbeConfig(queueProcessorConfig, site) {
+    return queueProcessorConfig &&
+        queueProcessorConfig.probeServer &&
+        queueProcessorConfig.probeServer.filter(c => c.site === site)[0];
+}
+
 /**
  * A scheduled resume is where consumers for a given site are paused and are
  * scheduled to be resumed at a later date.
@@ -70,44 +77,12 @@
         const path = `${getCRRStateZkPath()}/${site}`;
         const d = JSON.stringify({ paused: false });
         return zkClient.setData(path, Buffer.from(d), err => {
-=======
-const log = new werelogs.Logger('Backbeat:QueueProcessor:task');
-werelogs.configure({ level: config.log.logLevel,
-    dump: config.log.dumpLevel });
-
-const metricsProducer = new MetricsProducer(kafkaConfig, mConfig);
-const queueProcessor = new QueueProcessor(
-    kafkaConfig, sourceConfig, destConfig, repConfig,
-    httpsConfig, internalHttpsConfig, site, metricsProducer
-);
-
-/**
- * Get probe config will pull the configuration for the probe server based on
- * the provided site key.
- *
- * @param {Object} queueProcessorConfig - Configuration of the queue processor that
- *      holds the probe server configs for all sites
- * @param {string} site - Name of the site we are processing
- * @returns {ProbeServerConfig|undefined} Config for site or undefined if not found
- */
-function getProbeConfig(queueProcessorConfig, site) {
-    return queueProcessorConfig &&
-        queueProcessorConfig.probeServer &&
-        queueProcessorConfig.probeServer.filter(c => c.site === site)[0];
-}
-
-async.waterfall([
-    done => startProbeServer(
-        getProbeConfig(repConfig.queueProcessor, site),
-        (err, probeServer) => {
->>>>>>> 8d883bbb
             if (err) {
                 log.fatal('could not set zookeeper status node', {
                     method: 'QueueProcessor:task',
                     zookeeperPath: path,
                     error: err.message,
                 });
-<<<<<<< HEAD
                 return cb(err);
             }
             return cb(null, { paused: false });
@@ -156,18 +131,6 @@
                 }
                 return done(null, d);
             });
-=======
-                done(err);
-                return;
-            }
-            if (probeServer !== undefined) {
-                probeServer.addHandler(
-                    DEFAULT_LIVE_ROUTE,
-                    (res, log) => queueProcessor.handleLiveness(res, log)
-                );
-            }
-            done();
->>>>>>> 8d883bbb
         }
         if (err) {
             log.fatal('could not setup zookeeper node', {
@@ -263,14 +226,33 @@
         });
 
         startProbeServer(
-            activeQProcessors,
             repConfig.queueProcessor.probeServer,
-            err => {
+            (err, probeServer) => {
                 if (err) {
                     log.fatal('error creating probe server', {
                         error: err,
                     });
                     process.exit(1);
+                }
+                if (probeServer !== undefined) {
+                     probeServer.addHandler(
+                        // for backwards compatibility we also include readiness
+                        [DEFAULT_LIVE_ROUTE, '/_/health/readiness'],
+                        (res, log) => {
+                            // take all our processors and create one liveness response
+                            let responses = [];
+                            Object.keys(queueProcessors).forEach(site => {
+                                const qp = queueProcessors[site];
+                                responses = responses.concat(qp.handleLiveness(log));
+                            });
+                            if (responses.length > 0) {
+                                return JSON.stringify(responses);
+                            }
+                            res.writeHead(200);
+                            res.end();
+                            return undefined;
+                        }
+                    );
                 }
             }
         );
