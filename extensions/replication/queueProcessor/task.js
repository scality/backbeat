'use strict'; // eslint-disable-line
const async = require('async');
const assert = require('assert');
const werelogs = require('werelogs');

const QueueProcessor = require('./QueueProcessor');
const config = require('../../../lib/Config');
const { initManagement } = require('../../../lib/management/index');
const { applyBucketReplicationWorkflows } = require('../management');
const { reshapeExceptionError } = require('arsenal').errorUtils;
const zookeeper = require('../../../lib/clients/zookeeper');
const { zookeeperNamespace, zkStatePath, zkReplayStatePath } =
    require('../constants');

const zkConfig = config.zookeeper;
const kafkaConfig = config.kafka;
const repConfig = config.extensions.replication;
const sourceConfig = repConfig.source;
const redisConfig = config.redis;
const httpsConfig = config.https;
const internalHttpsConfig = config.internalHttps;
const mConfig = config.metrics;
const { connectionString, autoCreateNamespace } = zkConfig;
const RESUME_NODE = 'scheduledResume';
const { startProbeServer } = require('../../../lib/util/probe');
const { DEFAULT_LIVE_ROUTE, DEFAULT_METRICS_ROUTE, DEFAULT_READY_ROUTE } =
    require('arsenal').network.probe.ProbeServer;
const { sendSuccess } = require('arsenal').network.probe.Utils;

const log = new werelogs.Logger('Backbeat:QueueProcessor:task');
werelogs.configure({
    level: config.log.logLevel,
    dump: config.log.dumpLevel,
});

function getTopic(topic) {
    if (!topic) {
        return repConfig.topic;
    }

    const isTopicUsed = repConfig.replayTopics.some(t => t.topicName === topic);
    assert(isTopicUsed, 'Invalid topic argument. Topic must match ' +
            'one of the replay topic defined');
    return topic;
}

// QueueProcessor and ReplayProcessor are actually the same, the only difference
// is the topic used as input:
// - If a topic is passed in argument, it must be one of the `replayTopics` from
//   config, and the process will actually be a "replay processor"
// - If no topic is given, then `repConfig.topic` is used and this is the "queue
//   processor"
const topic = getTopic(process.argv[2]);

const activeQProcessors = {};

function getCRRStateZkPath() {
    if (topic === repConfig.topic) {
        return `${zookeeperNamespace}${zkStatePath}`;
    }

<<<<<<< HEAD
    return `${zookeeperNamespace}${zkReplayStatePath}/${topic}`;
}
=======
const metricsProducer = new MetricsProducer(kafkaConfig, mConfig);
const queueProcessor = new QueueProcessor(
    repConfig.topic, kafkaConfig, sourceConfig, destConfig, repConfig,
    httpsConfig, internalHttpsConfig, site, metricsProducer,
    repConfig.queueProcessor.circuitBreaker,
);
>>>>>>> 1875e1ad

/**
 * A scheduled resume is where consumers for a given site are paused and are
 * scheduled to be resumed at a later date.
 * If any scheduled resumes exist for a given site, the date is saved within
 * zookeeper. On startup, we schedule resume jobs to renew prior state.
 * If date in zookeeper has not expired, schedule the job. If date expired,
 * resume automatically for the site, and update the "status" node.
 * @param {QueueProcessor} qp - queue processor instance
 * @param {Object} data - zookeeper state json data
 * @param {node-zookeeper-client.Client} zkClient - zookeeper client
 * @param {String} site - name of location site
 * @param {Function} cb - callback(error, updatedState) where updatedState is
 *   an optional, set as true if the schedule resume date has expired
 * @return {undefined}
 */
function checkAndApplyScheduleResume(qp, data, zkClient, site, cb) {
    const scheduleDate = new Date(data[RESUME_NODE]);
    const hasExpired = new Date() >= scheduleDate;
    if (hasExpired) {
        // if date expired, resume automatically for the site.
        // remove schedule resume data in zookeeper
        const path = `${getCRRStateZkPath()}/${site}`;
        const d = JSON.stringify({ paused: false });
        return zkClient.setData(path, Buffer.from(d), err => {
            if (err) {
                log.fatal('could not set zookeeper status node', {
                    method: 'QueueProcessor:task',
                    zookeeperPath: path,
                    error: err.message,
                });
                return cb(err);
            }
            return cb(null, { paused: false });
        });
    }
    qp.scheduleResume(scheduleDate);
    return cb(null, { paused: true });
}

/**
 * On startup and when replication sites change, create necessary zookeeper
 * status node to save persistent state.
 * @param {QueueProcessor} qp - queue processor instance
 * @param {node-zookeeper-client.Client} zkClient - zookeeper client
 * @param {String} site - replication site name
 * @param {Function} done - callback(error, status) where status is a boolean
 * @return {undefined}
 */
function setupZkSiteNode(qp, zkClient, site, done) {
    const path = `${getCRRStateZkPath()}/${site}`;
    const data = JSON.stringify({ paused: false });
    zkClient.create(path, Buffer.from(data), err => {
        if (err && err.name === 'NODE_EXISTS') {
            return zkClient.getData(path, (err, data) => {
                if (err) {
                    log.fatal('could not check site status in zookeeper',
                        {
                            method: 'QueueProcessor:task',
                            zookeeperPath: path,
                            error: err.message
                        });
                    return done(err);
                }
                let d;
                try {
                    d = JSON.parse(data.toString());
                } catch (e) {
                    log.fatal('error setting state for queue processor', {
                        method: 'QueueProcessor:task',
                        site,
                        error: reshapeExceptionError(e),
                    });
                    return done(e);
                }
                if (d[RESUME_NODE]) {
                    return checkAndApplyScheduleResume(qp, d, zkClient,
                        site, done);
                }
                return done(null, d);
            });
        }
        if (err) {
            log.fatal('could not setup zookeeper node', {
                method: 'QueueProcessor:task',
                zookeeperPath: path,
                error: err.message,
            });
            return done(err);
        }
        return done(null, { paused: false });
    });
}

function initAndStart(zkClient) {
    initManagement({
        serviceName: 'replication',
        serviceAccount: sourceConfig.auth.account,
        applyBucketWorkflows: applyBucketReplicationWorkflows,
    }, error => {
        if (error) {
            log.error('could not load management db', { error });
            setTimeout(initAndStart, 5000);
            return;
        }
        log.info('management init done');

        const bootstrapList = config.getBootstrapList();

        const destConfig = Object.assign({}, repConfig.destination);
        destConfig.bootstrapList = bootstrapList;

        config.on('bootstrap-list-update', () => {
            destConfig.bootstrapList = config.getBootstrapList();

            const activeSites = Object.keys(activeQProcessors);
            const updatedSites = destConfig.bootstrapList.map(i => i.site);
            const allSites = [...new Set(activeSites.concat(updatedSites))];

            async.each(allSites, (site, next) => {
                if (updatedSites.includes(site)) {
                    if (!activeSites.includes(site)) {
                        const qp = new QueueProcessor(
                            topic, zkConfig, zkClient, kafkaConfig,
                            sourceConfig, destConfig,
                            repConfig, redisConfig, mConfig,
                            httpsConfig, internalHttpsConfig,
                            site);
                        activeQProcessors[site] = qp;
                        setupZkSiteNode(qp, zkClient, site, (err, data) => {
                            if (err) {
                                return next(err);
                            }
                            qp.start({ paused: data.paused });
                            return next();
                        });
                    }
                } else {
                    // this site is no longer in bootstrapList
                    activeQProcessors[site].removeZkState(err => {
                        if (err) {
                            return next(err);
                        }
                        activeQProcessors[site].stop(() => { });
                        delete activeQProcessors[site];
                        return next();
                    });
                }
            }, err => {
                if (err) {
                    process.exit(1);
                }
            });
        });

        // Start QueueProcessor for each site
        const siteNames = bootstrapList.map(i => i.site);
        async.each(siteNames, (site, next) => {
            const qp = new QueueProcessor(
                topic, zkConfig, zkClient, kafkaConfig,
                sourceConfig, destConfig, repConfig, redisConfig,
                mConfig, httpsConfig, internalHttpsConfig,
                site);
            activeQProcessors[site] = qp;
            return setupZkSiteNode(qp, zkClient, site, (err, data) => {
                if (err) {
                    return next(err);
                }
                qp.start({ paused: data.paused });
                return next();
            });
        }, err => {
            if (err) {
                // already logged error in prior function calls
                process.exit(1);
            }
        });

        startProbeServer(
            repConfig.queueProcessor.probeServer,
            (err, probeServer) => {
                if (err) {
                    log.fatal('error creating probe server', {
                        error: err,
                    });
                    process.exit(1);
                }
                if (probeServer !== undefined) {
                    probeServer.addHandler(
                        // for backwards compatibility we also include readiness
                        [DEFAULT_LIVE_ROUTE, DEFAULT_READY_ROUTE, '/_/health/readiness'],
                        (res, log) => {
                            // take all our processors and create one liveness response
                            let responses = [];
                            Object.keys(activeQProcessors).forEach(site => {
                                const qp = activeQProcessors[site];
                                responses = responses.concat(qp.handleLiveness(log));
                            });
                            if (responses.length > 0) {
                                const message = JSON.stringify(responses);
                                log.debug('service unavailable',
                                    {
                                        httpCode: 500,
                                        error: message,
                                    }
                                );
                                res.writeHead(500);
                                res.end(message);
                                return undefined;
                            }
                            sendSuccess(res, log);
                            return undefined;
                        }
                    );
                    probeServer.addHandler(DEFAULT_METRICS_ROUTE,
                        (res, log) => QueueProcessor.handleMetrics(res, log)
                    );
                }
            }
        );
    });
}

const zkClient = zookeeper.createClient(connectionString, {
    autoCreateNamespace,
});
zkClient.connect();
zkClient.once('error', err => {
    log.fatal('error connecting to zookeeper', {
        error: err.message,
    });
    // error occurred at startup trying to start internal clients,
    // fail immediately
    process.exit(1);
});
zkClient.once('ready', () => {
    zkClient.removeAllListeners('error');
    const path = getCRRStateZkPath();
    zkClient.mkdirp(path, err => {
        if (err) {
            log.fatal('could not create path in zookeeper', {
                method: 'QueueProcessor:task',
                zookeeperPath: path,
                error: err.message,
            });
            // error occurred at startup trying to start internal clients,
            // fail immediately
            process.exit(1);
        }
        return initAndStart(zkClient);
    });
});

process.on('SIGTERM', () => {
    log.info('received SIGTERM, exiting');
    const sites = Object.keys(activeQProcessors);
    async.each(sites,
        (site, done) => activeQProcessors[site].stop(done),
        error => {
            if (error) {
                log.error('failed to exit properly', {
                    error,
                });
                process.exit(1);
            }
            process.exit(0);
        });
});<|MERGE_RESOLUTION|>--- conflicted
+++ resolved
@@ -59,17 +59,8 @@
         return `${zookeeperNamespace}${zkStatePath}`;
     }
 
-<<<<<<< HEAD
     return `${zookeeperNamespace}${zkReplayStatePath}/${topic}`;
 }
-=======
-const metricsProducer = new MetricsProducer(kafkaConfig, mConfig);
-const queueProcessor = new QueueProcessor(
-    repConfig.topic, kafkaConfig, sourceConfig, destConfig, repConfig,
-    httpsConfig, internalHttpsConfig, site, metricsProducer,
-    repConfig.queueProcessor.circuitBreaker,
-);
->>>>>>> 1875e1ad
 
 /**
  * A scheduled resume is where consumers for a given site are paused and are
@@ -197,7 +188,7 @@
                             sourceConfig, destConfig,
                             repConfig, redisConfig, mConfig,
                             httpsConfig, internalHttpsConfig,
-                            site);
+                            site, repConfig.queueProcessor.circuitBreaker);
                         activeQProcessors[site] = qp;
                         setupZkSiteNode(qp, zkClient, site, (err, data) => {
                             if (err) {
@@ -232,7 +223,7 @@
                 topic, zkConfig, zkClient, kafkaConfig,
                 sourceConfig, destConfig, repConfig, redisConfig,
                 mConfig, httpsConfig, internalHttpsConfig,
-                site);
+                site, repConfig.queueProcessor.circuitBreaker);
             activeQProcessors[site] = qp;
             return setupZkSiteNode(qp, zkClient, site, (err, data) => {
                 if (err) {
