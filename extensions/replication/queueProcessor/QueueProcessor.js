--- conflicted
+++ resolved
@@ -199,21 +199,14 @@
      * @param {String} [internalHttpsConfig.ca] - alternate CA bundle
      *   in PEM format
      * @param {String} site - site name
-<<<<<<< HEAD
+     * @param {Object} circuitBreakerConfig - breakbeat configuration
      * @param {Object} notificationConfig - notification configuration object
      * @param {Object} notificationConfig.topic - notification topic name
      */
     constructor(topic, zkConfig, zkClient, kafkaConfig,
                 sourceConfig, destConfig, repConfig,
                 redisConfig, mConfig, httpsConfig, internalHttpsConfig,
-                site) {
-=======
-     * @param {MetricsProducer} mProducer - instance of metrics producer
-     * @param {Object} circuitBreakerConfig - breakbeat configuration
-     */
-    constructor(topic, kafkaConfig, sourceConfig, destConfig, repConfig,
-        httpsConfig, internalHttpsConfig, site, mProducer, circuitBreakerConfig) {
->>>>>>> 1875e1ad
+                site, circuitBreakerConfig) {
         super();
         this.topic = topic;
         this.isReplayTopic = repConfig.replayTopics &&
@@ -234,17 +227,11 @@
         this._dataMoverConsumer = null;
         this._mProducer = null;
         this.site = site;
-<<<<<<< HEAD
         this.mConfig = mConfig;
         this.serviceName = this.isReplayTopic ?
             libConstants.services.replicationReplayProcessor :
             libConstants.services.replicationQueueProcessor;
-=======
-        this._mProducer = mProducer;
-        this.serviceName = constants.services.replicationQueueProcessor;
         this.circuitBreakerConfig = circuitBreakerConfig;
-
->>>>>>> 1875e1ad
         this.echoMode = false;
         this.scheduledResume = null;
 
@@ -403,7 +390,7 @@
         });
     }
 
-    _createConsumer(topic, queueProcessorFunc, options) {
+    _createConsumer(topic, queueProcessorFunc, options, circuitBreaker) {
         let consumerReady = false;
         const groupId =
               `${this.repConfig.queueProcessor.groupId}-${this.site}`;
@@ -422,6 +409,7 @@
             concurrency: this.repConfig.queueProcessor.concurrency,
             queueProcessor: queueProcessorFunc,
             canary: true,
+            circuitBreaker,
         });
         consumer.on('error', () => {
             if (!consumerReady) {
@@ -757,7 +745,8 @@
                 }
                 this._consumer = this._createConsumer(
                     this.topic,
-                    this.processReplicationEntry.bind(this), options);
+                    this.processReplicationEntry.bind(this), options,
+                    this.circuitBreakerConfig);
                 return this._consumer.once('canary', done);
             },
             done  => {
@@ -771,7 +760,8 @@
                 this._dataMoverConsumer = this._createConsumer(
                     this.repConfig.dataMoverTopic,
                     this.processDataMoverEntry.bind(this),
-                    Object.assign({ enableBacklogMetrics: true }, options));
+                    Object.assign({ enableBacklogMetrics: true }, options),
+                    this.circuitBreakerConfig);
                 return this._dataMoverConsumer.once('canary', done);
             },
         ], () => {
@@ -797,32 +787,7 @@
                 });
                 return cb(err);
             }
-<<<<<<< HEAD
             return cb();
-=======
-            const groupId =
-                `${this.repConfig.queueProcessor.groupId}-${this.site}`;
-            this._consumer = new BackbeatConsumer({
-                kafka: {
-                    hosts: this.kafkaConfig.hosts,
-                    site: this.kafkaConfig.site,
-                },
-                topic: this.topic,
-                groupId,
-                concurrency: this.repConfig.queueProcessor.concurrency,
-                queueProcessor: this.processKafkaEntry.bind(this),
-                logConsumerMetricsIntervalS: this.repConfig.queueProcessor.logConsumerMetricsIntervalS,
-                circuitBreaker: this.circuitBreakerConfig,
-            });
-            this._consumer.on('error', () => { });
-            this._consumer.on('ready', () => {
-                this._consumer.subscribe();
-                this.logger.info('queue processor is ready to consume ' +
-                    `replication entries from ${this.topic}`);
-                this.emit('ready');
-            });
-            return undefined;
->>>>>>> 1875e1ad
         });
     }
 
