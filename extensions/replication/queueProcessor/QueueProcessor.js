--- conflicted
+++ resolved
@@ -26,17 +26,11 @@
 const CopyLocationTask = require('../tasks/CopyLocationTask');
 const EchoBucket = require('../tasks/EchoBucket');
 
-<<<<<<< HEAD
 const ObjectQueueEntry = require('../../../lib/models/ObjectQueueEntry');
 const BucketQueueEntry = require('../../../lib/models/BucketQueueEntry');
 const ActionQueueEntry = require('../../../lib/models/ActionQueueEntry');
 const MetricsProducer = require('../../../lib/MetricsProducer');
-const probeUtils = require('../../../lib/util/probeUtils');
-=======
-const ObjectQueueEntry = require('../utils/ObjectQueueEntry');
-const BucketQueueEntry = require('../utils/BucketQueueEntry');
-const constants = require('../../../lib/constants');
->>>>>>> fc2e4e49
+const libConstants = require('../../../lib/constants');
 
 const {
     zookeeperNamespace,
@@ -853,39 +847,39 @@
         const responses = [];
         if (this.replicationStatusProducer === undefined ||
             this.replicationStatusProducer === null) {
-            verboseLiveness.replicationStatusProducer = constants.statusUndefined;
+            verboseLiveness.replicationStatusProducer = libConstants.statusUndefined;
             responses.push({
                 component: 'Replication Status Producer',
-                status: constants.statusUndefined,
+                status: libConstants.statusUndefined,
                 site: this.site,
             });
         } else if (!this.replicationStatusProducer.isReady()) {
-            verboseLiveness.replicationStatusProducer = constants.statusNotReady;
+            verboseLiveness.replicationStatusProducer = libConstants.statusNotReady;
             responses.push({
                 component: 'Replication Status Producer',
-                status: constants.statusNotReady,
+                status: libConstants.statusNotReady,
                 site: this.site,
             });
         } else {
-            verboseLiveness.replicationStatusProducer = constants.statusReady;
+            verboseLiveness.replicationStatusProducer = libConstants.statusReady;
         }
 
         if (this._consumer === undefined || this._consumer === null) {
-            verboseLiveness.consumer = constants.statusUndefined;
+            verboseLiveness.consumer = libConstants.statusUndefined;
             responses.push({
                 component: 'Consumer',
-                status: constants.statusUndefined,
+                status: libConstants.statusUndefined,
                 site: this.site,
             });
         } else if (!this._consumer.isReady()) {
-            verboseLiveness.consumer = constants.statusNotReady;
+            verboseLiveness.consumer = libConstants.statusNotReady;
             responses.push({
                 component: 'Consumer',
-                status: constants.statusNotReady,
+                status: libConstants.statusNotReady,
                 site: this.site,
             });
         } else {
-            verboseLiveness.consumer = constants.statusReady;
+            verboseLiveness.consumer = libConstants.statusReady;
         }
 
         log.debug('verbose liveness', verboseLiveness);
