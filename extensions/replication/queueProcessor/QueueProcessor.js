'use strict'; // eslint-disable-line

const http = require('http');
const https = require('https');
const { EventEmitter } = require('events');
const Redis = require('ioredis');
const schedule = require('node-schedule');

const Logger = require('werelogs').Logger;

const errors = require('arsenal').errors;
const RoundRobin = require('arsenal').network.RoundRobin;

const BackbeatProducer = require('../../../lib/BackbeatProducer');
const BackbeatConsumer = require('../../../lib/BackbeatConsumer');
const VaultClientCache = require('../../../lib/clients/VaultClientCache');
const QueueEntry = require('../../../lib/models/QueueEntry');
const TaskScheduler = require('../../../lib/tasks/TaskScheduler');
const { getTaskSchedulerQueueKey,
        getTaskSchedulerDedupeKey } = require('./taskSchedulerHelpers');
const getLocationsFromStorageClass =
    require('../utils/getLocationsFromStorageClass');
const ReplicateObject = require('../tasks/ReplicateObject');
const MultipleBackendTask = require('../tasks/MultipleBackendTask');
const CopyLocationTask = require('../tasks/CopyLocationTask');
const EchoBucket = require('../tasks/EchoBucket');

const ObjectQueueEntry = require('../../../lib/models/ObjectQueueEntry');
const BucketQueueEntry = require('../../../lib/models/BucketQueueEntry');
const ActionQueueEntry = require('../../../lib/models/ActionQueueEntry');
const MetricsProducer = require('../../../lib/MetricsProducer');

const {
    zookeeperNamespace,
    zkStatePath,
    zkStateProperties,
    proxyVaultPath,
    proxyIAMPath,
    replicationBackends,
} = require('../constants');

class QueueProcessor extends EventEmitter {

    /**
     * Create a queue processor object to activate Cross-Region
     * Replication from a kafka topic dedicated to store replication
     * entries to a target S3 endpoint.
     *
     * @constructor
     * @param {node-zookeeper-client.Client} zkClient - zookeeper client
     * @param {Object} kafkaConfig - kafka configuration object
     * @param {String} kafkaConfig.hosts - list of kafka brokers
     *   as "host:port[,host:port...]"
     * @param {Object} sourceConfig - source S3 configuration
     * @param {Object} sourceConfig.s3 - s3 endpoint configuration object
     * @param {Object} sourceConfig.auth - authentication info on source
     * @param {Object} destConfig - target S3 configuration
     * @param {Object} destConfig.auth - authentication info on target
     * @param {Object} repConfig - replication configuration object
     * @param {String} repConfig.topic - replication topic name
     * @param {String} repConfig.queueProcessor - config object
     *   specific to queue processor
     * @param {String} repConfig.queueProcessor.groupId - kafka
     *   consumer group ID
     * @param {number} [repConfig.queueProcessor.retry.timeoutS] -
     *  retry timeout in secs.
     * @param {number} [repConfig.queueProcessor.retry.maxRetries] -
     *  max retries before giving up
     * @param {Object} [repConfig.queueProcessor.retry.backoff] -
     *  backoff params
     * @param {number} [repConfig.queueProcessor.retry.backoff.min] -
     *  min. backoff in ms.
     * @param {number} [repConfig.queueProcessor.retry.backoff.max] -
     *  max. backoff in ms.
     * @param {number} [repConfig.queueProcessor.retry.backoff.jitter] -
     *  randomness
     * @param {number} [repConfig.queueProcessor.retry.backoff.factor] -
     *  backoff factor
     * @param {Object} redisConfig - redis configuration
     * @param {Object} mConfig - metrics config
     * @param {String} mConfig.topic - metrics config kafka topic
     * @param {Object} [httpsConfig] - destination SSL termination
     *   HTTPS configuration object
     * @param {String} [httpsConfig.key] - client private key in PEM format
     * @param {String} [httpsConfig.cert] - client certificate in PEM format
     * @param {String} [httpsConfig.ca] - alternate CA bundle in PEM format
     * @param {Object} [internalHttpsConfig] - internal source HTTPS
     *   configuration object
     * @param {String} [internalHttpsConfig.key] - client private key
     *   in PEM format
     * @param {String} [internalHttpsConfig.cert] - client certificate
     *   in PEM format
     * @param {String} [internalHttpsConfig.ca] - alternate CA bundle
     *   in PEM format
     * @param {String} site - site name
     */
    constructor(zkClient, kafkaConfig, sourceConfig, destConfig, repConfig,
                redisConfig, mConfig, httpsConfig, internalHttpsConfig, site) {
        super();
        this.zkClient = zkClient;
        this.kafkaConfig = kafkaConfig;
        this.sourceConfig = sourceConfig;
        this.destConfig = destConfig;
        this.repConfig = repConfig;
        this.httpsConfig = httpsConfig;
        this.internalHttpsConfig = internalHttpsConfig;
        this.destHosts = null;
        this.sourceAdminVaultConfigured = false;
        this.destAdminVaultConfigured = false;
        this.replicationStatusProducer = null;
        this._consumer = null;
        this._dataMoverConsumer = null;
        this._mProducer = null;
        this.site = site;
        this.mConfig = mConfig;

        this.echoMode = false;
        this.scheduledResume = null;

        this.logger = new Logger(
            `Backbeat:Replication:QueueProcessor:${this.site}`);

        // global variables
        if (sourceConfig.transport === 'https') {
            this.sourceHTTPAgent = new https.Agent({
                key: internalHttpsConfig.key,
                cert: internalHttpsConfig.cert,
                ca: internalHttpsConfig.ca,
                keepAlive: true,
            });
        } else {
            this.sourceHTTPAgent = new http.Agent({ keepAlive: true });
        }
        if (destConfig.transport === 'https') {
            this.destHTTPAgent = new https.Agent({
                key: httpsConfig.key,
                cert: httpsConfig.cert,
                ca: httpsConfig.ca,
                keepAlive: true,
            });
        } else {
            this.destHTTPAgent = new http.Agent({ keepAlive: true });
        }

        this._setupVaultclientCache();
        this._setupRedis(redisConfig);

        // FIXME support multiple scality destination sites
        if (Array.isArray(destConfig.bootstrapList)) {
            destConfig.bootstrapList.forEach(dest => {
                if (Array.isArray(dest.servers)) {
                    this.destHosts =
                        new RoundRobin(dest.servers, { defaultPort: 80 });
                    if (dest.echo) {
                        this._setupEcho();
                    }
                }
            });
        }

        this.taskScheduler = new TaskScheduler(
            (ctx, done) => ctx.task.processQueueEntry(
                ctx.entry, ctx.kafkaEntry, done),
            ctx => getTaskSchedulerQueueKey(ctx.entry),
            ctx => getTaskSchedulerDedupeKey(ctx.entry));
    }

    _setupVaultclientCache() {
        this.vaultclientCache = new VaultClientCache();

        if (this.sourceConfig.auth.type === 'role') {
            const { host, port, adminPort, adminCredentials }
                      = this.sourceConfig.auth.vault;
            this.vaultclientCache
                .setHost('source:s3', host)
                .setPort('source:s3', port);
            if (this.sourceConfig.transport === 'https') {
                // provision HTTPS credentials for local Vault S3 route
                this.vaultclientCache.setHttps(
                    'source:s3', this.internalHttpsConfig.key,
                    this.internalHttpsConfig.cert,
                    this.internalHttpsConfig.ca);
            }
            if (adminCredentials) {
                this.vaultclientCache
                    .setHost('source:admin', host)
                    .setPort('source:admin', adminPort)
                    .loadAdminCredentials('source:admin',
                                          adminCredentials.accessKey,
                                          adminCredentials.secretKey);
                if (this.sourceConfig.transport === 'https') {
                    // provision HTTPS credentials for local Vault admin route
                    this.vaultclientCache.setHttps(
                        'source:admin', this.internalHttpsConfig.key,
                        this.internalHttpsConfig.cert,
                        this.internalHttpsConfig.ca);
                }
                this.sourceAdminVaultConfigured = true;
            }
        }
        if (this.destConfig.auth.type === 'role') {
            if (this.destConfig.auth.vault) {
                const { host, port, adminPort, adminCredentials }
                          = this.destConfig.auth.vault;
                if (host) {
                    this.vaultclientCache.setHost('dest:s3', host);
                }
                if (port) {
                    this.vaultclientCache.setPort('dest:s3', port);
                }
                if (adminCredentials) {
                    if (host) {
                        this.vaultclientCache.setHost('dest:admin', host);
                    }
                    if (adminPort) {
                        this.vaultclientCache.setPort('dest:admin', adminPort);
                    } else {
                        // if dest vault admin port not configured, go
                        // through nginx proxy
                        this.vaultclientCache.setProxyPath('dest:admin',
                                                           proxyIAMPath);
                    }
                    this.vaultclientCache.loadAdminCredentials(
                        'dest:admin',
                        adminCredentials.accessKey,
                        adminCredentials.secretKey);
                    if (this.destConfig.transport === 'https') {
                        // provision HTTPS credentials for admin route
                        this.vaultclientCache.setHttps(
                            'dest:admin', this.httpsConfig.key,
                            this.httpsConfig.cert,
                            this.httpsConfig.ca);
                    }
                    this.destAdminVaultConfigured = true;
                }
            }
            if (!this.destConfig.auth.vault ||
                !this.destConfig.auth.vault.port) {
                // if dest vault port not configured, go through nginx
                // proxy
                this.vaultclientCache.setProxyPath('dest:s3',
                                                   proxyVaultPath);
            }
            if (this.destConfig.transport === 'https') {
                // provision HTTPS credentials for IAM route
                this.vaultclientCache.setHttps(
                    'dest:s3', this.httpsConfig.key,
                    this.httpsConfig.cert,
                    this.httpsConfig.ca);
            }
        }
    }

    _setupProducer(done) {
        const producer = new BackbeatProducer({
            kafka: { hosts: this.kafkaConfig.hosts },
            topic: this.repConfig.replicationStatusTopic,
        });
        producer.once('error', done);
        producer.once('ready', () => {
            producer.removeAllListeners('error');
            producer.on('error', err => {
                this.logger.error('error from backbeat producer', {
                    topic: this.repConfig.replicationStatusTopic,
                    error: err,
                });
            });
            this.replicationStatusProducer = producer;
            done();
        });
    }

    _createConsumer(topic, queueProcessorFunc, options) {
        let consumerReady = false;
        const groupId =
              `${this.repConfig.queueProcessor.groupId}-${this.site}`;
        const consumer = new BackbeatConsumer({
            kafka: { hosts: this.kafkaConfig.hosts },
            topic,
            groupId,
            concurrency: this.repConfig.queueProcessor.concurrency,
            queueProcessor: queueProcessorFunc,
            canary: true,
        });
        consumer.on('error', () => {
            if (!consumerReady) {
                this.logger.fatal('queue processor failed to start a ' +
                                  'backbeat consumer');
                process.exit(1);
            }
        });
        consumer.on('ready', () => {
            consumerReady = true;
            const paused = options && options.paused;
            consumer.subscribe(paused);
        });
        return consumer;
    }

    _setupEcho() {
        if (!this.sourceAdminVaultConfigured) {
            throw new Error('echo mode not properly configured: missing ' +
                            'credentials for source Vault admin client');
        }
        if (!this.destAdminVaultConfigured) {
            throw new Error('echo mode not properly configured: missing ' +
                            'credentials for destination Vault ' +
                            'admin client');
        }
        if (process.env.BACKBEAT_ECHO_TEST_MODE === '1') {
            this.logger.info('starting in echo mode',
                             { method: 'QueueProcessor.constructor',
                               testMode: true });
        } else {
            this.logger.info('starting in echo mode',
                             { method: 'QueueProcessor.constructor' });
        }
        this.echoMode = true;
        this.accountCredsCache = {};
    }

    /**
     * Setup the Redis Subscriber which listens for actions from other processes
     * (i.e. BackbeatAPI for pause/resume)
     * @param {object} redisConfig - redis ha config
     * @return {undefined}
     */
    _setupRedis(redisConfig) {
        // redis pub/sub for pause/resume
        const redis = new Redis(redisConfig);
        // redis subscribe to site specific channel
        const channelName = `${this.repConfig.topic}-${this.site}`;
        redis.subscribe(channelName, err => {
            if (err) {
                this.logger.fatal('queue processor failed to subscribe to ' +
                                  `crr redis channel for location ${this.site}`,
                                  { method: 'QueueProcessor.constructor',
                                    error: err });
                process.exit(1);
            }
            redis.on('message', (channel, message) => {
                const validActions = {
                    pauseService: this._pauseService.bind(this),
                    resumeService: this._resumeService.bind(this),
                    deleteScheduledResumeService:
                        this._deleteScheduledResumeService.bind(this),
                };
                try {
                    const { action, date } = JSON.parse(message);
                    const cmd = validActions[action];
                    if (channel === channelName && typeof cmd === 'function') {
                        cmd(date);
                    }
                } catch (e) {
                    this.logger.error('error parsing redis sub message', {
                        method: 'QueueProcessor._setupRedis',
                        error: e,
                    });
                }
            });
        });
    }

    /**
     * Pause replication consumers
     * @return {undefined}
     */
    _pauseService() {
        this._getZkStateData((err, state) => {
            if (err) {
                // logged at source
                return;
            }
            if (state.paused === true) {
                this.logger.info(`location ${this.site} already paused`);
                return;
            }
            this._updateZkStateNode(state, 'paused', true,
            (error, updatedState) => {
                if (error) {
                    this.logger.trace('error occurred saving state to ' +
                    'zookeeper', {
                        method: 'QueueProcessor._pauseService',
                    });
<<<<<<< HEAD
                } else {
                    this._consumer.pause(this.site);
                    this._dataMoverConsumer.pause(this.site);
                    this.logger.info('paused replication for location: ' +
                        `${this.site}`);
=======
                    return;
                }
                this._consumer.pause(this.site);
                this.logger.info('paused replication for location: ' +
                    `${this.site}`);
                if (updatedState.scheduledResume) {
>>>>>>> 1a4e5e8e
                    this._deleteScheduledResumeService();
                }
            });
        });
    }

    /**
     * Resume replication consumers
     * @param {Date} [date] - optional date object for scheduling resume
     * @return {undefined}
     */
    _resumeService(date) {
        this._getZkStateData((err, state) => {
            if (err) {
                // logged at source
                return;
            }
            if (state.paused === false) {
                this.logger.info(`location ${this.site} already active`);
                return;
            }
            const now = new Date();
            if (date && now < new Date(date)) {
                // if date is in the future, attempt to schedule job
                this.scheduleResume(state, date);
            } else {
                this._updateZkStateNode(state, 'paused', false,
                (error, updatedState) => {
                    if (error) {
                        this.logger.trace('error occurred saving state to ' +
                        'zookeeper', {
                            method: 'QueueProcessor._resumeService',
                        });
                        return;
                    }
                    this._consumer.resume(this.site);
                    this._dataMoverConsumer.resume(this.site);
                    this.logger.info('resumed replication for location: ' +
                        `${this.site}`);
                    if (updatedState.scheduledResume) {
                        this._deleteScheduledResumeService();
                    }
                });
            }
        });
    }

    /**
     * Delete scheduled resume (if any)
     * @return {undefined}
     */
    _deleteScheduledResumeService() {
        this._getZkStateData((err, state) => {
            if (err) {
                // logged at source
                return;
            }
            if (!state.scheduledResume) {
                this.logger.debug(`location ${this.site} has no schedule ` +
                'resume to cancel');
                return;
            }
            this._updateZkStateNode(state, 'scheduledResume', null, err => {
                if (err) {
                    this.logger.trace('error occurred saving state to ' +
                    'zookeeper', {
                        method: 'QueueProcessor._deleteScheduledResumeService',
                    });
                } else if (this.scheduledResume) {
                    this.scheduledResume.cancel();
                    this.scheduledResume = null;
                    this.logger.info('deleted scheduled CRR resume for' +
                        `location: ${this.site}`);
                }
            });
        });
    }

    _getZkSiteNode() {
        return `${zookeeperNamespace}${zkStatePath}/${this.site}`;
    }

    _getZkStateData(cb) {
        const path = this._getZkSiteNode();
        this.zkClient.getData(path, (err, data) => {
            if (err) {
                this.logger.error('could not get state from zookeeper', {
                    method: 'QueueProcessor._getZkStateNode',
                    zookeeperPath: path,
                    error: err.message,
                });
                return cb(err);
            }
            let state;
            try {
                state = JSON.parse(data.toString());
            } catch (err) {
                this.logger.error('could not parse data from zookeeper', {
                    method: 'QueueProcessor._getZkStateNode',
                    error: err,
                });
                return cb(err);
            }
            return cb(null, state);
        });
    }

    /**
     * Update zookeeper state node for this site-defined QueueProcessor
     * @param {Object} state - current zookeeper state
     * @param {String} key - key name to store in zk state node
     * @param {String|Boolean} value - value
     * @param {Function} cb - callback(error, newState)
     * @return {undefined}
     */
<<<<<<< HEAD
    _updateZkStateNode(key, value, cb) {
        if (!zkStateProperties.includes(key)) {
=======
    _updateZkStateNode(state, key, value, cb) {
        if (!zkCRRStateProperties.includes(key)) {
>>>>>>> 1a4e5e8e
            const errorMsg = 'incorrect zookeeper state property given';
            this.logger.error(errorMsg, {
                method: 'QueueProcessor._updateZkStateNode',
            });
            return cb(new Error('incorrect zookeeper state property given'));
        }
        const path = this._getZkSiteNode();

        // update field
        const newState = Object.assign({}, state, { [key]: value });
        const bufferedData = Buffer.from(JSON.stringify(newState));
        return this.zkClient.setData(path, bufferedData, err => {
            if (err) {
                this.logger.error('could not save state data in ' +
                'zookeeper', {
                    method: 'QueueProcessor._updateZkStateNode',
                    zookeeperPath: path,
                    error: err,
                });
                return cb(err);
            }
            return cb(null, newState);
        });
    }

    scheduleResume(state, date) {
        function triggerResume() {
            this._updateZkStateNode(state, 'scheduledResume', null, err => {
                if (err) {
                    this.logger.error('error occurred saving state ' +
                    'to zookeeper for resuming a scheduled resume. Retry ' +
                    'again in 1 minute', {
                        method: 'QueueProcessor.scheduleResume',
                        error: err,
                    });
                    // if an error occurs, need to retry
                    // for now, schedule minute from now
                    const date = new Date();
                    date.setMinutes(date.getMinutes() + 1);
                    this.scheduleResume = schedule.scheduleJob(date,
                        triggerResume.bind(this));
                } else {
                    if (this.scheduledResume) {
                        this.scheduledResume.cancel();
                    }
                    this.scheduledResume = null;
                    this._resumeService();
                }
            });
        }

        this._updateZkStateNode(state, 'scheduledResume', date, err => {
            if (err) {
                this.logger.trace('error occurred saving state to ' +
                'zookeeper', {
                    method: 'QueueProcessor.scheduleResume',
                });
                return;
            }
            this.scheduledResume = schedule.scheduleJob(date,
                triggerResume.bind(this));
            this.logger.info('scheduled CRR resume', {
                scheduleTime: date.toString(),
            });
        });
    }

    getStateVars() {
        return {
            sourceConfig: this.sourceConfig,
            destConfig: this.destConfig,
            repConfig: this.repConfig,
            httpsConfig: this.httpsConfig,
            internalHttpsConfig: this.internalHttpsConfig,
            destHosts: this.destHosts,
            sourceHTTPAgent: this.sourceHTTPAgent,
            destHTTPAgent: this.destHTTPAgent,
            vaultclientCache: this.vaultclientCache,
            accountCredsCache: this.accountCredsCache,
            replicationStatusProducer: this.replicationStatusProducer,
            mProducer: this._mProducer,
            logger: this.logger,
            site: this.site,
            consumer: this._consumer,
            dataMoverConsumer: this._dataMoverConsumer,
            backbeatClient: this.backbeatClient,
            backbeatMetadataProxy: this.backbeatMetadataProxy,
        };
    }

    /**
     * Start kafka consumer and producer. Emits a 'ready' even when
     * producer and consumer are ready.
     *
     * Note: for tests, with auto.create.topics.enable option set on
     * kafka container, this will also pre-create the topic.
     *
     * @param {object} [options] options object
     * @param {boolean} [options.disableConsumer] - true to disable
     *   startup of consumer (for testing: one has to call
     *   processQueueEntry() explicitly)
     * @param {boolean} [options.paused] - if true, kafka consumer is paused
     * @return {undefined}
     */
    start(options) {
        this._mProducer = new MetricsProducer(this.kafkaConfig, this.mConfig);
        return async.parallel([
            done => this._mProducer.setupProducer(err => {
                if (err) {
                    this.logger.info('error setting up metrics producer',
                                     { error: err.message });
                    process.exit(1);
                }
                return done();
            }),
            done => this._setupProducer(err => {
                if (err) {
                    this.logger.info('error setting up kafka producer',
                                     { error: err.message });
                    process.exit(1);
                }
                return done();
            }),
            done => {
                if (options && options.disableConsumer) {
                    return done();
                }
                this._consumer = this._createConsumer(
                    this.repConfig.topic,
                    this.processReplicationEntry.bind(this), options);
                return this._consumer.once('canary', done);
            },
            done  => {
                if (options && options.disableConsumer) {
                    return done();
                }
                this._dataMoverConsumer = this._createConsumer(
                    this.repConfig.dataMoverTopic,
                    this.processDataMoverEntry.bind(this), options);
                return this._dataMoverConsumer.once('canary', done);
            },
        ], () => {
            this.logger.info('queue processor is ready to consume ' +
                             'replication entries');
            this.emit('ready');
        });
    }

    /**
     * Cleanup zookeeper node if the site has been removed as a location
     * @param {function} cb - callback(error)
     * @return {undefined}
     */
    removeZkState(cb) {
        const path = this._getZkSiteNode();
        this.zkClient.remove(path, err => {
            if (err && err.name !== 'NO_NODE') {
                this.logger.error('failed removing zookeeper state node', {
                    method: 'QueueProcessor.removeZkState',
                    zookeeperPath: path,
                    error: err,
                });
                return cb(err);
            }
            return cb();
        });
    }

    /**
     * Stop kafka producer and consumer, commit current consumer offset, and
     * remove any zookeeper state for this instance
     *
     * @param {function} done - callback
     * @return {undefined}
     */
    stop(done) {
        async.series([
            next => {
                if (this.replicationStatusProducer) {
                    this.logger.debug('closing replication status producer', {
                        method: 'QueueProcessor.stop',
                        site: this.site,
                    });
                    return this.replicationStatusProducer.close(next);
                }
                this.logger.debug('no replication status producer to close', {
                    method: 'QueueProcessor.stop',
                    site: this.site,
                });
                return next();
            },
            next => {
                if (this._consumer) {
                    this.logger.debug('closing kafka consumer', {
                        method: 'QueueProcessor.stop',
                        site: this.site,
                    });
                    return this._consumer.close(next);
                }
                this.logger.debug('no kafka consumer to close', {
                    method: 'QueueProcessor.stop',
                    site: this.site,
                });
                return next();
            },
            next => {
                if (this._dataMoverConsumer) {
                    this.logger.debug('closing data mover consumer', {
                        method: 'QueueProcessor.stop',
                        site: this.site,
                    });
                    return this._dataMoverConsumer.close(next);
                }
                this.logger.debug('no data mover consumer to close', {
                    method: 'QueueProcessor.stop',
                    site: this.site,
                });
                return next();
            },
            next => {
                if (this._mProducer) {
                    this.logger.debug('closing metrics producer', {
                        method: 'QueueProcessor.stop',
                        site: this.site,
                    });
                    return this._mProducer.close(next);
                }
                this.logger.debug('no metrics producer to close', {
                    method: 'QueueProcessor.stop',
                    site: this.site,
                });
                return next();
            },
        ], done);
    }

    /**
     * Proceed to the replication of an object given a kafka
     * replication queue entry
     *
     * @param {object} kafkaEntry - entry generated by the queue populator
     * @param {string} kafkaEntry.key - kafka entry key
     * @param {string} kafkaEntry.value - kafka entry value
     * @param {function} done - callback function
     * @return {undefined}
     */
    processReplicationEntry(kafkaEntry, done) {
        const sourceEntry = QueueEntry.createFromKafkaEntry(kafkaEntry);
        if (sourceEntry.error) {
            this.logger.error('error processing replication entry',
                              { error: sourceEntry.error });
            return process.nextTick(() => done(errors.InternalError));
        }
        if (sourceEntry.skip) {
            // skip message, noop
            return process.nextTick(done);
        }
        let task;
        if (sourceEntry instanceof BucketQueueEntry) {
            if (this.echoMode) {
                task = new EchoBucket(this);
            }
            // ignore bucket entry if echo mode disabled
        } else if (sourceEntry instanceof ObjectQueueEntry) {
            const replicationStorageClass =
                sourceEntry.getReplicationStorageClass();
            const sites = getLocationsFromStorageClass(replicationStorageClass);
            if (sites.includes(this.site)) {
                const replicationEndpoint = this.destConfig.bootstrapList
                    .find(endpoint => endpoint.site === this.site);
                if (replicationEndpoint &&
                replicationBackends.includes(replicationEndpoint.type)) {
                    task = new MultipleBackendTask(this);
                } else {
                    task = new ReplicateObject(this);
                }
            }
        }
        if (task) {
            this.logger.debug('replication entry is being pushed',
              { entry: sourceEntry.getLogInfo() });
            return this.taskScheduler.push({ task, entry: sourceEntry,
                                             kafkaEntry },
                                           done);
        }
        this.logger.debug('skip replication entry',
                          { entry: sourceEntry.getLogInfo() });
        return process.nextTick(done);
    }

    /**
     * Process an action entry from the data mover topic
     *
     * @param {object} kafkaEntry - action entry generated by client services
     * @param {string} kafkaEntry.key - kafka entry key
     * @param {string} kafkaEntry.value - kafka entry value
     * @param {function} done - callback function
     * @return {undefined}
     */
    processDataMoverEntry(kafkaEntry, done) {
        const actionEntry = ActionQueueEntry.createFromKafkaEntry(kafkaEntry);
        if (actionEntry.error) {
            this.logger.error('error processing source entry',
                              { error: actionEntry.error,
                                entry: kafkaEntry.value });
            return process.nextTick(() => done(errors.InternalError));
        }
        if (actionEntry.skip) {
            // skip message, noop
            return process.nextTick(done);
        }
        let task;
        if (actionEntry.getActionType() === 'copyLocation') {
            if (actionEntry.getAttribute('toLocation') === this.site) {
                task = new CopyLocationTask(this);
            }
        } else {
            this.logger.warn('skipping unsupported action type', {
                method: 'QueueProcessor.processDataMoverEntry',
                entry: actionEntry.getLogInfo(),
            });
        }
        if (task) {
            this.logger.debug('data mover entry is being pushed', {
                entry: actionEntry.getLogInfo(),
            });
            return this.taskScheduler.push({ task, entry: actionEntry,
                                             kafkaEntry },
                                           done);
        }
        this.logger.debug('skip data mover entry', {
            entry: actionEntry.getLogInfo(),
        });
        return process.nextTick(done);
    }

    isReady() {
        return this.replicationStatusProducer && this._consumer &&
            this.replicationStatusProducer.isReady() &&
            this._consumer.isReady();
    }
}

module.exports = QueueProcessor;<|MERGE_RESOLUTION|>--- conflicted
+++ resolved
@@ -1,5 +1,6 @@
 'use strict'; // eslint-disable-line
 
+const async = require('async');
 const http = require('http');
 const https = require('https');
 const { EventEmitter } = require('events');
@@ -382,20 +383,13 @@
                     'zookeeper', {
                         method: 'QueueProcessor._pauseService',
                     });
-<<<<<<< HEAD
-                } else {
-                    this._consumer.pause(this.site);
-                    this._dataMoverConsumer.pause(this.site);
-                    this.logger.info('paused replication for location: ' +
-                        `${this.site}`);
-=======
                     return;
                 }
                 this._consumer.pause(this.site);
+                this._dataMoverConsumer.pause(this.site);
                 this.logger.info('paused replication for location: ' +
                     `${this.site}`);
                 if (updatedState.scheduledResume) {
->>>>>>> 1a4e5e8e
                     this._deleteScheduledResumeService();
                 }
             });
@@ -511,13 +505,8 @@
      * @param {Function} cb - callback(error, newState)
      * @return {undefined}
      */
-<<<<<<< HEAD
-    _updateZkStateNode(key, value, cb) {
+    _updateZkStateNode(state, key, value, cb) {
         if (!zkStateProperties.includes(key)) {
-=======
-    _updateZkStateNode(state, key, value, cb) {
-        if (!zkCRRStateProperties.includes(key)) {
->>>>>>> 1a4e5e8e
             const errorMsg = 'incorrect zookeeper state property given';
             this.logger.error(errorMsg, {
                 method: 'QueueProcessor._updateZkStateNode',
