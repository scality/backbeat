'use strict'; // eslint-disable-line

const http = require('http');
const https = require('https');
const { EventEmitter } = require('events');
const promClient = require('prom-client');

const Logger = require('werelogs').Logger;

const errors = require('arsenal').errors;
const RoundRobin = require('arsenal').network.RoundRobin;

const BackbeatProducer = require('../../../lib/BackbeatProducer');
const BackbeatConsumer = require('../../../lib/BackbeatConsumer');
const VaultClientCache = require('../../../lib/clients/VaultClientCache');
const QueueEntry = require('../../../lib/models/QueueEntry');
const ReplicationTaskScheduler = require('../utils/ReplicationTaskScheduler');
const ReplicateObject = require('../tasks/ReplicateObject');
const MultipleBackendTask = require('../tasks/MultipleBackendTask');
const EchoBucket = require('../tasks/EchoBucket');

const ObjectQueueEntry = require('../utils/ObjectQueueEntry');
const BucketQueueEntry = require('../utils/BucketQueueEntry');
const constants = require('../../../lib/constants');
const { wrapCounterInc, wrapGaugeSet, wrapHistogramObserve } = require('../../../lib/util/metrics');

const {
    proxyVaultPath,
    proxyIAMPath,
} = require('../constants');

promClient.register.setDefaultLabels({
    origin: 'replication',
    containerName: process.env.CONTAINER_NAME || '',
});

/**
 * Labels used for Prometheus metrics
 * @typedef {Object} MetricLabels
 * @property {string} origin - Method that began the replication
 * @property {string} containerName - Name of the container running our process
 * @property {string} [replicationStatus] - Result of the replications status
 * @property {string} [partition] - What kafka partition relates to the metric
 * @property {string} [serviceName] - Name of our service to match generic metrics
 * @property {string} [replicationContent] - Data or Metadata
 * @property {string} [replicationStage] - Name of the replication stage
 */

const dataReplicationStatusMetric = new promClient.Counter({
    name: 'replication_data_status_changed_total',
    help: 'Number of status updates',
    labelNames: ['origin', 'containerName', 'replicationStatus'],
});

const metadataReplicationStatusMetric = new promClient.Counter({
    name: 'replication_metadata_status_changed_total',
    help: 'Number of status updates',
    labelNames: ['origin', 'containerName', 'replicationStatus'],
});

const kafkaLagMetric = new promClient.Gauge({
    name: 'kafka_lag',
    help: 'Number of update entries waiting to be consumed from the Kafka topic',
    labelNames: ['origin', 'containerName', 'partition', 'serviceName'],
});

const dataReplicationBytesMetric = new promClient.Counter({
    name: 'replication_data_bytes',
    help: 'Total number of bytes replicated for data operation',
    labelNames: ['origin', 'containerName', 'serviceName'],
});

const metadataReplicationBytesMetric = new promClient.Counter({
    name: 'replication_metadata_bytes',
    help: 'Total number of bytes replicated for metadata operation',
    labelNames: ['origin', 'containerName', 'serviceName'],
});

const sourceDataBytesMetric = new promClient.Counter({
    name: 'replication_source_data_bytes',
    help: 'Total number of data bytes read from replication source',
    labelNames: ['origin', 'containerName', 'serviceName'],
});

const readMetric = new promClient.Counter({
    name: 'replication_data_read',
    help: 'Number of read operations',
    labelNames: ['origin', 'containerName', 'serviceName'],
});

const writeMetric = new promClient.Counter({
    name: 'replication_data_write',
    help: 'Number of write operations',
    labelNames: ['origin', 'containerName', 'serviceName', 'replicationContent'],
});

const timeElapsedMetric = new promClient.Histogram({
    name: 'replication_stage_time_elapsed',
    help: 'Elapsed time of a specific stage in replication',
    labelNames: ['origin', 'containerName', 'serviceName', 'replicationStage'],
});

/**
 * Contains methods to incrememt different metrics
 * @typedef {Object} MetricsHandler
 * @property {CounterInc} dataReplicationStatus - Increments the replication status metric for data operation
 * @property {CounterInc} metadataReplicationStatus - Increments the replication status metric for metadata operation
 * @property {CounterInc} dataReplicationBytes - Increments the replication bytes metric for data operation
 * @property {CounterInc} metadataReplicationBytes - Increments the replication bytes metric for metadata operation
 * @property {CounterInc} sourceDataBytes - Increments the source data bytes metric
 * @property {GaugeSet} lag - Set the kafka lag metric
 * @property {CounterInc} reads - Increments the read metric
 * @property {CounterInc} writes - Increments the write metric
 * @property {HistogramObserve} timeElapsed - Observes the time elapsed metric
 */
const metricsHandler = {
    dataReplicationStatus: wrapCounterInc(dataReplicationStatusMetric),
    metadataReplicationStatus: wrapCounterInc(metadataReplicationStatusMetric),
    dataReplicationBytes: wrapCounterInc(dataReplicationBytesMetric),
    metadataReplicationBytes: wrapCounterInc(metadataReplicationBytesMetric),
    sourceDataBytes: wrapCounterInc(sourceDataBytesMetric),
    lag: wrapGaugeSet(kafkaLagMetric),
    reads: wrapCounterInc(readMetric),
    writes: wrapCounterInc(writeMetric),
    timeElapsed: wrapHistogramObserve(timeElapsedMetric),
};

class QueueProcessor extends EventEmitter {

    /**
     * Create a queue processor object to activate Cross-Region
     * Replication from a kafka topic dedicated to store replication
     * entries to a target S3 endpoint.
     *
     * @constructor
     * @param {string} topic - topic name
     * @param {Object} kafkaConfig - kafka configuration object
     * @param {string} kafkaConfig.hosts - list of kafka brokers
     *   as "host:port[,host:port...]"
     * @param {Object} sourceConfig - source S3 configuration
     * @param {Object} sourceConfig.s3 - s3 endpoint configuration object
     * @param {Object} sourceConfig.auth - authentication info on source
     * @param {Object} destConfig - target S3 configuration
     * @param {Object} destConfig.auth - authentication info on target
     * @param {Object} repConfig - replication configuration object
     * @param {String} repConfig.topic - replication topic name
     * @param {String} repConfig.queueProcessor - config object
     *   specific to queue processor
     * @param {Object} [httpsConfig] - destination SSL termination
     *   HTTPS configuration object
     * @param {String} [httpsConfig.key] - client private key in PEM format
     * @param {String} [httpsConfig.cert] - client certificate in PEM format
     * @param {String} [httpsConfig.ca] - alternate CA bundle in PEM format
     * @param {Object} [internalHttpsConfig] - internal source HTTPS
     *   configuration object
     * @param {String} [internalHttpsConfig.key] - client private key
     *   in PEM format
     * @param {String} [internalHttpsConfig.cert] - client certificate
     *   in PEM format
     * @param {String} [internalHttpsConfig.ca] - alternate CA bundle
     *   in PEM format
     * @param {String} repConfig.queueProcessor.groupId - kafka
     *   consumer group ID
     * @param {String} repConfig.queueProcessor.retryTimeoutS -
     *   number of seconds before giving up retries of an entry
     *   replication
     * @param {String} site - site name
     * @param {MetricsProducer} mProducer - instance of metrics producer
     */
    constructor(topic, kafkaConfig, sourceConfig, destConfig, repConfig,
        httpsConfig, internalHttpsConfig, site, mProducer) {
        super();
        this.topic = topic;
        this.kafkaConfig = kafkaConfig;
        this.sourceConfig = sourceConfig;
        this.destConfig = destConfig;
        this.repConfig = repConfig;
        this.httpsConfig = httpsConfig;
        this.internalHttpsConfig = internalHttpsConfig;
        this.destHosts = null;
        this.sourceAdminVaultConfigured = false;
        this.destAdminVaultConfigured = false;
        this.replicationStatusProducer = null;
        this._consumer = null;
        this.site = site;
        this._mProducer = mProducer;
        this.serviceName = constants.services.replicationQueueProcessor;

        this.echoMode = false;

        this.logger = new Logger('Backbeat:Replication:QueueProcessor');

        // global variables
        if (sourceConfig.transport === 'https') {
            this.sourceHTTPAgent = new https.Agent({
                key: internalHttpsConfig.key,
                cert: internalHttpsConfig.cert,
                ca: internalHttpsConfig.ca,
                keepAlive: true,
            });
        } else {
            this.sourceHTTPAgent = new http.Agent({ keepAlive: true });
        }
        if (destConfig.transport === 'https') {
            this.destHTTPAgent = new https.Agent({
                key: httpsConfig.key,
                cert: httpsConfig.cert,
                ca: httpsConfig.ca,
                keepAlive: true,
            });
        } else {
            this.destHTTPAgent = new http.Agent({ keepAlive: true });
        }

        this._setupVaultclientCache();

        // FIXME support multiple scality destination sites
        if (Array.isArray(destConfig.bootstrapList)) {
            destConfig.bootstrapList.forEach(dest => {
                if (Array.isArray(dest.servers)) {
                    this.destHosts =
                        new RoundRobin(dest.servers, { defaultPort: 80 });
                    if (dest.echo) {
                        this._setupEcho();
                    }
                }
            });
        }

        this.taskScheduler = new ReplicationTaskScheduler(
            (ctx, done) => ctx.task.processQueueEntry(
                ctx.entry, ctx.kafkaEntry, done));
    }

    _setupVaultclientCache() {
        this.vaultclientCache = new VaultClientCache();

        if (this.sourceConfig.auth.type === 'role') {
            const { host, port, adminPort, adminCredentials }
                = this.sourceConfig.auth.vault;
            this.vaultclientCache
                .setHost('source:s3', host)
                .setPort('source:s3', port);
            if (this.sourceConfig.transport === 'https') {
                // provision HTTPS credentials for local Vault S3 route
                this.vaultclientCache.setHttps(
                    'source:s3', this.internalHttpsConfig.key,
                    this.internalHttpsConfig.cert,
                    this.internalHttpsConfig.ca);
            }
            if (adminCredentials) {
                this.vaultclientCache
                    .setHost('source:admin', host)
                    .setPort('source:admin', adminPort)
                    .loadAdminCredentials('source:admin',
                        adminCredentials.accessKey,
                        adminCredentials.secretKey);
                if (this.sourceConfig.transport === 'https') {
                    // provision HTTPS credentials for local Vault admin route
                    this.vaultclientCache.setHttps(
                        'source:admin', this.internalHttpsConfig.key,
                        this.internalHttpsConfig.cert,
                        this.internalHttpsConfig.ca);
                }
                this.sourceAdminVaultConfigured = true;
            }
        }
        if (this.destConfig.auth.type === 'role') {
            if (this.destConfig.auth.vault) {
                const { host, port, adminPort, adminCredentials }
                    = this.destConfig.auth.vault;
                if (host) {
                    this.vaultclientCache.setHost('dest:s3', host);
                }
                if (port) {
                    this.vaultclientCache.setPort('dest:s3', port);
                }
                if (adminCredentials) {
                    if (host) {
                        this.vaultclientCache.setHost('dest:admin', host);
                    }
                    if (adminPort) {
                        this.vaultclientCache.setPort('dest:admin', adminPort);
                    } else {
                        // if dest vault admin port not configured, go
                        // through nginx proxy
                        this.vaultclientCache.setProxyPath('dest:admin',
                            proxyIAMPath);
                    }
                    this.vaultclientCache.loadAdminCredentials(
                        'dest:admin',
                        adminCredentials.accessKey,
                        adminCredentials.secretKey);
                    if (this.destConfig.transport === 'https') {
                        // provision HTTPS credentials for admin route
                        this.vaultclientCache.setHttps(
                            'dest:admin', this.httpsConfig.key,
                            this.httpsConfig.cert,
                            this.httpsConfig.ca);
                    }
                    this.destAdminVaultConfigured = true;
                }
            }
            if (!this.destConfig.auth.vault ||
                !this.destConfig.auth.vault.port) {
                // if dest vault port not configured, go through nginx
                // proxy
                this.vaultclientCache.setProxyPath('dest:s3',
                    proxyVaultPath);
            }
            if (this.destConfig.transport === 'https') {
                // provision HTTPS credentials for IAM route
                this.vaultclientCache.setHttps(
                    'dest:s3', this.httpsConfig.key,
                    this.httpsConfig.cert,
                    this.httpsConfig.ca);
            }
        }
    }

    _setupProducer(done) {
        const producer = new BackbeatProducer({
            kafka: { hosts: this.kafkaConfig.hosts },
            topic: this.repConfig.replicationStatusTopic,
        });
        producer.once('error', done);
        producer.once('ready', () => {
            producer.removeAllListeners('error');
            producer.on('error', err => {
                this.logger.error('error from backbeat producer', {
                    topic: this.repConfig.replicationStatusTopic,
                    error: err,
                });
            });
            this.replicationStatusProducer = producer;
            done();
        });
    }

    _setupEcho() {
        if (!this.sourceAdminVaultConfigured) {
            throw new Error('echo mode not properly configured: missing ' +
                'credentials for source Vault admin client');
        }
        if (!this.destAdminVaultConfigured) {
            throw new Error('echo mode not properly configured: missing ' +
                'credentials for destination Vault ' +
                'admin client');
        }
        if (process.env.BACKBEAT_ECHO_TEST_MODE === '1') {
            this.logger.info('starting in echo mode',
                {
                    method: 'QueueProcessor.constructor',
                    testMode: true,
                });
        } else {
            this.logger.info('starting in echo mode',
                { method: 'QueueProcessor.constructor' });
        }
        this.echoMode = true;
        this.accountCredsCache = {};
    }

    getStateVars() {
        return {
            sourceConfig: this.sourceConfig,
            destConfig: this.destConfig,
            repConfig: this.repConfig,
            httpsConfig: this.httpsConfig,
            internalHttpsConfig: this.internalHttpsConfig,
            destHosts: this.destHosts,
            sourceHTTPAgent: this.sourceHTTPAgent,
            destHTTPAgent: this.destHTTPAgent,
            vaultclientCache: this.vaultclientCache,
            accountCredsCache: this.accountCredsCache,
            replicationStatusProducer: this.replicationStatusProducer,
            mProducer: this._mProducer,
            site: this.site,
            consumer: this._consumer,
            logger: this.logger,
            metricsHandler,
            serviceName: this.serviceName,
        };
    }

    /**
     * Start kafka consumer and producer. Emits a 'ready' even when
     * producer and consumer are ready.
     *
     * Note: for tests, with auto.create.topics.enable option set on
     * kafka container, this will also pre-create the topic.
     *
     * @param {object} [options] options object
     * @param {boolean} [options.disableConsumer] - true to disable
     *   startup of consumer (for testing: one has to call
     *   processQueueEntry() explicitly)
     * @return {undefined}
     */
    start(options) {
        this._setupProducer(err => {
            if (err) {
                this.logger.info('error setting up kafka producer',
                    { error: err.message });
                return undefined;
            }
            if (options && options.disableConsumer) {
                this.emit('ready');
                return undefined;
            }
            const groupId =
                `${this.repConfig.queueProcessor.groupId}-${this.site}`;
            this._consumer = new BackbeatConsumer({
<<<<<<< HEAD
                kafka: { hosts: this.kafkaConfig.hosts },
                topic: this.topic,
=======
                kafka: {
                    hosts: this.kafkaConfig.hosts,
                    site: this.kafkaConfig.site,
                },
                topic: this.repConfig.topic,
>>>>>>> 2976e922
                groupId,
                concurrency: this.repConfig.queueProcessor.concurrency,
                queueProcessor: this.processKafkaEntry.bind(this),
                logConsumerMetricsIntervalS: this.repConfig.queueProcessor.logConsumerMetricsIntervalS,
            });
            this._consumer.on('error', () => { });
            this._consumer.on('ready', () => {
                this._consumer.subscribe();
                this.logger.info('queue processor is ready to consume ' +
                    `replication entries from ${this.topic}`);
                this.emit('ready');
            });
            return undefined;
        });
    }

    /**
     * Stop kafka producer and consumer and commit current consumer
     * offset
     *
     * @param {function} done - callback
     * @return {undefined}
     */
    stop(done) {
        if (!this.replicationStatusProducer) {
            return setImmediate(done);
        }
        return this.replicationStatusProducer.close(() => {
            if (this._consumer) {
                this._consumer.close(done);
            } else {
                done();
            }
        });
    }

    /**
     * Proceed to the replication of an object given a kafka
     * replication queue entry
     *
     * @param {object} kafkaEntry - entry generated by the queue populator
     * @param {string} kafkaEntry.key - kafka entry key
     * @param {string} kafkaEntry.value - kafka entry value
     * @param {function} done - callback function
     * @return {undefined}
     */
    processKafkaEntry(kafkaEntry, done) {
        const sourceEntry = QueueEntry.createFromKafkaEntry(kafkaEntry);
        if (sourceEntry.error) {
            this.logger.error('error processing source entry',
                { error: sourceEntry.error });
            return process.nextTick(() => done(errors.InternalError));
        }
        let task;
        if (sourceEntry instanceof BucketQueueEntry) {
            if (this.echoMode) {
                task = new EchoBucket(this);
            }
            // ignore bucket entry if echo mode disabled
        } else if (sourceEntry instanceof ObjectQueueEntry &&
            sourceEntry.getReplicationStorageClass().includes(this.site)) {
            const replicationEndpoint = this.destConfig.bootstrapList
                .find(endpoint => endpoint.site === this.site);
            if (['aws_s3', 'azure'].includes(replicationEndpoint.type)) {
                task = new MultipleBackendTask(this);
            } else {
                task = new ReplicateObject(this);
            }
        }
        if (task) {
            return this.taskScheduler.push({
                task,
                entry: sourceEntry,
                kafkaEntry,
            }, sourceEntry.getCanonicalKey(), done);
        }
        this.logger.debug('skip source entry',
            { entry: sourceEntry.getLogInfo() });
        return process.nextTick(done);
    }

    /**
     * Handle ProbeServer liveness check
     *
     * @param {http.HTTPServerResponse} res - HTTP Response to respond with
     * @param {Logger} log - Logger
     * @returns {string} Error response string or undefined
     */
    handleLiveness(res, log) {
        const verboseLiveness = {};
        // track and return all errors in one response
        const responses = [];
        if (this.replicationStatusProducer === undefined ||
            this.replicationStatusProducer === null) {
            verboseLiveness.replicationStatusProducer = constants.statusUndefined;
            responses.push({
                component: 'Replication Status Producer',
                status: constants.statusUndefined,
                site: this.site,
            });
        } else if (!this.replicationStatusProducer.isReady()) {
            verboseLiveness.replicationStatusProducer = constants.statusNotReady;
            responses.push({
                component: 'Replication Status Producer',
                status: constants.statusNotReady,
                site: this.site,
            });
        } else {
            verboseLiveness.replicationStatusProducer = constants.statusReady;
        }

        if (this._consumer === undefined || this._consumer === null) {
            verboseLiveness.consumer = constants.statusUndefined;
            responses.push({
                component: 'Consumer',
                status: constants.statusUndefined,
                site: this.site,
            });
        } else if (!this._consumer.isReady()) {
            verboseLiveness.consumer = constants.statusNotReady;
            responses.push({
                component: 'Consumer',
                status: constants.statusNotReady,
                site: this.site,
            });
        } else {
            verboseLiveness.consumer = constants.statusReady;
        }

        log.debug('verbose liveness', verboseLiveness);

        if (responses.length > 0) {
            return JSON.stringify(responses);
        }

        res.writeHead(200);
        res.end();
        return undefined;
    }

    /**
     * Handle ProbeServer metrics
     *
     * @param {http.HTTPServerResponse} res - HTTP Response to respond with
     * @param {Logger} log - Logger
     * @returns {string} Error response string or undefined
     */
    handleMetrics(res, log) {
        log.debug('metrics requested');

        // consumer stats lag is on a different update cycle so we need to
        // update the metrics when requested
        const lagStats = this._consumer.consumerStats.lag;
        Object.keys(lagStats).forEach(partition => {
            metricsHandler.lag({
                partition,
                serviceName: this.serviceName,
            }, lagStats[partition]);
        });

        res.writeHead(200, {
            'Content-Type': promClient.register.contentType,
        });
        res.end(promClient.register.metrics());
    }
}

module.exports = QueueProcessor;<|MERGE_RESOLUTION|>--- conflicted
+++ resolved
@@ -410,16 +410,11 @@
             const groupId =
                 `${this.repConfig.queueProcessor.groupId}-${this.site}`;
             this._consumer = new BackbeatConsumer({
-<<<<<<< HEAD
-                kafka: { hosts: this.kafkaConfig.hosts },
-                topic: this.topic,
-=======
                 kafka: {
                     hosts: this.kafkaConfig.hosts,
                     site: this.kafkaConfig.site,
                 },
-                topic: this.repConfig.topic,
->>>>>>> 2976e922
+                topic: this.topic,
                 groupId,
                 concurrency: this.repConfig.queueProcessor.concurrency,
                 queueProcessor: this.processKafkaEntry.bind(this),
