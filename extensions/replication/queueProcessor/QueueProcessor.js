'use strict'; // eslint-disable-line

const async = require('async');
const http = require('http');
const https = require('https');
const { EventEmitter } = require('events');
const Redis = require('ioredis');
const schedule = require('node-schedule');
const { ZenkoMetrics } = require('arsenal').metrics;

const Logger = require('werelogs').Logger;

const errors = require('arsenal').errors;
const RoundRobin = require('arsenal').network.RoundRobin;

const BackbeatProducer = require('../../../lib/BackbeatProducer');
const BackbeatConsumer = require('../../../lib/BackbeatConsumer');
const VaultClientCache = require('../../../lib/clients/VaultClientCache');
const QueueEntry = require('../../../lib/models/QueueEntry');
const TaskScheduler = require('../../../lib/tasks/TaskScheduler');
const { getTaskSchedulerQueueKey,
        getTaskSchedulerDedupeKey } = require('./taskSchedulerHelpers');
const getLocationsFromStorageClass =
    require('../utils/getLocationsFromStorageClass');
const ReplicateObject = require('../tasks/ReplicateObject');
const MultipleBackendTask = require('../tasks/MultipleBackendTask');
const CopyLocationTask = require('../tasks/CopyLocationTask');
const EchoBucket = require('../tasks/EchoBucket');

const ObjectQueueEntry = require('../../../lib/models/ObjectQueueEntry');
const BucketQueueEntry = require('../../../lib/models/BucketQueueEntry');
const ActionQueueEntry = require('../../../lib/models/ActionQueueEntry');
const MetricsProducer = require('../../../lib/MetricsProducer');
const libConstants = require('../../../lib/constants');
const { wrapCounterInc, wrapHistogramObserve } = require('../../../lib/util/metrics');

const {
    zookeeperNamespace,
    zkStatePath,
    zkReplayStatePath,
    zkStateProperties,
    proxyVaultPath,
    proxyIAMPath,
    replicationBackends,
} = require('../constants');

/**
 * Labels used for Prometheus metrics
 * @typedef {Object} MetricLabels
 * @property {string} origin - Method that began the replication
 * @property {string} containerName - Name of the container running our process
 * @property {string} [replicationStatus] - Result of the replications status
 * @property {string} [partition] - What kafka partition relates to the metric
 * @property {string} [serviceName] - Name of our service to match generic metrics
 * @property {string} [replicationContent] - Data or Metadata
 * @property {string} [replicationStage] - Name of the replication stage
 */

const dataReplicationStatusMetric = ZenkoMetrics.createCounter({
    name: 's3_replication_data_status_changed_total',
    help: 'Total number of status updates',
    labelNames: ['origin', 'location', 'replicationStatus'],
});

const metadataReplicationStatusMetric = ZenkoMetrics.createCounter({
    name: 's3_replication_metadata_status_changed_total',
    help: 'Total number of status updates',
    labelNames: ['origin', 'location', 'replicationStatus'],
});

const dataReplicationBytesMetric = ZenkoMetrics.createCounter({
    name: 's3_replication_data_bytes_total',
    help: 'Total number of bytes replicated for data operation',
    labelNames: ['origin', 'serviceName', 'location'],
});

const metadataReplicationBytesMetric = ZenkoMetrics.createCounter({
    name: 's3_replication_metadata_bytes_total',
    help: 'Total number of bytes replicated for metadata operation',
    labelNames: ['origin', 'serviceName', 'location'],
});

const sourceDataBytesMetric = ZenkoMetrics.createCounter({
    name: 's3_replication_source_data_bytes_total',
    help: 'Total number of data bytes read from replication source',
    labelNames: ['origin', 'serviceName', 'location'],
});

const readMetric = ZenkoMetrics.createCounter({
    name: 's3_replication_data_read_total',
    help: 'Total number of read operations',
    labelNames: ['origin', 'serviceName', 'location'],
});

const writeMetric = ZenkoMetrics.createCounter({
    name: 's3_replication_data_write_total',
    help: 'Total number of write operations',
    labelNames: ['origin', 'serviceName', 'location', 'replicationContent'],
});

const timeElapsedMetric = ZenkoMetrics.createHistogram({
    name: 's3_replication_stage_time_elapsed',
    help: 'Elapsed time of a specific stage in replication (in millisecond)',
    labelNames: ['origin', 'serviceName', 'location', 'replicationStage'],
    buckets: [10, 100, 1000, 10000, 30000, 60000, 120000, 300000],
});

const rpoMetric = ZenkoMetrics.createHistogram({
    name: 's3_replication_rpo_seconds',
    help: 'Difference between the time the object is updated and the time it ' +
          'is picked up for replication',
    labelNames: ['origin', 'serviceName', 'location'],
    buckets: [1, 10, 30, 60, 120, 300, 600],
});

const defaultLabels = {
    origin: 'replication',
};
/**
 * Contains methods to incrememt different metrics
 * @typedef {Object} MetricsHandler
 * @property {CounterInc} dataReplicationStatus - Increments the replication status metric for data operation
 * @property {CounterInc} metadataReplicationStatus - Increments the replication status metric for metadata operation
 * @property {CounterInc} dataReplicationBytes - Increments the replication bytes metric for data operation
 * @property {CounterInc} metadataReplicationBytes - Increments the replication bytes metric for metadata operation
 * @property {CounterInc} sourceDataBytes - Increments the source data bytes metric
 * @property {CounterInc} reads - Increments the read metric
 * @property {CounterInc} writes - Increments the write metric
 * @property {HistogramObserve} timeElapsed - Observes the time elapsed metric
 */
const metricsHandler = {
    dataReplicationStatus: wrapCounterInc(dataReplicationStatusMetric, defaultLabels),
    metadataReplicationStatus: wrapCounterInc(metadataReplicationStatusMetric, defaultLabels),
    dataReplicationBytes: wrapCounterInc(dataReplicationBytesMetric, defaultLabels),
    metadataReplicationBytes: wrapCounterInc(metadataReplicationBytesMetric, defaultLabels),
    sourceDataBytes: wrapCounterInc(sourceDataBytesMetric, defaultLabels),
    reads: wrapCounterInc(readMetric, defaultLabels),
    writes: wrapCounterInc(writeMetric, defaultLabels),
    timeElapsed: wrapHistogramObserve(timeElapsedMetric, defaultLabels),
    rpo: wrapHistogramObserve(rpoMetric, defaultLabels),
};

class QueueProcessor extends EventEmitter {

    /**
     * Create a queue processor object to activate Cross-Region
     * Replication from a kafka topic dedicated to store replication
     * entries to a target S3 endpoint.
     *
     * @constructor
     * @param {string} topic - topic name
     * @param {Object} zkConfig - zookeeper configuration object
     * @param {node-zookeeper-client.Client} zkClient - zookeeper client
     * @param {Object} kafkaConfig - kafka configuration object
     * @param {String} kafkaConfig.hosts - list of kafka brokers
     *   as "host:port[,host:port...]"
     * @param {String} [kafkaConfig.backlogMetrics] - kafka topic
     * metrics config object (see {@link BackbeatConsumer} constructor
     * for params)
     * @param {Object} sourceConfig - source S3 configuration
     * @param {Object} sourceConfig.s3 - s3 endpoint configuration object
     * @param {Object} sourceConfig.auth - authentication info on source
     * @param {Object} destConfig - target S3 configuration
     * @param {Object} destConfig.auth - authentication info on target
     * @param {Object} repConfig - replication configuration object
     * @param {String} repConfig.topic - replication topic name
     * @param {String} repConfig.queueProcessor - config object
     *   specific to queue processor
     * @param {String} repConfig.queueProcessor.groupId - kafka
     *   consumer group ID
     * @param {number} [repConfig.queueProcessor.retry.timeoutS] -
     *  retry timeout in secs.
     * @param {number} [repConfig.queueProcessor.retry.maxRetries] -
     *  max retries before giving up
     * @param {Object} [repConfig.queueProcessor.retry.backoff] -
     *  backoff params
     * @param {number} [repConfig.queueProcessor.retry.backoff.min] -
     *  min. backoff in ms.
     * @param {number} [repConfig.queueProcessor.retry.backoff.max] -
     *  max. backoff in ms.
     * @param {number} [repConfig.queueProcessor.retry.backoff.jitter] -
     *  randomness
     * @param {number} [repConfig.queueProcessor.retry.backoff.factor] -
     *  backoff factor
     * @param {Object} redisConfig - redis configuration
     * @param {Object} mConfig - metrics config
     * @param {String} mConfig.topic - metrics config kafka topic
     * @param {Object} [httpsConfig] - destination SSL termination
     *   HTTPS configuration object
     * @param {String} [httpsConfig.key] - client private key in PEM format
     * @param {String} [httpsConfig.cert] - client certificate in PEM format
     * @param {String} [httpsConfig.ca] - alternate CA bundle in PEM format
     * @param {Object} [internalHttpsConfig] - internal source HTTPS
     *   configuration object
     * @param {String} [internalHttpsConfig.key] - client private key
     *   in PEM format
     * @param {String} [internalHttpsConfig.cert] - client certificate
     *   in PEM format
     * @param {String} [internalHttpsConfig.ca] - alternate CA bundle
     *   in PEM format
     * @param {String} site - site name
     * @param {Object} notificationConfig - notification configuration object
     * @param {Object} notificationConfig.topic - notification topic name
     */
    constructor(topic, zkConfig, zkClient, kafkaConfig,
                sourceConfig, destConfig, repConfig,
                redisConfig, mConfig, httpsConfig, internalHttpsConfig,
                site) {
        super();
        this.topic = topic;
        this.isReplayTopic = repConfig.replayTopics &&
            repConfig.replayTopics.some(t => t.topicName === topic);
        this.zkConfig = zkConfig;
        this.zkClient = zkClient;
        this.kafkaConfig = kafkaConfig;
        this.sourceConfig = sourceConfig;
        this.destConfig = destConfig;
        this.repConfig = repConfig;
        this.httpsConfig = httpsConfig;
        this.internalHttpsConfig = internalHttpsConfig;
        this.destHosts = null;
        this.sourceAdminVaultConfigured = false;
        this.destAdminVaultConfigured = false;
        this.replicationStatusProducer = null;
        this._consumer = null;
        this._dataMoverConsumer = null;
        this._mProducer = null;
        this.site = site;
        this.mConfig = mConfig;
        this.serviceName = this.isReplayTopic ?
            libConstants.services.replicationReplayProcessor :
            libConstants.services.replicationQueueProcessor;
        this.echoMode = false;
        this.scheduledResume = null;

        this.logger = new Logger(
            `Backbeat:Replication:QueueProcessor:${this.site}`);

        // global variables
        if (sourceConfig.transport === 'https') {
            this.sourceHTTPAgent = new https.Agent({
                key: internalHttpsConfig.key,
                cert: internalHttpsConfig.cert,
                ca: internalHttpsConfig.ca,
                keepAlive: true,
            });
        } else {
            this.sourceHTTPAgent = new http.Agent({ keepAlive: true });
        }
        if (destConfig.transport === 'https') {
            this.destHTTPAgent = new https.Agent({
                key: httpsConfig.key,
                cert: httpsConfig.cert,
                ca: httpsConfig.ca,
                keepAlive: true,
            });
        } else {
            this.destHTTPAgent = new http.Agent({ keepAlive: true });
        }

        this._setupVaultclientCache();
        if (redisConfig) {
            this._setupRedis(redisConfig);
        }

        // FIXME support multiple scality destination sites
        if (Array.isArray(destConfig.bootstrapList)) {
            destConfig.bootstrapList.forEach(dest => {
                if (Array.isArray(dest.servers)) {
                    this.destHosts =
                        new RoundRobin(dest.servers, { defaultPort: 80 });
                    if (dest.echo) {
                        this._setupEcho();
                    }
                }
            });
        }

        this.taskScheduler = new TaskScheduler(
            (ctx, done) => ctx.task.processQueueEntry(
                ctx.entry, ctx.kafkaEntry, done),
            ctx => getTaskSchedulerQueueKey(ctx.entry),
            ctx => getTaskSchedulerDedupeKey(ctx.entry));
    }

    _setupVaultclientCache() {
        this.vaultclientCache = new VaultClientCache();

        if (this.sourceConfig.auth.type === 'role') {
            const { host, port, adminPort, adminCredentials }
                = this.sourceConfig.auth.vault;
            this.vaultclientCache
                .setHost('source:s3', host)
                .setPort('source:s3', port);
            if (this.sourceConfig.transport === 'https') {
                // provision HTTPS credentials for local Vault S3 route
                this.vaultclientCache.setHttps(
                    'source:s3', this.internalHttpsConfig.key,
                    this.internalHttpsConfig.cert,
                    this.internalHttpsConfig.ca);
            }
            if (adminCredentials) {
                this.vaultclientCache
                    .setHost('source:admin', host)
                    .setPort('source:admin', adminPort)
                    .loadAdminCredentials('source:admin',
                        adminCredentials.accessKey,
                        adminCredentials.secretKey);
                if (this.sourceConfig.transport === 'https') {
                    // provision HTTPS credentials for local Vault admin route
                    this.vaultclientCache.setHttps(
                        'source:admin', this.internalHttpsConfig.key,
                        this.internalHttpsConfig.cert,
                        this.internalHttpsConfig.ca);
                }
                this.sourceAdminVaultConfigured = true;
            }
        }
        if (this.destConfig.auth.type === 'role') {
            if (this.destConfig.auth.vault) {
                const { host, port, adminPort, adminCredentials }
                    = this.destConfig.auth.vault;
                if (host) {
                    this.vaultclientCache.setHost('dest:s3', host);
                }
                if (port) {
                    this.vaultclientCache.setPort('dest:s3', port);
                }
                if (adminCredentials) {
                    if (host) {
                        this.vaultclientCache.setHost('dest:admin', host);
                    }
                    if (adminPort) {
                        this.vaultclientCache.setPort('dest:admin', adminPort);
                    } else {
                        // if dest vault admin port not configured, go
                        // through nginx proxy
                        this.vaultclientCache.setProxyPath('dest:admin',
                            proxyIAMPath);
                    }
                    this.vaultclientCache.loadAdminCredentials(
                        'dest:admin',
                        adminCredentials.accessKey,
                        adminCredentials.secretKey);
                    if (this.destConfig.transport === 'https') {
                        // provision HTTPS credentials for admin route
                        this.vaultclientCache.setHttps(
                            'dest:admin', this.httpsConfig.key,
                            this.httpsConfig.cert,
                            this.httpsConfig.ca);
                    }
                    this.destAdminVaultConfigured = true;
                }
            }
            if (!this.destConfig.auth.vault ||
                !this.destConfig.auth.vault.port) {
                // if dest vault port not configured, go through nginx
                // proxy
                this.vaultclientCache.setProxyPath('dest:s3',
                    proxyVaultPath);
            }
            if (this.destConfig.transport === 'https') {
                // provision HTTPS credentials for IAM route
                this.vaultclientCache.setHttps(
                    'dest:s3', this.httpsConfig.key,
                    this.httpsConfig.cert,
                    this.httpsConfig.ca);
            }
        }
    }

    _setupProducer(done) {
        const producer = new BackbeatProducer({
            kafka: { hosts: this.kafkaConfig.hosts },
            topic: this.repConfig.replicationStatusTopic,
        });
        producer.once('error', done);
        producer.once('ready', () => {
            producer.removeAllListeners('error');
            producer.on('error', err => {
                this.logger.error('error from backbeat producer', {
                    topic: this.repConfig.replicationStatusTopic,
                    error: err,
                });
            });
            this.replicationStatusProducer = producer;
            done();
        });
    }

    _createConsumer(topic, queueProcessorFunc, options) {
        let consumerReady = false;
        const groupId =
              `${this.repConfig.queueProcessor.groupId}-${this.site}`;
        const consumer = new BackbeatConsumer({
            zookeeper: {
                connectionString: this.zkConfig.connectionString,
            },
            kafka: {
                hosts: this.kafkaConfig.hosts,
                site: this.kafkaConfig.site,
                backlogMetrics: options && options.enableBacklogMetrics ?
                    this.kafkaConfig.backlogMetrics : undefined,
            },
            topic,
            groupId,
            concurrency: this.repConfig.queueProcessor.concurrency,
            queueProcessor: queueProcessorFunc,
            canary: true,
        });
        consumer.on('error', () => {
            if (!consumerReady) {
                this.logger.fatal('queue processor failed to start a ' +
                                  'backbeat consumer', { topic, groupId });
                process.exit(1);
            }
        });
        consumer.on('ready', () => {
            consumerReady = true;
            const paused = options && options.paused;
            consumer.subscribe(paused);
        });
        return consumer;
    }

    _setupEcho() {
        if (!this.sourceAdminVaultConfigured) {
            throw new Error('echo mode not properly configured: missing ' +
                'credentials for source Vault admin client');
        }
        if (!this.destAdminVaultConfigured) {
            throw new Error('echo mode not properly configured: missing ' +
                'credentials for destination Vault ' +
                'admin client');
        }
        if (process.env.BACKBEAT_ECHO_TEST_MODE === '1') {
            this.logger.info('starting in echo mode',
                {
                    method: 'QueueProcessor.constructor',
                    testMode: true,
                });
        } else {
            this.logger.info('starting in echo mode',
                { method: 'QueueProcessor.constructor' });
        }
        this.echoMode = true;
        this.accountCredsCache = {};
    }

    /**
     * Setup the Redis Subscriber which listens for actions from other processes
     * (i.e. BackbeatAPI for pause/resume)
     * @param {object} redisConfig - redis ha config
     * @return {undefined}
     */
    _setupRedis(redisConfig) {
        // redis pub/sub for pause/resume
        const redis = new Redis(redisConfig);
        // redis subscribe to site specific channel
        const channelName = `${this.repConfig.topic}-${this.site}`;
        redis.subscribe(channelName, err => {
            if (err) {
                this.logger.fatal('queue processor failed to subscribe to ' +
                                  `crr redis channel for location ${this.site}`,
                                  { method: 'QueueProcessor.constructor',
                                    error: err });
                process.exit(1);
            }
            redis.on('message', (channel, message) => {
                const validActions = {
                    pauseService: this._pauseService.bind(this),
                    resumeService: this._resumeService.bind(this),
                    deleteScheduledResumeService:
                        this._deleteScheduledResumeService.bind(this),
                };
                try {
                    const { action, date } = JSON.parse(message);
                    const cmd = validActions[action];
                    if (channel === channelName && typeof cmd === 'function') {
                        cmd(date);
                    }
                } catch (e) {
                    this.logger.error('error parsing redis sub message', {
                        method: 'QueueProcessor._setupRedis',
                        error: e,
                    });
                }
            });
        });
    }

    /**
     * Pause replication consumers
     * @return {undefined}
     */
    _pauseService() {
        const enabled = this._consumer.getServiceStatus();
        if (enabled) {
            // if currently resumed/active, attempt to pause
            this._updateZkStateNode('paused', true, err => {
                if (err) {
                    this.logger.trace('error occurred saving state to ' +
                    'zookeeper', {
                        method: 'QueueProcessor._pauseService',
                    });
                } else {
                    this._consumer.pause(this.site);
                    if (this._dataMoverConsumer) {
                        this._dataMoverConsumer.pause(this.site);
                    }
                    this.logger.info('paused replication for location: ' +
                        `${this.site}`);
                    this._deleteScheduledResumeService();
                }
            });
        }
    }

    /**
     * Resume replication consumers
     * @param {Date} [date] - optional date object for scheduling resume
     * @return {undefined}
     */
    _resumeService(date) {
        const enabled = this._consumer.getServiceStatus();
        const now = new Date();

        if (enabled) {
            this.logger.info(`cannot resume, site ${this.site} is not paused`);
            return;
        }

        if (date && now < new Date(date)) {
            // if date is in the future, attempt to schedule job
            this.scheduleResume(date);
        } else {
            this._updateZkStateNode('paused', false, err => {
                if (err) {
                    this.logger.trace('error occurred saving state to ' +
                    'zookeeper', {
                        method: 'QueueProcessor._resumeService',
                    });
                } else {
                    this._consumer.resume(this.site);
                    if (this._dataMoverConsumer) {
                        this._dataMoverConsumer.resume(this.site);
                    }
                    this.logger.info('resumed replication for location: ' +
                        `${this.site}`);
                    this._deleteScheduledResumeService();
                }
            });
        }
    }

    /**
     * Delete scheduled resume (if any)
     * @return {undefined}
     */
    _deleteScheduledResumeService() {
        this._updateZkStateNode('scheduledResume', null, err => {
            if (err) {
                this.logger.trace('error occurred saving state to zookeeper', {
                    method: 'QueueProcessor._deleteScheduledResumeService',
                });
            } else if (this.scheduledResume) {
                this.scheduledResume.cancel();
                this.scheduledResume = null;
                this.logger.info('deleted scheduled CRR resume for location:' +
                    ` ${this.site}`);
            }
        });
    }

    _getZkSiteNode() {
        if (this.isReplayTopic) {
            return `${zookeeperNamespace}${zkReplayStatePath}/${this.topic}/${this.site}`;
        }

        return `${zookeeperNamespace}${zkStatePath}/${this.site}`;
    }

    /**
     * Update zookeeper state node for this site-defined QueueProcessor
     * @param {String} key - key name to store in zk state node
     * @param {String|Boolean} value - value
     * @param {Function} cb - callback(error)
     * @return {undefined}
     */
    _updateZkStateNode(key, value, cb) {
        if (!zkStateProperties.includes(key)) {
            const errorMsg = 'incorrect zookeeper state property given';
            this.logger.error(errorMsg, {
                method: 'QueueProcessor._updateZkStateNode',
            });
            return cb(new Error('incorrect zookeeper state property given'));
        }
        const path = this._getZkSiteNode();
        return async.waterfall([
            next => this.zkClient.getData(path, (err, data) => {
                if (err) {
                    this.logger.error('could not get state from zookeeper', {
                        method: 'QueueProcessor._updateZkStateNode',
                        zookeeperPath: path,
                        error: err.message,
                    });
                    return next(err);
                }
                try {
                    const state = JSON.parse(data.toString());
                    // set revised status
                    state[key] = value;
                    const bufferedData = Buffer.from(JSON.stringify(state));
                    return next(null, bufferedData);
                } catch (err) {
                    this.logger.error('could not parse state data from ' +
                    'zookeeper', {
                        method: 'QueueProcessor._updateZkStateNode',
                        zookeeperPath: path,
                        error: err,
                    });
                    return next(err);
                }
            }),
            (data, next) => this.zkClient.setData(path, data, err => {
                if (err) {
                    this.logger.error('could not save state data in ' +
                    'zookeeper', {
                        method: 'QueueProcessor._updateZkStateNode',
                        zookeeperPath: path,
                        error: err,
                    });
                    return next(err);
                }
                return next();
            }),
        ], cb);
    }

    scheduleResume(date) {
        function triggerResume() {
            this._updateZkStateNode('scheduledResume', null, err => {
                if (err) {
                    this.logger.error('error occurred saving state ' +
                    'to zookeeper for resuming a scheduled resume. Retry ' +
                    'again in 1 minute', {
                        method: 'QueueProcessor.scheduleResume',
                        error: err,
                    });
                    // if an error occurs, need to retry
                    // for now, schedule minute from now
                    const date = new Date();
                    date.setMinutes(date.getMinutes() + 1);
                    this.scheduleResume = schedule.scheduleJob(date,
                        triggerResume.bind(this));
                } else {
                    if (this.scheduledResume) {
                        this.scheduledResume.cancel();
                    }
                    this.scheduledResume = null;
                    this._resumeService();
                }
            });
        }

        this._updateZkStateNode('scheduledResume', date, err => {
            if (err) {
                this.logger.trace('error occurred saving state to zookeeper', {
                    method: 'QueueProcessor.scheduleResume',
                });
            } else {
                this.scheduledResume = schedule.scheduleJob(date,
                    triggerResume.bind(this));
                this.logger.info('scheduled CRR resume', {
                    scheduleTime: date.toString(),
                });
            }
        });
    }

    getStateVars() {
        return {
            sourceConfig: this.sourceConfig,
            destConfig: this.destConfig,
            repConfig: this.repConfig,
            httpsConfig: this.httpsConfig,
            internalHttpsConfig: this.internalHttpsConfig,
            destHosts: this.destHosts,
            sourceHTTPAgent: this.sourceHTTPAgent,
            destHTTPAgent: this.destHTTPAgent,
            vaultclientCache: this.vaultclientCache,
            accountCredsCache: this.accountCredsCache,
            replicationStatusProducer: this.replicationStatusProducer,
            mProducer: this._mProducer,
            logger: this.logger,
            site: this.site,
            consumer: this._consumer,
            dataMoverConsumer: this._dataMoverConsumer,
            backbeatClient: this.backbeatClient,
            backbeatMetadataProxy: this.backbeatMetadataProxy,
            serviceName: this.serviceName,
            metricsHandler,
        };
    }

    /**
     * Start kafka consumer and producer. Emits a 'ready' even when
     * producer and consumer are ready.
     *
     * Note: for tests, with auto.create.topics.enable option set on
     * kafka container, this will also pre-create the topic.
     *
     * @param {object} [options] options object
     * @param {boolean} [options.disableConsumer] - true to disable
     *   startup of consumer (for testing: one has to call
     *   processQueueEntry() explicitly)
     * @param {boolean} [options.paused] - if true, kafka consumer is paused
     * @return {undefined}
     */
    start(options) {
        this._mProducer = new MetricsProducer(this.kafkaConfig, this.mConfig);
        return async.parallel([
            done => this._mProducer.setupProducer(err => {
                if (err) {
                    this.logger.info('error setting up metrics producer',
                                     { error: err.message });
                    process.exit(1);
                }
                return done();
            }),
            done => this._setupProducer(err => {
                if (err) {
                    this.logger.info('error setting up kafka producer',
                                     { error: err.message });
                    process.exit(1);
                }
                return done();
            }),
            done => {
                if (options && options.disableConsumer) {
                    return done();
                }
                this._consumer = this._createConsumer(
                    this.topic,
                    this.processReplicationEntry.bind(this), options);
                return this._consumer.once('canary', done);
            },
            done  => {
                if (options && options.disableConsumer) {
                    return done();
                }
                if (this.isReplayTopic) {
                    // Do not process dataMover topic in replay processors
                    return done();
                }
                this._dataMoverConsumer = this._createConsumer(
                    this.repConfig.dataMoverTopic,
                    this.processDataMoverEntry.bind(this),
                    Object.assign({ enableBacklogMetrics: true }, options));
                return this._dataMoverConsumer.once('canary', done);
            },
        ], () => {
            this.logger.info('queue processor is ready to consume ' +
                             `replication entries from ${this.topic}`);
            this.emit('ready');
        });
    }

    /**
     * Cleanup zookeeper node if the site has been removed as a location
     * @param {function} cb - callback(error)
     * @return {undefined}
     */
    removeZkState(cb) {
        const path = this._getZkSiteNode();
        this.zkClient.remove(path, err => {
            if (err && err.name !== 'NO_NODE') {
                this.logger.error('failed removing zookeeper state node', {
                    method: 'QueueProcessor.removeZkState',
                    zookeeperPath: path,
                    error: err,
                });
                return cb(err);
            }
            return cb();
        });
    }

    /**
     * Stop kafka producer and consumer, commit current consumer offset, and
     * remove any zookeeper state for this instance
     *
     * @param {function} done - callback
     * @return {undefined}
     */
    stop(done) {
        async.series([
            next => {
                if (this.replicationStatusProducer) {
                    this.logger.debug('closing replication status producer', {
                        method: 'QueueProcessor.stop',
                        site: this.site,
                    });
                    return this.replicationStatusProducer.close(next);
                }
                this.logger.debug('no replication status producer to close', {
                    method: 'QueueProcessor.stop',
                    site: this.site,
                });
                return next();
            },
            next => {
                if (this._consumer) {
                    this.logger.debug('closing kafka consumer', {
                        method: 'QueueProcessor.stop',
                        site: this.site,
                    });
                    return this._consumer.close(next);
                }
                this.logger.debug('no kafka consumer to close', {
                    method: 'QueueProcessor.stop',
                    site: this.site,
                });
                return next();
            },
            next => {
                if (this._dataMoverConsumer) {
                    this.logger.debug('closing data mover consumer', {
                        method: 'QueueProcessor.stop',
                        site: this.site,
                    });
                    return this._dataMoverConsumer.close(next);
                }
                this.logger.debug('no data mover consumer to close', {
                    method: 'QueueProcessor.stop',
                    site: this.site,
                });
                return next();
            },
            next => {
                if (this._mProducer) {
                    this.logger.debug('closing metrics producer', {
                        method: 'QueueProcessor.stop',
                        site: this.site,
                    });
                    return this._mProducer.close(next);
                }
                this.logger.debug('no metrics producer to close', {
                    method: 'QueueProcessor.stop',
                    site: this.site,
                });
                return next();
            },
        ], done);
    }

    /**
     * Proceed to the replication of an object given a kafka
     * replication queue entry
     *
     * @param {object} kafkaEntry - entry generated by the queue populator
     * @param {string} kafkaEntry.key - kafka entry key
     * @param {string} kafkaEntry.value - kafka entry value
     * @param {function} done - callback function
     * @return {undefined}
     */
    processReplicationEntry(kafkaEntry, done) {
        const sourceEntry = QueueEntry.createFromKafkaEntry(kafkaEntry);
        if (sourceEntry.error) {
            this.logger.error('error processing replication entry', { error: sourceEntry.error });
            return process.nextTick(() => done(errors.InternalError));
        }
        if (sourceEntry.skip) {
            // skip message, noop
            return process.nextTick(done);
        }
        let task;
        if (sourceEntry instanceof BucketQueueEntry) {
            if (this.echoMode) {
                task = new EchoBucket(this);
            }
            // ignore bucket entry if echo mode disabled
        } else if (sourceEntry instanceof ObjectQueueEntry) {
            const replicationStorageClass =
                sourceEntry.getReplicationStorageClass();
            const sites = getLocationsFromStorageClass(replicationStorageClass);
            if (sites.includes(this.site)) {
                const replicationEndpoint = this.destConfig.bootstrapList
                    .find(endpoint => endpoint.site === this.site);
                if (replicationEndpoint &&
                replicationBackends.includes(replicationEndpoint.type)) {
                    task = new MultipleBackendTask(this);
                } else {
                    task = new ReplicateObject(this);
                }
            }
        }
        if (task) {
            this.logger.debug('replication entry is being pushed', { entry: sourceEntry.getLogInfo() });
            return this.taskScheduler.push({ task, entry: sourceEntry, kafkaEntry }, done);
        }
        this.logger.debug('skip replication entry', { entry: sourceEntry.getLogInfo() });
        return process.nextTick(done);
    }

    /**
     * Process an action entry from the data mover topic
     *
     * @param {object} kafkaEntry - action entry generated by client services
     * @param {string} kafkaEntry.key - kafka entry key
     * @param {string} kafkaEntry.value - kafka entry value
     * @param {function} done - callback function
     * @return {undefined}
     */
    processDataMoverEntry(kafkaEntry, done) {
        const actionEntry = ActionQueueEntry.createFromKafkaEntry(kafkaEntry);
        if (actionEntry.error) {
            this.logger.error('error processing source entry',
                              { error: actionEntry.error,
                                entry: kafkaEntry.value });
            return process.nextTick(() => done(errors.InternalError));
        }
        if (actionEntry.skip) {
            // skip message, noop
            return process.nextTick(done);
        }
        let task;
        if (actionEntry.getActionType() === 'copyLocation') {
            if (actionEntry.getAttribute('toLocation') === this.site) {
                task = new CopyLocationTask(this);
            }
        } else {
            this.logger.warn('skipping unsupported action type', {
                method: 'QueueProcessor.processDataMoverEntry',
                entry: actionEntry.getLogInfo(),
            });
        }
        if (task) {
            this.logger.debug('data mover entry is being pushed', {
                entry: actionEntry.getLogInfo(),
            });
            return this.taskScheduler.push({ task, entry: actionEntry,
                                             kafkaEntry },
                                           done);
        }
        this.logger.debug('skip data mover entry', {
            entry: actionEntry.getLogInfo(),
        });
        return process.nextTick(done);
    }

    isReady() {
        return this.replicationStatusProducer && this._consumer &&
            this.replicationStatusProducer.isReady() &&
            this._consumer.isReady();
    }

    /** Check producer and consumer reporting on any bad state.
     * This method is combined with other checks to create the probe server response.
     *
     * @param {Logger} log - Logger
     * @returns {Array} Error responses or empty array
    */
    handleLiveness(log) {
        const verboseLiveness = {};
        // track and return all errors in one response
        const responses = [];
        if (this.replicationStatusProducer === undefined ||
            this.replicationStatusProducer === null) {
            verboseLiveness.replicationStatusProducer = libConstants.statusUndefined;
            responses.push({
                component: 'Replication Status Producer',
                status: libConstants.statusUndefined,
                site: this.site,
            });
        } else if (!this.replicationStatusProducer.isReady()) {
            verboseLiveness.replicationStatusProducer = libConstants.statusNotReady;
            responses.push({
                component: 'Replication Status Producer',
                status: libConstants.statusNotReady,
                site: this.site,
            });
        } else {
            verboseLiveness.replicationStatusProducer = libConstants.statusReady;
        }

        if (this._consumer === undefined || this._consumer === null) {
            verboseLiveness.consumer = libConstants.statusUndefined;
            responses.push({
                component: 'Consumer',
                status: libConstants.statusUndefined,
                site: this.site,
            });
        } else if (!this._consumer.isReady()) {
            verboseLiveness.consumer = libConstants.statusNotReady;
            responses.push({
                component: 'Consumer',
                status: libConstants.statusNotReady,
                site: this.site,
            });
        } else {
            verboseLiveness.consumer = libConstants.statusReady;
        }

        log.debug('verbose liveness', verboseLiveness);
        return responses;
    }

    /**
     * Handle ProbeServer metrics
     *
     * @param {http.HTTPServerResponse} res - HTTP Response to respond with
     * @param {Logger} log - Logger
     * @returns {string} Error response string or undefined
     */
<<<<<<< HEAD
    static handleMetrics(res, log) {
=======
    async handleMetrics(res, log) {
>>>>>>> 8c301e5e
        log.debug('metrics requested');
        const metrics = await promClient.register.metrics();
        res.writeHead(200, {
            'Content-Type': ZenkoMetrics.asPrometheusContentType(),
        });
<<<<<<< HEAD
        res.end(ZenkoMetrics.asPrometheus());
=======
        res.end(metrics);
>>>>>>> 8c301e5e
    }
}

module.exports = QueueProcessor;<|MERGE_RESOLUTION|>--- conflicted
+++ resolved
@@ -1013,21 +1013,13 @@
      * @param {Logger} log - Logger
      * @returns {string} Error response string or undefined
      */
-<<<<<<< HEAD
-    static handleMetrics(res, log) {
-=======
-    async handleMetrics(res, log) {
->>>>>>> 8c301e5e
+    static async handleMetrics(res, log) {
         log.debug('metrics requested');
-        const metrics = await promClient.register.metrics();
+        const metrics = await ZenkoMetrics.asPrometheus();
         res.writeHead(200, {
             'Content-Type': ZenkoMetrics.asPrometheusContentType(),
         });
-<<<<<<< HEAD
-        res.end(ZenkoMetrics.asPrometheus());
-=======
         res.end(metrics);
->>>>>>> 8c301e5e
     }
 }
 
