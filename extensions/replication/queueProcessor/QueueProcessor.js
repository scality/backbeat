'use strict'; // eslint-disable-line

const async = require('async');
const http = require('http');
const https = require('https');
const { EventEmitter } = require('events');
const Redis = require('ioredis');
const schedule = require('node-schedule');
const { ZenkoMetrics } = require('arsenal').metrics;

const Logger = require('werelogs').Logger;

const errors = require('arsenal').errors;
const RoundRobin = require('arsenal').network.RoundRobin;

const BackbeatProducer = require('../../../lib/BackbeatProducer');
const BackbeatConsumer = require('../../../lib/BackbeatConsumer');
const VaultClientCache = require('../../../lib/clients/VaultClientCache');
const QueueEntry = require('../../../lib/models/QueueEntry');
const TaskScheduler = require('../../../lib/tasks/TaskScheduler');
const { getTaskSchedulerQueueKey,
        getTaskSchedulerDedupeKey } = require('./taskSchedulerHelpers');
const getLocationsFromStorageClass =
    require('../utils/getLocationsFromStorageClass');
const ReplicateObject = require('../tasks/ReplicateObject');
const MultipleBackendTask = require('../tasks/MultipleBackendTask');
const CopyLocationTask = require('../tasks/CopyLocationTask');
const EchoBucket = require('../tasks/EchoBucket');

const ObjectQueueEntry = require('../../../lib/models/ObjectQueueEntry');
const BucketQueueEntry = require('../../../lib/models/BucketQueueEntry');
const ActionQueueEntry = require('../../../lib/models/ActionQueueEntry');
const MetricsProducer = require('../../../lib/MetricsProducer');
const libConstants = require('../../../lib/constants');
const { wrapCounterInc, wrapHistogramObserve } = require('../../../lib/util/metrics');

const {
    zookeeperNamespace,
    zkStatePath,
    zkReplayStatePath,
    zkStateProperties,
    proxyVaultPath,
    proxyIAMPath,
    replicationBackends,
} = require('../constants');

/**
 * Labels used for Prometheus metrics
 * @typedef {Object} MetricLabels
 * @property {string} origin - Method that began the replication
 * @property {string} containerName - Name of the container running our process
 * @property {string} [replicationStatus] - Result of the replications status
 * @property {string} [partition] - What kafka partition relates to the metric
 * @property {string} [serviceName] - Name of our service to match generic metrics
 * @property {string} [replicationContent] - Data or Metadata
 * @property {string} [replicationStage] - Name of the replication stage
 */

<<<<<<< HEAD
const dataReplicationStatusMetric = ZenkoMetrics.createCounter({
    name: 'replication_data_status_changed_total',
=======
const dataReplicationStatusMetric = new promClient.Counter({
    name: 's3_replication_data_status_changed_total',
>>>>>>> c909cfbe
    help: 'Number of status updates',
    labelNames: ['origin', 'location', 'replicationStatus'],
});

<<<<<<< HEAD
const metadataReplicationStatusMetric = ZenkoMetrics.createCounter({
    name: 'replication_metadata_status_changed_total',
    help: 'Number of status updates',
    labelNames: ['origin', 'location', 'replicationStatus'],
});

const dataReplicationBytesMetric = ZenkoMetrics.createCounter({
    name: 'replication_data_bytes',
=======
const metadataReplicationStatusMetric = new promClient.Counter({
    name: 's3_replication_metadata_status_changed_total',
    help: 'Number of status updates',
    labelNames: ['origin', 'containerName', 'replicationStatus'],
});

// TODO: Kafka lag is not set in 8.x branches see BB-1
const kafkaLagMetric = new promClient.Gauge({
    name: 's3_zenko_queue_lag',
    help: 'Number of update entries waiting to be consumed from the Kafka topic',
    labelNames: ['origin', 'containerName', 'partition', 'serviceName'],
});

const dataReplicationBytesMetric = new promClient.Counter({
    name: 's3_replication_data_bytes_total',
>>>>>>> c909cfbe
    help: 'Total number of bytes replicated for data operation',
    labelNames: ['origin', 'serviceName', 'location'],
});

<<<<<<< HEAD
const metadataReplicationBytesMetric = ZenkoMetrics.createCounter({
    name: 'replication_metadata_bytes',
=======
const metadataReplicationBytesMetric = new promClient.Counter({
    name: 's3_replication_metadata_bytes_total',
>>>>>>> c909cfbe
    help: 'Total number of bytes replicated for metadata operation',
    labelNames: ['origin', 'serviceName', 'location'],
});

<<<<<<< HEAD
const sourceDataBytesMetric = ZenkoMetrics.createCounter({
    name: 'replication_source_data_bytes',
=======
const sourceDataBytesMetric = new promClient.Counter({
    name: 's3_replication_source_data_bytes_total',
>>>>>>> c909cfbe
    help: 'Total number of data bytes read from replication source',
    labelNames: ['origin', 'serviceName', 'location'],
});

<<<<<<< HEAD
const readMetric = ZenkoMetrics.createCounter({
    name: 'replication_data_read',
    help: 'Number of read operations',
    labelNames: ['origin', 'serviceName', 'location'],
});

const writeMetric = ZenkoMetrics.createCounter({
    name: 'replication_data_write',
    help: 'Number of write operations',
    labelNames: ['origin', 'serviceName', 'location', 'replicationContent'],
});

const timeElapsedMetric = ZenkoMetrics.createHistogram({
    name: 'replication_stage_time_elapsed',
    help: 'Elapsed time of a specific stage in replication (in millisecond)',
    labelNames: ['origin', 'serviceName', 'location', 'replicationStage'],
    buckets: [10, 100, 1000, 10000, 30000, 60000, 120000, 300000],
=======
const readMetric = new promClient.Counter({
    name: 's3_replication_data_read_total',
    help: 'Total number of read operations',
    labelNames: ['origin', 'containerName', 'serviceName'],
});

const writeMetric = new promClient.Counter({
    name: 's3_replication_data_write_total',
    help: 'Total number of write operations',
    labelNames: ['origin', 'containerName', 'serviceName', 'replicationContent'],
});

const timeElapsedMetric = new promClient.Histogram({
    name: 's3_replication_stage_time_elapsed',
    help: 'Elapsed time of a specific stage in replication',
    labelNames: ['origin', 'containerName', 'serviceName', 'replicationStage'],
>>>>>>> c909cfbe
});

const rpoMetric = ZenkoMetrics.createHistogram({
    name: 'replication_rpo_seconds',
    help: 'Difference between the time the object is updated and the time it ' +
          'is picked up for replication',
    labelNames: ['origin', 'serviceName', 'location'],
    buckets: [1, 10, 30, 60, 120, 300, 600],
});

const defaultLabels = {
    origin: 'replication',
};
/**
 * Contains methods to incrememt different metrics
 * @typedef {Object} MetricsHandler
 * @property {CounterInc} dataReplicationStatus - Increments the replication status metric for data operation
 * @property {CounterInc} metadataReplicationStatus - Increments the replication status metric for metadata operation
 * @property {CounterInc} dataReplicationBytes - Increments the replication bytes metric for data operation
 * @property {CounterInc} metadataReplicationBytes - Increments the replication bytes metric for metadata operation
 * @property {CounterInc} sourceDataBytes - Increments the source data bytes metric
 * @property {CounterInc} reads - Increments the read metric
 * @property {CounterInc} writes - Increments the write metric
 * @property {HistogramObserve} timeElapsed - Observes the time elapsed metric
 */
const metricsHandler = {
    dataReplicationStatus: wrapCounterInc(dataReplicationStatusMetric, defaultLabels),
    metadataReplicationStatus: wrapCounterInc(metadataReplicationStatusMetric, defaultLabels),
    dataReplicationBytes: wrapCounterInc(dataReplicationBytesMetric, defaultLabels),
    metadataReplicationBytes: wrapCounterInc(metadataReplicationBytesMetric, defaultLabels),
    sourceDataBytes: wrapCounterInc(sourceDataBytesMetric, defaultLabels),
    reads: wrapCounterInc(readMetric, defaultLabels),
    writes: wrapCounterInc(writeMetric, defaultLabels),
    timeElapsed: wrapHistogramObserve(timeElapsedMetric, defaultLabels),
    rpo: wrapHistogramObserve(rpoMetric, defaultLabels),
};

class QueueProcessor extends EventEmitter {

    /**
     * Create a queue processor object to activate Cross-Region
     * Replication from a kafka topic dedicated to store replication
     * entries to a target S3 endpoint.
     *
     * @constructor
     * @param {string} topic - topic name
     * @param {Object} zkConfig - zookeeper configuration object
     * @param {node-zookeeper-client.Client} zkClient - zookeeper client
     * @param {Object} kafkaConfig - kafka configuration object
     * @param {String} kafkaConfig.hosts - list of kafka brokers
     *   as "host:port[,host:port...]"
     * @param {String} [kafkaConfig.backlogMetrics] - kafka topic
     * metrics config object (see {@link BackbeatConsumer} constructor
     * for params)
     * @param {Object} sourceConfig - source S3 configuration
     * @param {Object} sourceConfig.s3 - s3 endpoint configuration object
     * @param {Object} sourceConfig.auth - authentication info on source
     * @param {Object} destConfig - target S3 configuration
     * @param {Object} destConfig.auth - authentication info on target
     * @param {Object} repConfig - replication configuration object
     * @param {String} repConfig.topic - replication topic name
     * @param {String} repConfig.queueProcessor - config object
     *   specific to queue processor
     * @param {String} repConfig.queueProcessor.groupId - kafka
     *   consumer group ID
     * @param {number} [repConfig.queueProcessor.retry.timeoutS] -
     *  retry timeout in secs.
     * @param {number} [repConfig.queueProcessor.retry.maxRetries] -
     *  max retries before giving up
     * @param {Object} [repConfig.queueProcessor.retry.backoff] -
     *  backoff params
     * @param {number} [repConfig.queueProcessor.retry.backoff.min] -
     *  min. backoff in ms.
     * @param {number} [repConfig.queueProcessor.retry.backoff.max] -
     *  max. backoff in ms.
     * @param {number} [repConfig.queueProcessor.retry.backoff.jitter] -
     *  randomness
     * @param {number} [repConfig.queueProcessor.retry.backoff.factor] -
     *  backoff factor
     * @param {Object} redisConfig - redis configuration
     * @param {Object} mConfig - metrics config
     * @param {String} mConfig.topic - metrics config kafka topic
     * @param {Object} [httpsConfig] - destination SSL termination
     *   HTTPS configuration object
     * @param {String} [httpsConfig.key] - client private key in PEM format
     * @param {String} [httpsConfig.cert] - client certificate in PEM format
     * @param {String} [httpsConfig.ca] - alternate CA bundle in PEM format
     * @param {Object} [internalHttpsConfig] - internal source HTTPS
     *   configuration object
     * @param {String} [internalHttpsConfig.key] - client private key
     *   in PEM format
     * @param {String} [internalHttpsConfig.cert] - client certificate
     *   in PEM format
     * @param {String} [internalHttpsConfig.ca] - alternate CA bundle
     *   in PEM format
     * @param {String} site - site name
     * @param {Object} notificationConfig - notification configuration object
     * @param {Object} notificationConfig.topic - notification topic name
     */
    constructor(topic, zkConfig, zkClient, kafkaConfig,
                sourceConfig, destConfig, repConfig,
                redisConfig, mConfig, httpsConfig, internalHttpsConfig,
                site) {
        super();
        this.topic = topic;
        this.isReplayTopic = repConfig.replayTopics &&
            repConfig.replayTopics.some(t => t.topicName === topic);
        this.zkConfig = zkConfig;
        this.zkClient = zkClient;
        this.kafkaConfig = kafkaConfig;
        this.sourceConfig = sourceConfig;
        this.destConfig = destConfig;
        this.repConfig = repConfig;
        this.httpsConfig = httpsConfig;
        this.internalHttpsConfig = internalHttpsConfig;
        this.destHosts = null;
        this.sourceAdminVaultConfigured = false;
        this.destAdminVaultConfigured = false;
        this.replicationStatusProducer = null;
        this._consumer = null;
        this._dataMoverConsumer = null;
        this._mProducer = null;
        this.site = site;
        this.mConfig = mConfig;
        this.serviceName = this.isReplayTopic ?
            libConstants.services.replicationReplayProcessor :
            libConstants.services.replicationQueueProcessor;
        this.echoMode = false;
        this.scheduledResume = null;

        this.logger = new Logger(
            `Backbeat:Replication:QueueProcessor:${this.site}`);

        // global variables
        if (sourceConfig.transport === 'https') {
            this.sourceHTTPAgent = new https.Agent({
                key: internalHttpsConfig.key,
                cert: internalHttpsConfig.cert,
                ca: internalHttpsConfig.ca,
                keepAlive: true,
            });
        } else {
            this.sourceHTTPAgent = new http.Agent({ keepAlive: true });
        }
        if (destConfig.transport === 'https') {
            this.destHTTPAgent = new https.Agent({
                key: httpsConfig.key,
                cert: httpsConfig.cert,
                ca: httpsConfig.ca,
                keepAlive: true,
            });
        } else {
            this.destHTTPAgent = new http.Agent({ keepAlive: true });
        }

        this._setupVaultclientCache();
        if (redisConfig) {
            this._setupRedis(redisConfig);
        }

        // FIXME support multiple scality destination sites
        if (Array.isArray(destConfig.bootstrapList)) {
            destConfig.bootstrapList.forEach(dest => {
                if (Array.isArray(dest.servers)) {
                    this.destHosts =
                        new RoundRobin(dest.servers, { defaultPort: 80 });
                    if (dest.echo) {
                        this._setupEcho();
                    }
                }
            });
        }

        this.taskScheduler = new TaskScheduler(
            (ctx, done) => ctx.task.processQueueEntry(
                ctx.entry, ctx.kafkaEntry, done),
            ctx => getTaskSchedulerQueueKey(ctx.entry),
            ctx => getTaskSchedulerDedupeKey(ctx.entry));
    }

    _setupVaultclientCache() {
        this.vaultclientCache = new VaultClientCache();

        if (this.sourceConfig.auth.type === 'role') {
            const { host, port, adminPort, adminCredentials }
                = this.sourceConfig.auth.vault;
            this.vaultclientCache
                .setHost('source:s3', host)
                .setPort('source:s3', port);
            if (this.sourceConfig.transport === 'https') {
                // provision HTTPS credentials for local Vault S3 route
                this.vaultclientCache.setHttps(
                    'source:s3', this.internalHttpsConfig.key,
                    this.internalHttpsConfig.cert,
                    this.internalHttpsConfig.ca);
            }
            if (adminCredentials) {
                this.vaultclientCache
                    .setHost('source:admin', host)
                    .setPort('source:admin', adminPort)
                    .loadAdminCredentials('source:admin',
                        adminCredentials.accessKey,
                        adminCredentials.secretKey);
                if (this.sourceConfig.transport === 'https') {
                    // provision HTTPS credentials for local Vault admin route
                    this.vaultclientCache.setHttps(
                        'source:admin', this.internalHttpsConfig.key,
                        this.internalHttpsConfig.cert,
                        this.internalHttpsConfig.ca);
                }
                this.sourceAdminVaultConfigured = true;
            }
        }
        if (this.destConfig.auth.type === 'role') {
            if (this.destConfig.auth.vault) {
                const { host, port, adminPort, adminCredentials }
                    = this.destConfig.auth.vault;
                if (host) {
                    this.vaultclientCache.setHost('dest:s3', host);
                }
                if (port) {
                    this.vaultclientCache.setPort('dest:s3', port);
                }
                if (adminCredentials) {
                    if (host) {
                        this.vaultclientCache.setHost('dest:admin', host);
                    }
                    if (adminPort) {
                        this.vaultclientCache.setPort('dest:admin', adminPort);
                    } else {
                        // if dest vault admin port not configured, go
                        // through nginx proxy
                        this.vaultclientCache.setProxyPath('dest:admin',
                            proxyIAMPath);
                    }
                    this.vaultclientCache.loadAdminCredentials(
                        'dest:admin',
                        adminCredentials.accessKey,
                        adminCredentials.secretKey);
                    if (this.destConfig.transport === 'https') {
                        // provision HTTPS credentials for admin route
                        this.vaultclientCache.setHttps(
                            'dest:admin', this.httpsConfig.key,
                            this.httpsConfig.cert,
                            this.httpsConfig.ca);
                    }
                    this.destAdminVaultConfigured = true;
                }
            }
            if (!this.destConfig.auth.vault ||
                !this.destConfig.auth.vault.port) {
                // if dest vault port not configured, go through nginx
                // proxy
                this.vaultclientCache.setProxyPath('dest:s3',
                    proxyVaultPath);
            }
            if (this.destConfig.transport === 'https') {
                // provision HTTPS credentials for IAM route
                this.vaultclientCache.setHttps(
                    'dest:s3', this.httpsConfig.key,
                    this.httpsConfig.cert,
                    this.httpsConfig.ca);
            }
        }
    }

    _setupProducer(done) {
        const producer = new BackbeatProducer({
            kafka: { hosts: this.kafkaConfig.hosts },
            topic: this.repConfig.replicationStatusTopic,
        });
        producer.once('error', done);
        producer.once('ready', () => {
            producer.removeAllListeners('error');
            producer.on('error', err => {
                this.logger.error('error from backbeat producer', {
                    topic: this.repConfig.replicationStatusTopic,
                    error: err,
                });
            });
            this.replicationStatusProducer = producer;
            done();
        });
    }

    _createConsumer(topic, queueProcessorFunc, options) {
        let consumerReady = false;
        const groupId =
              `${this.repConfig.queueProcessor.groupId}-${this.site}`;
        const consumer = new BackbeatConsumer({
            zookeeper: {
                connectionString: this.zkConfig.connectionString,
            },
            kafka: {
                hosts: this.kafkaConfig.hosts,
                site: this.kafkaConfig.site,
                backlogMetrics: options && options.enableBacklogMetrics ?
                    this.kafkaConfig.backlogMetrics : undefined,
            },
            topic,
            groupId,
            concurrency: this.repConfig.queueProcessor.concurrency,
            queueProcessor: queueProcessorFunc,
            canary: true,
        });
        consumer.on('error', () => {
            if (!consumerReady) {
                this.logger.fatal('queue processor failed to start a ' +
                                  'backbeat consumer', { topic, groupId });
                process.exit(1);
            }
        });
        consumer.on('ready', () => {
            consumerReady = true;
            const paused = options && options.paused;
            consumer.subscribe(paused);
        });
        return consumer;
    }

    _setupEcho() {
        if (!this.sourceAdminVaultConfigured) {
            throw new Error('echo mode not properly configured: missing ' +
                'credentials for source Vault admin client');
        }
        if (!this.destAdminVaultConfigured) {
            throw new Error('echo mode not properly configured: missing ' +
                'credentials for destination Vault ' +
                'admin client');
        }
        if (process.env.BACKBEAT_ECHO_TEST_MODE === '1') {
            this.logger.info('starting in echo mode',
                {
                    method: 'QueueProcessor.constructor',
                    testMode: true,
                });
        } else {
            this.logger.info('starting in echo mode',
                { method: 'QueueProcessor.constructor' });
        }
        this.echoMode = true;
        this.accountCredsCache = {};
    }

    /**
     * Setup the Redis Subscriber which listens for actions from other processes
     * (i.e. BackbeatAPI for pause/resume)
     * @param {object} redisConfig - redis ha config
     * @return {undefined}
     */
    _setupRedis(redisConfig) {
        // redis pub/sub for pause/resume
        const redis = new Redis(redisConfig);
        // redis subscribe to site specific channel
        const channelName = `${this.repConfig.topic}-${this.site}`;
        redis.subscribe(channelName, err => {
            if (err) {
                this.logger.fatal('queue processor failed to subscribe to ' +
                                  `crr redis channel for location ${this.site}`,
                                  { method: 'QueueProcessor.constructor',
                                    error: err });
                process.exit(1);
            }
            redis.on('message', (channel, message) => {
                const validActions = {
                    pauseService: this._pauseService.bind(this),
                    resumeService: this._resumeService.bind(this),
                    deleteScheduledResumeService:
                        this._deleteScheduledResumeService.bind(this),
                };
                try {
                    const { action, date } = JSON.parse(message);
                    const cmd = validActions[action];
                    if (channel === channelName && typeof cmd === 'function') {
                        cmd(date);
                    }
                } catch (e) {
                    this.logger.error('error parsing redis sub message', {
                        method: 'QueueProcessor._setupRedis',
                        error: e,
                    });
                }
            });
        });
    }

    /**
     * Pause replication consumers
     * @return {undefined}
     */
    _pauseService() {
        const enabled = this._consumer.getServiceStatus();
        if (enabled) {
            // if currently resumed/active, attempt to pause
            this._updateZkStateNode('paused', true, err => {
                if (err) {
                    this.logger.trace('error occurred saving state to ' +
                    'zookeeper', {
                        method: 'QueueProcessor._pauseService',
                    });
                } else {
                    this._consumer.pause(this.site);
                    if (this._dataMoverConsumer) {
                        this._dataMoverConsumer.pause(this.site);
                    }
                    this.logger.info('paused replication for location: ' +
                        `${this.site}`);
                    this._deleteScheduledResumeService();
                }
            });
        }
    }

    /**
     * Resume replication consumers
     * @param {Date} [date] - optional date object for scheduling resume
     * @return {undefined}
     */
    _resumeService(date) {
        const enabled = this._consumer.getServiceStatus();
        const now = new Date();

        if (enabled) {
            this.logger.info(`cannot resume, site ${this.site} is not paused`);
            return;
        }

        if (date && now < new Date(date)) {
            // if date is in the future, attempt to schedule job
            this.scheduleResume(date);
        } else {
            this._updateZkStateNode('paused', false, err => {
                if (err) {
                    this.logger.trace('error occurred saving state to ' +
                    'zookeeper', {
                        method: 'QueueProcessor._resumeService',
                    });
                } else {
                    this._consumer.resume(this.site);
                    if (this._dataMoverConsumer) {
                        this._dataMoverConsumer.resume(this.site);
                    }
                    this.logger.info('resumed replication for location: ' +
                        `${this.site}`);
                    this._deleteScheduledResumeService();
                }
            });
        }
    }

    /**
     * Delete scheduled resume (if any)
     * @return {undefined}
     */
    _deleteScheduledResumeService() {
        this._updateZkStateNode('scheduledResume', null, err => {
            if (err) {
                this.logger.trace('error occurred saving state to zookeeper', {
                    method: 'QueueProcessor._deleteScheduledResumeService',
                });
            } else if (this.scheduledResume) {
                this.scheduledResume.cancel();
                this.scheduledResume = null;
                this.logger.info('deleted scheduled CRR resume for location:' +
                    ` ${this.site}`);
            }
        });
    }

    _getZkSiteNode() {
        if (this.isReplayTopic) {
            return `${zookeeperNamespace}${zkReplayStatePath}/${this.topic}/${this.site}`;
        }

        return `${zookeeperNamespace}${zkStatePath}/${this.site}`;
    }

    /**
     * Update zookeeper state node for this site-defined QueueProcessor
     * @param {String} key - key name to store in zk state node
     * @param {String|Boolean} value - value
     * @param {Function} cb - callback(error)
     * @return {undefined}
     */
    _updateZkStateNode(key, value, cb) {
        if (!zkStateProperties.includes(key)) {
            const errorMsg = 'incorrect zookeeper state property given';
            this.logger.error(errorMsg, {
                method: 'QueueProcessor._updateZkStateNode',
            });
            return cb(new Error('incorrect zookeeper state property given'));
        }
        const path = this._getZkSiteNode();
        return async.waterfall([
            next => this.zkClient.getData(path, (err, data) => {
                if (err) {
                    this.logger.error('could not get state from zookeeper', {
                        method: 'QueueProcessor._updateZkStateNode',
                        zookeeperPath: path,
                        error: err.message,
                    });
                    return next(err);
                }
                try {
                    const state = JSON.parse(data.toString());
                    // set revised status
                    state[key] = value;
                    const bufferedData = Buffer.from(JSON.stringify(state));
                    return next(null, bufferedData);
                } catch (err) {
                    this.logger.error('could not parse state data from ' +
                    'zookeeper', {
                        method: 'QueueProcessor._updateZkStateNode',
                        zookeeperPath: path,
                        error: err,
                    });
                    return next(err);
                }
            }),
            (data, next) => this.zkClient.setData(path, data, err => {
                if (err) {
                    this.logger.error('could not save state data in ' +
                    'zookeeper', {
                        method: 'QueueProcessor._updateZkStateNode',
                        zookeeperPath: path,
                        error: err,
                    });
                    return next(err);
                }
                return next();
            }),
        ], cb);
    }

    scheduleResume(date) {
        function triggerResume() {
            this._updateZkStateNode('scheduledResume', null, err => {
                if (err) {
                    this.logger.error('error occurred saving state ' +
                    'to zookeeper for resuming a scheduled resume. Retry ' +
                    'again in 1 minute', {
                        method: 'QueueProcessor.scheduleResume',
                        error: err,
                    });
                    // if an error occurs, need to retry
                    // for now, schedule minute from now
                    const date = new Date();
                    date.setMinutes(date.getMinutes() + 1);
                    this.scheduleResume = schedule.scheduleJob(date,
                        triggerResume.bind(this));
                } else {
                    if (this.scheduledResume) {
                        this.scheduledResume.cancel();
                    }
                    this.scheduledResume = null;
                    this._resumeService();
                }
            });
        }

        this._updateZkStateNode('scheduledResume', date, err => {
            if (err) {
                this.logger.trace('error occurred saving state to zookeeper', {
                    method: 'QueueProcessor.scheduleResume',
                });
            } else {
                this.scheduledResume = schedule.scheduleJob(date,
                    triggerResume.bind(this));
                this.logger.info('scheduled CRR resume', {
                    scheduleTime: date.toString(),
                });
            }
        });
    }

    getStateVars() {
        return {
            sourceConfig: this.sourceConfig,
            destConfig: this.destConfig,
            repConfig: this.repConfig,
            httpsConfig: this.httpsConfig,
            internalHttpsConfig: this.internalHttpsConfig,
            destHosts: this.destHosts,
            sourceHTTPAgent: this.sourceHTTPAgent,
            destHTTPAgent: this.destHTTPAgent,
            vaultclientCache: this.vaultclientCache,
            accountCredsCache: this.accountCredsCache,
            replicationStatusProducer: this.replicationStatusProducer,
            mProducer: this._mProducer,
            logger: this.logger,
            site: this.site,
            consumer: this._consumer,
            dataMoverConsumer: this._dataMoverConsumer,
            backbeatClient: this.backbeatClient,
            backbeatMetadataProxy: this.backbeatMetadataProxy,
            serviceName: this.serviceName,
            metricsHandler,
        };
    }

    /**
     * Start kafka consumer and producer. Emits a 'ready' even when
     * producer and consumer are ready.
     *
     * Note: for tests, with auto.create.topics.enable option set on
     * kafka container, this will also pre-create the topic.
     *
     * @param {object} [options] options object
     * @param {boolean} [options.disableConsumer] - true to disable
     *   startup of consumer (for testing: one has to call
     *   processQueueEntry() explicitly)
     * @param {boolean} [options.paused] - if true, kafka consumer is paused
     * @return {undefined}
     */
    start(options) {
        this._mProducer = new MetricsProducer(this.kafkaConfig, this.mConfig);
        return async.parallel([
            done => this._mProducer.setupProducer(err => {
                if (err) {
                    this.logger.info('error setting up metrics producer',
                                     { error: err.message });
                    process.exit(1);
                }
                return done();
            }),
            done => this._setupProducer(err => {
                if (err) {
                    this.logger.info('error setting up kafka producer',
                                     { error: err.message });
                    process.exit(1);
                }
                return done();
            }),
            done => {
                if (options && options.disableConsumer) {
                    return done();
                }
                this._consumer = this._createConsumer(
                    this.topic,
                    this.processReplicationEntry.bind(this), options);
                return this._consumer.once('canary', done);
            },
            done  => {
                if (options && options.disableConsumer) {
                    return done();
                }
                if (this.isReplayTopic) {
                    // Do not process dataMover topic in replay processors
                    return done();
                }
                this._dataMoverConsumer = this._createConsumer(
                    this.repConfig.dataMoverTopic,
                    this.processDataMoverEntry.bind(this),
                    Object.assign({ enableBacklogMetrics: true }, options));
                return this._dataMoverConsumer.once('canary', done);
            },
        ], () => {
            this.logger.info('queue processor is ready to consume ' +
                             `replication entries from ${this.topic}`);
            this.emit('ready');
        });
    }

    /**
     * Cleanup zookeeper node if the site has been removed as a location
     * @param {function} cb - callback(error)
     * @return {undefined}
     */
    removeZkState(cb) {
        const path = this._getZkSiteNode();
        this.zkClient.remove(path, err => {
            if (err && err.name !== 'NO_NODE') {
                this.logger.error('failed removing zookeeper state node', {
                    method: 'QueueProcessor.removeZkState',
                    zookeeperPath: path,
                    error: err,
                });
                return cb(err);
            }
            return cb();
        });
    }

    /**
     * Stop kafka producer and consumer, commit current consumer offset, and
     * remove any zookeeper state for this instance
     *
     * @param {function} done - callback
     * @return {undefined}
     */
    stop(done) {
        async.series([
            next => {
                if (this.replicationStatusProducer) {
                    this.logger.debug('closing replication status producer', {
                        method: 'QueueProcessor.stop',
                        site: this.site,
                    });
                    return this.replicationStatusProducer.close(next);
                }
                this.logger.debug('no replication status producer to close', {
                    method: 'QueueProcessor.stop',
                    site: this.site,
                });
                return next();
            },
            next => {
                if (this._consumer) {
                    this.logger.debug('closing kafka consumer', {
                        method: 'QueueProcessor.stop',
                        site: this.site,
                    });
                    return this._consumer.close(next);
                }
                this.logger.debug('no kafka consumer to close', {
                    method: 'QueueProcessor.stop',
                    site: this.site,
                });
                return next();
            },
            next => {
                if (this._dataMoverConsumer) {
                    this.logger.debug('closing data mover consumer', {
                        method: 'QueueProcessor.stop',
                        site: this.site,
                    });
                    return this._dataMoverConsumer.close(next);
                }
                this.logger.debug('no data mover consumer to close', {
                    method: 'QueueProcessor.stop',
                    site: this.site,
                });
                return next();
            },
            next => {
                if (this._mProducer) {
                    this.logger.debug('closing metrics producer', {
                        method: 'QueueProcessor.stop',
                        site: this.site,
                    });
                    return this._mProducer.close(next);
                }
                this.logger.debug('no metrics producer to close', {
                    method: 'QueueProcessor.stop',
                    site: this.site,
                });
                return next();
            },
        ], done);
    }

    /**
     * Proceed to the replication of an object given a kafka
     * replication queue entry
     *
     * @param {object} kafkaEntry - entry generated by the queue populator
     * @param {string} kafkaEntry.key - kafka entry key
     * @param {string} kafkaEntry.value - kafka entry value
     * @param {function} done - callback function
     * @return {undefined}
     */
    processReplicationEntry(kafkaEntry, done) {
        const sourceEntry = QueueEntry.createFromKafkaEntry(kafkaEntry);
        if (sourceEntry.error) {
            this.logger.error('error processing replication entry', { error: sourceEntry.error });
            return process.nextTick(() => done(errors.InternalError));
        }
        if (sourceEntry.skip) {
            // skip message, noop
            return process.nextTick(done);
        }
        let task;
        if (sourceEntry instanceof BucketQueueEntry) {
            if (this.echoMode) {
                task = new EchoBucket(this);
            }
            // ignore bucket entry if echo mode disabled
        } else if (sourceEntry instanceof ObjectQueueEntry) {
            const replicationStorageClass =
                sourceEntry.getReplicationStorageClass();
            const sites = getLocationsFromStorageClass(replicationStorageClass);
            if (sites.includes(this.site)) {
                const replicationEndpoint = this.destConfig.bootstrapList
                    .find(endpoint => endpoint.site === this.site);
                if (replicationEndpoint &&
                replicationBackends.includes(replicationEndpoint.type)) {
                    task = new MultipleBackendTask(this);
                } else {
                    task = new ReplicateObject(this);
                }
            }
        }
        if (task) {
            this.logger.debug('replication entry is being pushed', { entry: sourceEntry.getLogInfo() });
            return this.taskScheduler.push({ task, entry: sourceEntry, kafkaEntry }, done);
        }
        this.logger.debug('skip replication entry', { entry: sourceEntry.getLogInfo() });
        return process.nextTick(done);
    }

    /**
     * Process an action entry from the data mover topic
     *
     * @param {object} kafkaEntry - action entry generated by client services
     * @param {string} kafkaEntry.key - kafka entry key
     * @param {string} kafkaEntry.value - kafka entry value
     * @param {function} done - callback function
     * @return {undefined}
     */
    processDataMoverEntry(kafkaEntry, done) {
        const actionEntry = ActionQueueEntry.createFromKafkaEntry(kafkaEntry);
        if (actionEntry.error) {
            this.logger.error('error processing source entry',
                              { error: actionEntry.error,
                                entry: kafkaEntry.value });
            return process.nextTick(() => done(errors.InternalError));
        }
        if (actionEntry.skip) {
            // skip message, noop
            return process.nextTick(done);
        }
        let task;
        if (actionEntry.getActionType() === 'copyLocation') {
            if (actionEntry.getAttribute('toLocation') === this.site) {
                task = new CopyLocationTask(this);
            }
        } else {
            this.logger.warn('skipping unsupported action type', {
                method: 'QueueProcessor.processDataMoverEntry',
                entry: actionEntry.getLogInfo(),
            });
        }
        if (task) {
            this.logger.debug('data mover entry is being pushed', {
                entry: actionEntry.getLogInfo(),
            });
            return this.taskScheduler.push({ task, entry: actionEntry,
                                             kafkaEntry },
                                           done);
        }
        this.logger.debug('skip data mover entry', {
            entry: actionEntry.getLogInfo(),
        });
        return process.nextTick(done);
    }

    isReady() {
        return this.replicationStatusProducer && this._consumer &&
            this.replicationStatusProducer.isReady() &&
            this._consumer.isReady();
    }

    /** Check producer and consumer reporting on any bad state.
     * This method is combined with other checks to create the probe server response.
     *
     * @param {Logger} log - Logger
     * @returns {Array} Error responses or empty array
    */
    handleLiveness(log) {
        const verboseLiveness = {};
        // track and return all errors in one response
        const responses = [];
        if (this.replicationStatusProducer === undefined ||
            this.replicationStatusProducer === null) {
            verboseLiveness.replicationStatusProducer = libConstants.statusUndefined;
            responses.push({
                component: 'Replication Status Producer',
                status: libConstants.statusUndefined,
                site: this.site,
            });
        } else if (!this.replicationStatusProducer.isReady()) {
            verboseLiveness.replicationStatusProducer = libConstants.statusNotReady;
            responses.push({
                component: 'Replication Status Producer',
                status: libConstants.statusNotReady,
                site: this.site,
            });
        } else {
            verboseLiveness.replicationStatusProducer = libConstants.statusReady;
        }

        if (this._consumer === undefined || this._consumer === null) {
            verboseLiveness.consumer = libConstants.statusUndefined;
            responses.push({
                component: 'Consumer',
                status: libConstants.statusUndefined,
                site: this.site,
            });
        } else if (!this._consumer.isReady()) {
            verboseLiveness.consumer = libConstants.statusNotReady;
            responses.push({
                component: 'Consumer',
                status: libConstants.statusNotReady,
                site: this.site,
            });
        } else {
            verboseLiveness.consumer = libConstants.statusReady;
        }

        log.debug('verbose liveness', verboseLiveness);
        return responses;
    }

    /**
     * Handle ProbeServer metrics
     *
     * @param {http.HTTPServerResponse} res - HTTP Response to respond with
     * @param {Logger} log - Logger
     * @returns {string} Error response string or undefined
     */
    static handleMetrics(res, log) {
        log.debug('metrics requested');

        res.writeHead(200, {
            'Content-Type': ZenkoMetrics.asPrometheusContentType(),
        });
        res.end(ZenkoMetrics.asPrometheus());
    }
}

module.exports = QueueProcessor;<|MERGE_RESOLUTION|>--- conflicted
+++ resolved
@@ -56,109 +56,57 @@
  * @property {string} [replicationStage] - Name of the replication stage
  */
 
-<<<<<<< HEAD
 const dataReplicationStatusMetric = ZenkoMetrics.createCounter({
-    name: 'replication_data_status_changed_total',
-=======
-const dataReplicationStatusMetric = new promClient.Counter({
     name: 's3_replication_data_status_changed_total',
->>>>>>> c909cfbe
-    help: 'Number of status updates',
+    help: 'Total number of status updates',
     labelNames: ['origin', 'location', 'replicationStatus'],
 });
 
-<<<<<<< HEAD
 const metadataReplicationStatusMetric = ZenkoMetrics.createCounter({
-    name: 'replication_metadata_status_changed_total',
-    help: 'Number of status updates',
+    name: 's3_replication_metadata_status_changed_total',
+    help: 'Total number of status updates',
     labelNames: ['origin', 'location', 'replicationStatus'],
 });
 
 const dataReplicationBytesMetric = ZenkoMetrics.createCounter({
-    name: 'replication_data_bytes',
-=======
-const metadataReplicationStatusMetric = new promClient.Counter({
-    name: 's3_replication_metadata_status_changed_total',
-    help: 'Number of status updates',
-    labelNames: ['origin', 'containerName', 'replicationStatus'],
-});
-
-// TODO: Kafka lag is not set in 8.x branches see BB-1
-const kafkaLagMetric = new promClient.Gauge({
-    name: 's3_zenko_queue_lag',
-    help: 'Number of update entries waiting to be consumed from the Kafka topic',
-    labelNames: ['origin', 'containerName', 'partition', 'serviceName'],
-});
-
-const dataReplicationBytesMetric = new promClient.Counter({
     name: 's3_replication_data_bytes_total',
->>>>>>> c909cfbe
     help: 'Total number of bytes replicated for data operation',
     labelNames: ['origin', 'serviceName', 'location'],
 });
 
-<<<<<<< HEAD
 const metadataReplicationBytesMetric = ZenkoMetrics.createCounter({
-    name: 'replication_metadata_bytes',
-=======
-const metadataReplicationBytesMetric = new promClient.Counter({
     name: 's3_replication_metadata_bytes_total',
->>>>>>> c909cfbe
     help: 'Total number of bytes replicated for metadata operation',
     labelNames: ['origin', 'serviceName', 'location'],
 });
 
-<<<<<<< HEAD
 const sourceDataBytesMetric = ZenkoMetrics.createCounter({
-    name: 'replication_source_data_bytes',
-=======
-const sourceDataBytesMetric = new promClient.Counter({
     name: 's3_replication_source_data_bytes_total',
->>>>>>> c909cfbe
     help: 'Total number of data bytes read from replication source',
     labelNames: ['origin', 'serviceName', 'location'],
 });
 
-<<<<<<< HEAD
 const readMetric = ZenkoMetrics.createCounter({
-    name: 'replication_data_read',
-    help: 'Number of read operations',
+    name: 's3_replication_data_read_total',
+    help: 'Total number of read operations',
     labelNames: ['origin', 'serviceName', 'location'],
 });
 
 const writeMetric = ZenkoMetrics.createCounter({
-    name: 'replication_data_write',
-    help: 'Number of write operations',
+    name: 's3_replication_data_write_total',
+    help: 'Total number of write operations',
     labelNames: ['origin', 'serviceName', 'location', 'replicationContent'],
 });
 
 const timeElapsedMetric = ZenkoMetrics.createHistogram({
-    name: 'replication_stage_time_elapsed',
+    name: 's3_replication_stage_time_elapsed',
     help: 'Elapsed time of a specific stage in replication (in millisecond)',
     labelNames: ['origin', 'serviceName', 'location', 'replicationStage'],
     buckets: [10, 100, 1000, 10000, 30000, 60000, 120000, 300000],
-=======
-const readMetric = new promClient.Counter({
-    name: 's3_replication_data_read_total',
-    help: 'Total number of read operations',
-    labelNames: ['origin', 'containerName', 'serviceName'],
 });
 
-const writeMetric = new promClient.Counter({
-    name: 's3_replication_data_write_total',
-    help: 'Total number of write operations',
-    labelNames: ['origin', 'containerName', 'serviceName', 'replicationContent'],
-});
-
-const timeElapsedMetric = new promClient.Histogram({
-    name: 's3_replication_stage_time_elapsed',
-    help: 'Elapsed time of a specific stage in replication',
-    labelNames: ['origin', 'containerName', 'serviceName', 'replicationStage'],
->>>>>>> c909cfbe
-});
-
 const rpoMetric = ZenkoMetrics.createHistogram({
-    name: 'replication_rpo_seconds',
+    name: 's3_replication_rpo_seconds',
     help: 'Difference between the time the object is updated and the time it ' +
           'is picked up for replication',
     labelNames: ['origin', 'serviceName', 'location'],
