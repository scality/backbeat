--- conflicted
+++ resolved
@@ -389,6 +389,7 @@
             },
             kafka: {
                 hosts: this.kafkaConfig.hosts,
+                site: this.kafkaConfig.site,
                 backlogMetrics: options && options.enableBacklogMetrics ?
                     this.kafkaConfig.backlogMetrics : undefined,
             },
@@ -760,31 +761,7 @@
                 });
                 return cb(err);
             }
-<<<<<<< HEAD
             return cb();
-=======
-            const groupId =
-                `${this.repConfig.queueProcessor.groupId}-${this.site}`;
-            this._consumer = new BackbeatConsumer({
-                kafka: {
-                    hosts: this.kafkaConfig.hosts,
-                    site: this.kafkaConfig.site,
-                },
-                topic: this.repConfig.topic,
-                groupId,
-                concurrency: this.repConfig.queueProcessor.concurrency,
-                queueProcessor: this.processKafkaEntry.bind(this),
-                logConsumerMetricsIntervalS: this.repConfig.queueProcessor.logConsumerMetricsIntervalS,
-            });
-            this._consumer.on('error', () => { });
-            this._consumer.on('ready', () => {
-                this._consumer.subscribe();
-                this.logger.info('queue processor is ready to consume ' +
-                    'replication entries');
-                this.emit('ready');
-            });
-            return undefined;
->>>>>>> 2976e922
         });
     }
 
