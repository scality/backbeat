const { ProbeServer, DEFAULT_LIVE_ROUTE } =
    require('arsenal').network.probe.ProbeServer;

/**
 * Configure probe servers
 * @typedef {Object} ProbeServerConfig
 * @property {string} bindAddress - Address to bind probe server to
 * @property {number} port - Port to bind probe server to
 */

/**
 * Callback when Queue Processor Probe server is listening.
 * Note that a disabled probe server does not pass an error to the callback.
 * @callback DoneCallback
 * @param {Object} [err] - Possible error creating a probe server
 * @param {ProbeServer} [probeServer] - Probe server or undefined if disabled
 */

/**
 * Start probe server for Queue Processor
 * @param {Map<string, QueueProcessor>} queueProcessors - Queue processor
 * @param {ProbeServerConfig} config - Configuration for probe server
 * @param {DoneCallback} [callback] - Callback when probe server is up
 * @returns {undefined}
 */
function startProbeServer(queueProcessors, config, callback) {
    if (process.env.CRR_METRICS_PROBE === 'false' || config === undefined) {
        callback();
        return;
    }
    const probeServer = new ProbeServer(config);
    probeServer.addHandler(
        // for backwards compatibility we also include readiness
        [DEFAULT_LIVE_ROUTE, '/_/health/readiness'],
        (res, log) => {
            // take all our processors and create one liveness response
            let responses = [];
            Object.keys(queueProcessors).forEach(site => {
                const qp = queueProcessors[site];
                responses = responses.concat(qp.handleLiveness(log));
            });
            if (responses.length > 0) {
                return JSON.stringify(responses);
            }
            res.writeHead(200);
            res.end();
            return undefined;
        }
    );
<<<<<<< HEAD
<<<<<<< HEAD
    if (callback) {
        probeServer._cbOnListening = () => callback(probeServer);
    }
=======
    probeServer.onListening(() => callback(undefined, probeServer));
=======
    probeServer.onListening(() => callback(null, probeServer));
>>>>>>> 6fa0a8f3
    probeServer.onError(err => callback(err));
>>>>>>> origin/w/7.10/bugfix/S3C-4541_ReturnErrAndProbeServerOnCallback
    probeServer.start();
}

module.exports = { startProbeServer };<|MERGE_RESOLUTION|>--- conflicted
+++ resolved
@@ -47,18 +47,11 @@
             return undefined;
         }
     );
-<<<<<<< HEAD
-<<<<<<< HEAD
     if (callback) {
         probeServer._cbOnListening = () => callback(probeServer);
+        probeServer.onListening(() => callback(null, probeServer));
+        probeServer.onError(err => callback(err));
     }
-=======
-    probeServer.onListening(() => callback(undefined, probeServer));
-=======
-    probeServer.onListening(() => callback(null, probeServer));
->>>>>>> 6fa0a8f3
-    probeServer.onError(err => callback(err));
->>>>>>> origin/w/7.10/bugfix/S3C-4541_ReturnErrAndProbeServerOnCallback
     probeServer.start();
 }
 
