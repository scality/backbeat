--- conflicted
+++ resolved
@@ -22,15 +22,12 @@
         bytesDone: testIsOn ? 'test:bb:bytesdone' : 'bb:crr:bytesdone',
         failedCRR: testIsOn ? 'test:bb:crr:failed' : 'bb:crr:failed',
     },
-<<<<<<< HEAD
     replicationBackends: ['aws_s3', 'azure', 'gcp'],
-=======
     replicationStages: {
         sourceDataRead: 'ReplicationSourceDataRead',
         destinationDataWrite: 'ReplicationDestinationDataWrite',
         destinationMetadataWrite: 'ReplicationDestinationMetadataWrite',
     },
->>>>>>> 4014bf7b
 };
 
 module.exports = constants;