--- conflicted
+++ resolved
@@ -14,17 +14,10 @@
     metricsTypeCompleted: 'completed',
     metricsTypeFailed: 'failed',
     promMetricNames: {
-<<<<<<< HEAD
-        replicationQueuedTotal: 'replication_queued_total',
-        replicationQueuedBytes: 'replication_queued_bytes',
-        replicationProcessedBytes: 'replication_processed_bytes',
-        replicationElapsedSeconds: 'replication_elapsed_seconds',
-=======
         replicationQueuedTotal: 's3_replication_queued_objects_total',
         replicationQueuedBytes: 's3_replication_queued_bytes_total',
         replicationProcessedBytes: 's3_replication_processed_bytes_total',
         replicationElapsedSeconds: 's3_replication_elapsed_seconds',
->>>>>>> 7f29d474
     },
     redisKeys: {
         opsPending: testIsOn ? 'test:bb:opspending' : 'bb:crr:opspending',
