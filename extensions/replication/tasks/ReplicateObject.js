const async = require('async');
const AWS = require('aws-sdk');

const errors = require('arsenal').errors;
const jsutil = require('arsenal').jsutil;
const ObjectMDLocation = require('arsenal').models.ObjectMDLocation;

const BackbeatClient = require('../../../lib/clients/BackbeatClient');
const BackbeatMetadataProxy = require('../../../lib/BackbeatMetadataProxy');

const mapLimitWaitPendingIfError = require('../../../lib/util/mapLimitWaitPendingIfError');
const { attachReqUids } = require('../../../lib/clients/utils');
const getExtMetrics = require('../utils/getExtMetrics');
const BackbeatTask = require('../../../lib/tasks/BackbeatTask');
const { getAccountCredentials } =
          require('../../../lib/credentials/AccountCredentials');
const RoleCredentials =
          require('../../../lib/credentials/RoleCredentials');
const { metricsExtension, metricsTypeQueued, metricsTypeCompleted } =
    require('../constants');

function _extractAccountIdFromRole(role) {
    return role.split(':')[4];
}

class ReplicateObject extends BackbeatTask {
    /**
     * Process a single replication entry
     *
     * @constructor
     * @param {QueueProcessor} qp - queue processor instance
     */
    constructor(qp) {
        const qpState = qp.getStateVars();
        super();
        Object.assign(this, qpState);
        this.retryParams = this.repConfig.queueProcessor.retry.scality;
        if (this.destConfig && this.destConfig.bootstrapList) {
            const destination = this.destConfig.bootstrapList
                .find(endpoint => endpoint.site === this.site) || {};
            this.destType = destination.type;
            const retryParams =
                this.repConfig.queueProcessor.retry[destination.type];
            if (retryParams) {
                this.retryParams = retryParams;
            }
        }
        this.sourceRole = null;
        this.targetRole = null;
        this.destBackbeatHost = null;
        this.s3sourceCredentials = null;
        this.s3destCredentials = null;
        this.S3source = null;
        this.backbeatSource = null;
        this.backbeatSourceProxy = null;
        this.backbeatDest = null;
    }

    _createCredentials(where, authConfig, roleArn, log) {
        const accountCredentials = getAccountCredentials(authConfig, log);
        if (accountCredentials) {
            return accountCredentials;
        }
        let vaultclient;
        if (where === 'source') {
            vaultclient = this.vaultclientCache.getClient('source:s3');
        } else { // target
            const { host, port } = this.destHosts.pickHost();
            vaultclient = this.vaultclientCache.getClient('dest:s3',
                                                          host, port);
        }
        return new RoleCredentials(vaultclient, 'replication', roleArn, log);
    }

    _setupRoles(entry, log, cb) {
        this.retry({
            actionDesc: 'get bucket replication configuration',
            logFields: { entry: entry.getLogInfo() },
            actionFunc: done => this._setupRolesOnce(entry, log, done),
            // Rely on AWS SDK notion of retryable error to decide if
            // we should set the entry replication status to FAILED
            // (non retryable) or retry later.
            shouldRetryFunc: err => err.retryable,
            log,
        }, cb);
    }

    _setTargetAccountMd(destEntry, targetRole, log, cb) {
        if (!this.destHosts) {
            log.warn('cannot process entry: no target site configured',
                     { entry: destEntry.getLogInfo() });
            return cb(errors.InternalError);
        }
        this._setupDestClients(this.targetRole, log);

        return this.retry({
            actionDesc: 'lookup target account attributes',
            logFields: { entry: destEntry.getLogInfo() },
            actionFunc: done => this._setTargetAccountMdOnce(
                destEntry, targetRole, log, done),
            // this call uses our own Vault client which does not set
            // the 'retryable' field
            shouldRetryFunc: err =>
                (err.InternalError || err.code === 'InternalError' ||
                 err.ServiceUnavailable || err.code === 'ServiceUnavailable'),
            onRetryFunc: () => {
                this.destHosts.pickNextHost();
                this._setupDestClients(this.targetRole, log);
            },
            log,
        }, cb);
    }

    _getAndPutPart(sourceEntry, destEntry, part, log, cb) {
        const partLogger = this.logger.newRequestLogger(log.getUids());
        this.retry({
            actionDesc: 'stream part data',
            logFields: { entry: sourceEntry.getLogInfo(), part },
            actionFunc: done => this._getAndPutPartOnce(
                sourceEntry, destEntry, part, partLogger, done),
            shouldRetryFunc: err => err.retryable,
            onRetryFunc: err => {
                if (err.origin === 'target') {
                    this.destHosts.pickNextHost();
                    this._setupDestClients(this.targetRole, partLogger);
                }
            },
            log: partLogger,
        }, cb);
    }

    _putMetadata(entry, mdOnly, log, cb) {
        this.retry({
            actionDesc: 'update metadata on target',
            logFields: { entry: entry.getLogInfo() },
            actionFunc: done => this._putMetadataOnce(entry, mdOnly,
                                                      log, done),
            shouldRetryFunc: err => err.retryable,
            onRetryFunc: err => {
                if (err.origin === 'target') {
                    this.destHosts.pickNextHost();
                    this._setupDestClients(this.targetRole, log);
                }
            },
            log,
        }, cb);
    }

    _getUpdatedSourceEntry(params) {
        const { sourceEntry, replicationStatus } = params;
        const entry = replicationStatus === 'COMPLETED' ?
              sourceEntry.toCompletedEntry(this.site) :
              sourceEntry.toFailedEntry(this.site);
        const versionId =
              sourceEntry.getReplicationSiteDataStoreVersionId(this.site);
        return entry.setReplicationSiteDataStoreVersionId(this.site,
            versionId);
    }

    _publishReplicationStatus(sourceEntry, replicationStatus, params) {
        const { log, reason, kafkaEntry } = params;
        const entryParams = { sourceEntry, replicationStatus };
        const updatedSourceEntry = this._getUpdatedSourceEntry(entryParams);
        const kafkaEntries = [updatedSourceEntry.toKafkaEntry(this.site)];
        this.replicationStatusProducer.send(kafkaEntries, err => {
            if (err) {
                log.error(
                    'error in entry delivery to replication status topic',
                    { method: 'ReplicateObject._publishReplicationStatus',
                      topic: this.repConfig.replicationStatusTopic,
                      entry: updatedSourceEntry.getLogInfo(),
                      replicationStatus:
                      updatedSourceEntry.getReplicationStatus(),
                      error: err });
            }
            // Commit whether there was an error or not to allow
            // progress of the consumer, as best effort measure when
            // there are errors. We can count on the sweeper to retry
            // entries that failed to be published to kafka (because
            // they will keep their PENDING status).
            if (this.consumer) {
                this.consumer.onEntryCommittable(kafkaEntry);
            }
        });
        log.end().info('replication status published', {
            topic: this.repConfig.replicationStatusTopic,
            entry: updatedSourceEntry.getLogInfo(),
            replicationStatus,
            reason,
        });
    }

    _setupRolesOnce(entry, log, cb) {
        log.debug('getting bucket replication',
                  { entry: entry.getLogInfo() });
        const entryRolesString = entry.getReplicationRoles();
        let entryRoles;
        if (entryRolesString !== undefined) {
            entryRoles = entryRolesString.split(',');
        }
        if (entryRoles === undefined || entryRoles.length !== 2) {
            log.error('expecting two roles separated by a ' +
                      'comma in entry replication configuration',
                { method: 'ReplicateObject._setupRolesOnce',
                    entry: entry.getLogInfo(),
                    roles: entryRolesString });
            return cb(errors.BadRole);
        }
        this.sourceRole = entryRoles[0];
        this.targetRole = entryRoles[1];

        this._setupSourceClients(this.sourceRole, log);

        const req = this.S3source.getBucketReplication(
            { Bucket: entry.getBucket() });
        attachReqUids(req, log);
        return req.send((err, data) => {
            if (err) {
                // eslint-disable-next-line no-param-reassign
                err.origin = 'source';
                log.error('error getting replication ' +
                          'configuration from S3',
                    { method: 'ReplicateObject._setupRolesOnce',
                        entry: entry.getLogInfo(),
                        origin: 'source',
                        peer: this.sourceConfig.s3,
                        error: err.message,
                        httpStatus: err.statusCode });
                return cb(err);
            }
            const replicationEnabled = (
                data.ReplicationConfiguration.Rules.some(
                    rule => entry.getObjectKey().startsWith(rule.Prefix)
                        && rule.Status === 'Enabled'));
            if (!replicationEnabled) {
                log.debug('replication disabled for object',
                    { method: 'ReplicateObject._setupRolesOnce',
                        entry: entry.getLogInfo() });
                return cb(errors.PreconditionFailed.customizeDescription(
                    'replication disabled for object'));
            }
            const roles = data.ReplicationConfiguration.Role.split(',');
            if (roles.length !== 2) {
                log.error('expecting two roles separated by a ' +
                          'comma in bucket replication configuration',
                    { method: 'ReplicateObject._setupRolesOnce',
                        entry: entry.getLogInfo(),
                        roles });
                return cb(errors.BadRole);
            }
            if (roles[0] !== entryRoles[0]) {
                log.error('role in replication entry for source does ' +
                          'not match role in bucket replication ' +
                          'configuration ',
                    { method: 'ReplicateObject._setupRolesOnce',
                        entry: entry.getLogInfo(),
                        entryRole: entryRoles[0],
                        bucketRole: roles[0] });
                return cb(errors.BadRole);
            }
            if (roles[1] !== entryRoles[1]) {
                log.error('role in replication entry for target does ' +
                          'not match role in bucket replication ' +
                          'configuration ',
                    { method: 'ReplicateObject._setupRolesOnce',
                        entry: entry.getLogInfo(),
                        entryRole: entryRoles[1],
                        bucketRole: roles[1] });
                return cb(errors.BadRole);
            }
            return cb(null, roles[0], roles[1]);
        });
    }

    _setTargetAccountMdOnce(destEntry, targetRole, log, cb) {
        log.debug('changing target account owner',
                  { entry: destEntry.getLogInfo() });
        const targetAccountId = _extractAccountIdFromRole(targetRole);
        this.s3destCredentials.lookupAccountAttributes(
            targetAccountId, (err, accountAttr) => {
                if (err) {
                    // eslint-disable-next-line no-param-reassign
                    err.origin = 'target';
                    let peer;
                    if (this.destConfig.auth.type === 'role') {
                        peer = this.destBackbeatHost;
                        if (this.destConfig.auth.vault) {
                            const { host, port } = this.destConfig.auth.vault;
                            if (host) {
                                // no proxy is used, log the vault host/port
                                peer = { host, port };
                            }
                        }
                    }
                    log.error('an error occurred when looking up target ' +
                              'account attributes',
                        { method: 'ReplicateObject._setTargetAccountMdOnce',
                            entry: destEntry.getLogInfo(),
                            origin: 'target',
                            peer,
                            error: err.message });
                    return cb(err);
                }
                log.debug('setting owner info in target metadata',
                    { entry: destEntry.getLogInfo(),
                        accountAttr });
                destEntry.setOwnerId(accountAttr.canonicalID);
                destEntry.setOwnerDisplayName(accountAttr.displayName);
                return cb();
            });
    }

    _getAndPutData(sourceEntry, destEntry, log, cb) {
        log.debug('replicating data', { entry: sourceEntry.getLogInfo() });
        if (sourceEntry.getLocation().some(part => {
            const partObj = new ObjectMDLocation(part);
            return partObj.getDataStoreETag() === undefined;
        })) {
            const errMessage =
                  'cannot replicate object without dataStoreETag property';
            log.error(errMessage, {
                method: 'ReplicateObject._getAndPutData',
                entry: sourceEntry.getLogInfo(),
            });
            return cb(errors.InternalError.customizeDescription(errMessage));
        }
        const locations = sourceEntry.getReducedLocations();
        const mpuConcLimit = this.repConfig.queueProcessor.mpuPartsConcurrency;
        return mapLimitWaitPendingIfError(locations, mpuConcLimit, (part, done) => {
            this._getAndPutPart(sourceEntry, destEntry, part, log, done);
        }, (err, destLocations) => {
            if (err) {
                return this._deleteOrphans(destEntry, destLocations, log, () => cb(err));
            }
            return cb(null, destLocations);
        });
    }

    _getAndPutPartOnce(sourceEntry, destEntry, part, log, done) {
        const doneOnce = jsutil.once(done);
        const partObj = new ObjectMDLocation(part);
        const partNumber = partObj.getPartNumber();
        let destReq = null;
        let sourceReqAborted = false;
        let destReqAborted = false;
        const sourceReq = this.S3source.getObject({
            Bucket: sourceEntry.getBucket(),
            Key: sourceEntry.getObjectKey(),
            VersionId: sourceEntry.getEncodedVersionId(),
            PartNumber: partNumber,
        });
        attachReqUids(sourceReq, log);
        sourceReq.on('error', err => {
            if (!sourceReqAborted && !destReqAborted) {
                destReq.abort();
                destReqAborted = true;
            }
            // eslint-disable-next-line no-param-reassign
            err.origin = 'source';
            if (err.statusCode === 404) {
                return doneOnce(err);
            }
            if (!sourceReqAborted) {
                log.error('an error occurred on getObject from S3',
                          { method: 'ReplicateObject._getAndPutPartOnce',
                            entry: sourceEntry.getLogInfo(),
                            part,
                            origin: 'source',
                            peer: this.sourceConfig.s3,
                            error: err.message,
                            httpStatus: err.statusCode });
            }
            return doneOnce(err);
        });
        const incomingMsg = sourceReq.createReadStream();
        incomingMsg.on('error', err => {
            if (!sourceReqAborted && !destReqAborted) {
                destReq.abort();
                destReqAborted = true;
            }
            if (err.statusCode === 404) {
                return doneOnce(errors.ObjNotFound);
            }
            if (!sourceReqAborted) {
                // eslint-disable-next-line no-param-reassign
                err.origin = 'source';
                // eslint-disable-next-line no-param-reassign
                err.retryable = true;
                log.error('an error occurred when streaming data from S3',
                          { method: 'ReplicateObject._getAndPutPartOnce',
                            entry: destEntry.getLogInfo(),
                            part,
                            origin: 'source',
                            peer: this.sourceConfig.s3,
                            error: err.message });
            }
            return doneOnce(err);
        });
        log.debug('putting data', { entry: destEntry.getLogInfo(), part });
        destReq = this.backbeatDest.putData({
            Bucket: destEntry.getBucket(),
            Key: destEntry.getObjectKey(),
            CanonicalID: destEntry.getOwnerId(),
            ContentLength: partObj.getPartSize(),
            ContentMD5: partObj.getPartETag(),
            Body: incomingMsg,
        });
        attachReqUids(destReq, log);
        return destReq.send((err, data) => {
            if (err) {
                if (!destReqAborted) {
                    sourceReq.abort();
                    sourceReqAborted = true;
                    // eslint-disable-next-line no-param-reassign
                    err.origin = 'target';
                    log.error('an error occurred on putData to S3',
                              { method: 'ReplicateObject._getAndPutPartOnce',
                                entry: destEntry.getLogInfo(),
                                part,
                                origin: 'target',
                                peer: this.destBackbeatHost,
                                error: err.message });
                }
                return doneOnce(err);
            }
            partObj.setDataLocation(data.Location[0]);
<<<<<<< HEAD
            const extMetrics = getExtMetrics(this.site,
                partObj.getPartSize(), sourceEntry);
            this.mProducer.publishMetrics(extMetrics, metricsTypeCompleted,
                metricsExtension, () => {});
=======

            // Set encryption parameters that were used to encrypt the
            // target data in the object metadata, or reset them if
            // there was no encryption
            const { ServerSideEncryption, SSECustomerAlgorithm, SSEKMSKeyId } = data;
            destEntry.setAmzServerSideEncryption(ServerSideEncryption || '');
            destEntry.setAmzEncryptionCustomerAlgorithm(SSECustomerAlgorithm || '');
            destEntry.setAmzEncryptionKeyId(SSEKMSKeyId || '');

            const extMetrics = {};
            extMetrics[this.site] = {
                ops: 1,
                bytes: partObj.getPartSize(),
            };
            this.mProducer.publishMetrics(
                extMetrics, metricsTypeProcessed, metricsExtension, () => {});
>>>>>>> 2be05a8d
            return doneOnce(null, partObj.getValue());
        });
    }

    _putMetadataOnce(entry, mdOnly, log, cb) {
        log.debug('putting metadata',
                  { where: 'target', entry: entry.getLogInfo(),
                    replicationStatus:
                        entry.getReplicationSiteStatus(this.site) });
        const cbOnce = jsutil.once(cb);

        // sends extra header x-scal-replication-content to the target
        // if it's a metadata operation only
        const replicationContent = (mdOnly ? 'METADATA' : undefined);
        const mdBlob = entry.getSerialized();
        const req = this.backbeatDest.putMetadata({
            Bucket: entry.getBucket(),
            Key: entry.getObjectKey(),
            VersionId: entry.getEncodedVersionId(),
            ContentLength: Buffer.byteLength(mdBlob),
            Body: mdBlob,
            ReplicationContent: replicationContent,
        });
        attachReqUids(req, log);
        req.send((err, data) => {
            if (err) {
                // eslint-disable-next-line no-param-reassign
                err.origin = 'target';
                if (err.ObjNotFound || err.code === 'ObjNotFound') {
                    return cbOnce(err);
                }
                log.error('an error occurred when putting metadata to S3',
                    { method: 'ReplicateObject._putMetadataOnce',
                      entry: entry.getLogInfo(),
                      origin: 'target',
                      peer: this.destBackbeatHost,
                      error: err.message });
                return cbOnce(err);
            }
            return cbOnce(null, data);
        });
    }

    _deleteOrphans(entry, locations, log, cb) {
        const writtenLocations = locations
              .filter(loc => loc)
              .map(loc => ({ key: loc.key, dataStoreName: loc.dataStoreName }));
        if (writtenLocations.length === 0) {
            return process.nextTick(cb);
        }
        log.info('deleting orphan data after replication failure',
                 { method: 'ReplicateObject._deleteOrphans',
                   entry: entry.getLogInfo(),
                   peer: this.destBackbeatHost,
                 });
        const req = this.backbeatDest.batchDelete({
            Bucket: entry.getBucket(),
            Key: entry.getObjectKey(),
            Locations: writtenLocations,
        });
        attachReqUids(req, log);
        return req.send(err => {
            if (err) {
                log.error('an error occurred during batch delete of orphan data',
                          { method: 'ReplicateObject._deleteOrphans',
                            entry: entry.getLogInfo(),
                            origin: 'target',
                            peer: this.destBackbeatHost,
                            error: err.message,
                          });
                writtenLocations.forEach(location => {
                    log.error('orphan data location was not deleted', {
                        method: 'ReplicateObject._deleteOrphans',
                        entry: entry.getLogInfo(),
                        location,
                    });
                });
            }
            // do not return the batch delete error, only log it
            return cb();
        });
    }

    _setupSourceClients(sourceRole, log) {
        this.s3sourceCredentials =
            this._createCredentials('source', this.sourceConfig.auth,
                                    sourceRole, log);

        // Disable retries, use our own retry policy (mandatory for
        // putData route in order to fetch data again from source).

        const sourceS3 = this.sourceConfig.s3;
        this.S3source = new AWS.S3({
            endpoint: `${this.sourceConfig.transport}://` +
                `${sourceS3.host}:${sourceS3.port}`,
            credentials: this.s3sourceCredentials,
            sslEnabled: this.sourceConfig.transport === 'https',
            s3ForcePathStyle: true,
            signatureVersion: 'v4',
            httpOptions: { agent: this.sourceHTTPAgent, timeout: 0 },
            maxRetries: 0,
        });
        this.backbeatSource = new BackbeatClient({
            endpoint: `${this.sourceConfig.transport}://` +
                `${sourceS3.host}:${sourceS3.port}`,
            credentials: this.s3sourceCredentials,
            sslEnabled: this.sourceConfig.transport === 'https',
            httpOptions: { agent: this.sourceHTTPAgent, timeout: 0 },
            maxRetries: 0,
        });
        this.backbeatSourceProxy = new BackbeatMetadataProxy(
            `${this.sourceConfig.transport}://` +
                `${sourceS3.host}:${sourceS3.port}`,
            this.sourceConfig.auth, this.sourceHTTPAgent);
        this.backbeatSourceProxy.setSourceRole(sourceRole);
        this.backbeatSourceProxy.setSourceClient(log);
    }

    _setupDestClients(targetRole, log) {
        this.s3destCredentials =
            this._createCredentials('target', this.destConfig.auth,
                                    targetRole, log);

        this.destBackbeatHost = this.destHosts.pickHost();
        this.backbeatDest = new BackbeatClient({
            endpoint: `${this.destConfig.transport}://` +
                `${this.destBackbeatHost.host}:${this.destBackbeatHost.port}`,
            credentials: this.s3destCredentials,
            sslEnabled: this.destConfig.transport === 'https',
            httpOptions: { agent: this.destHTTPAgent, timeout: 0 },
            maxRetries: 0,
        });
    }

    processQueueEntry(sourceEntry, kafkaEntry, done) {
        const log = this.logger.newRequestLogger();
        const destEntry = sourceEntry.toReplicaEntry(this.site);

        log.debug('processing entry',
                  { entry: sourceEntry.getLogInfo() });


        if (sourceEntry.getIsDeleteMarker()) {
            return async.waterfall([
                next => {
                    this._setupRoles(sourceEntry, log, next);
                },
                (sourceRole, targetRole, next) => {
                    this._setTargetAccountMd(destEntry, targetRole, log,
                                             next);
                },
                // put metadata in target bucket
                next => {
                    // TODO check that bucket role matches role in metadata
                    this._putMetadata(destEntry, false, log, next);
                },
            ], err => this._handleReplicationOutcome(
                err, sourceEntry, destEntry, kafkaEntry, log, done));
        }

        const mdOnly = !sourceEntry.getReplicationContent().includes('DATA');
        return async.waterfall([
            // get data stream from source bucket
            next => {
                this._setupRoles(sourceEntry, log, next);
            },
            (sourceRole, targetRole, next) => {
                this._setTargetAccountMd(destEntry, targetRole, log, next);
            },
            // Get data from source bucket and put it on the target bucket
            next => {
                if (!mdOnly) {
                    const extMetrics = getExtMetrics(this.site,
                        sourceEntry.getContentLength(), sourceEntry);
                    this.mProducer.publishMetrics(extMetrics,
                        metricsTypeQueued, metricsExtension, () => {});
                    return this._getAndPutData(sourceEntry, destEntry, log,
                                               next);
                }
                return next(null, []);
            },
            // update location, replication status and put metadata in
            // target bucket
            (destLocations, next) => {
                destEntry.setLocation(destLocations);
                this._putMetadata(destEntry, mdOnly, log, err => {
                    if (err) {
                        return this._deleteOrphans(
                            destEntry, destLocations, log, () => next(err));
                    }
                    return next();
                });
            },
        ], err => this._handleReplicationOutcome(
            err, sourceEntry, destEntry, kafkaEntry, log, done));
    }

    _processQueueEntryRetryFull(sourceEntry, destEntry, kafkaEntry, log, done) {
        log.debug('reprocessing entry as full replication',
                  { entry: sourceEntry.getLogInfo() });

        return async.waterfall([
            next => this._getAndPutData(sourceEntry, destEntry, log, next),
            // update location, replication status and put metadata in
            // target bucket
            (location, next) => {
                destEntry.setLocation(location);
                this._putMetadata(destEntry, false, log, next);
            },
        ], err => this._handleReplicationOutcome(
            err, sourceEntry, destEntry, kafkaEntry, log, done));
    }

    _handleReplicationOutcome(err, sourceEntry, destEntry, kafkaEntry,
                              log, done) {
        if (!err) {
            log.debug('replication succeeded for object, publishing ' +
                      'replication status as COMPLETED',
                      { entry: sourceEntry.getLogInfo() });
            this._publishReplicationStatus(
                sourceEntry, 'COMPLETED', { kafkaEntry, log });
            return done(null, { committable: false });
        }
        if (err.BadRole ||
            (err.origin === 'source' &&
             (err.NoSuchEntity || err.code === 'NoSuchEntity' ||
              err.AccessDenied || err.code === 'AccessDenied'))) {
            log.error('replication failed permanently for object, ' +
                      'processing skipped',
                { failMethod: err.method,
                    entry: sourceEntry.getLogInfo(),
                    origin: err.origin,
                    error: err.description });
            return done();
        }
        if (err.ObjNotFound || err.code === 'ObjNotFound') {
            if (err.origin === 'source') {
                log.info('replication skipped: ' +
                         'source object version does not exist',
                         { entry: sourceEntry.getLogInfo() });
                return done();
            }
            log.info('target object version does not exist, retrying ' +
                     'a full replication',
                     { entry: sourceEntry.getLogInfo() });
            return this._processQueueEntryRetryFull(
                sourceEntry, destEntry, kafkaEntry, log, done);
        }
        if (err.InvalidObjectState || err.code === 'InvalidObjectState') {
            log.info('replication skipped: invalid object state',
                     { entry: sourceEntry.getLogInfo() });
            return done();
        }
        log.debug('replication failed permanently for object, ' +
                  'publishing replication status as FAILED',
            { failMethod: err.method,
                entry: sourceEntry.getLogInfo(),
                error: err.description });
        this._publishReplicationStatus(
            sourceEntry, 'FAILED', {
                log,
                reason: err.description,
                kafkaEntry,
            });
        return done(null, { committable: false });
    }
}

module.exports = ReplicateObject;<|MERGE_RESOLUTION|>--- conflicted
+++ resolved
@@ -424,12 +424,6 @@
                 return doneOnce(err);
             }
             partObj.setDataLocation(data.Location[0]);
-<<<<<<< HEAD
-            const extMetrics = getExtMetrics(this.site,
-                partObj.getPartSize(), sourceEntry);
-            this.mProducer.publishMetrics(extMetrics, metricsTypeCompleted,
-                metricsExtension, () => {});
-=======
 
             // Set encryption parameters that were used to encrypt the
             // target data in the object metadata, or reset them if
@@ -439,14 +433,10 @@
             destEntry.setAmzEncryptionCustomerAlgorithm(SSECustomerAlgorithm || '');
             destEntry.setAmzEncryptionKeyId(SSEKMSKeyId || '');
 
-            const extMetrics = {};
-            extMetrics[this.site] = {
-                ops: 1,
-                bytes: partObj.getPartSize(),
-            };
-            this.mProducer.publishMetrics(
-                extMetrics, metricsTypeProcessed, metricsExtension, () => {});
->>>>>>> 2be05a8d
+            const extMetrics = getExtMetrics(this.site,
+                partObj.getPartSize(), sourceEntry);
+            this.mProducer.publishMetrics(extMetrics, metricsTypeCompleted,
+                metricsExtension, () => {});
             return doneOnce(null, partObj.getValue());
         });
     }
