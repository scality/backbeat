const async = require('async');
const AWS = require('aws-sdk');

const errors = require('arsenal').errors;
const jsutil = require('arsenal').jsutil;
const ObjectMDLocation = require('arsenal').models.ObjectMDLocation;

const BackbeatClient = require('../../../lib/clients/BackbeatClient');
const BackbeatMetadataProxy = require('../utils/BackbeatMetadataProxy');

const { attachReqUids } = require('../../../lib/clients/utils');
const getExtMetrics = require('../utils/getExtMetrics');
const BackbeatTask = require('../../../lib/tasks/BackbeatTask');
const { getAccountCredentials } =
          require('../../../lib/credentials/AccountCredentials');
const RoleCredentials =
          require('../../../lib/credentials/RoleCredentials');
const { metricsExtension, metricsTypeQueued, metricsTypeCompleted } =
    require('../constants');

const MPU_CONC_LIMIT = 10;

function _extractAccountIdFromRole(role) {
    return role.split(':')[4];
}

class ReplicateObject extends BackbeatTask {
    /**
     * Process a single replication entry
     *
     * @constructor
     * @param {QueueProcessor} qp - queue processor instance
     */
    constructor(qp) {
        const qpState = qp.getStateVars();
        super();
        Object.assign(this, qpState);
        this.retryParams = this.repConfig.queueProcessor.retry.scality;
        if (this.destConfig && this.destConfig.bootstrapList) {
            const destination = this.destConfig.bootstrapList
                .find(endpoint => endpoint.site === this.site) || {};
            this.destType = destination.type;
            const retryParams =
                this.repConfig.queueProcessor.retry[destination.type];
            if (retryParams) {
                this.retryParams = retryParams;
            }
        }
        this.sourceRole = null;
        this.targetRole = null;
        this.destBackbeatHost = null;
        this.s3sourceCredentials = null;
        this.s3destCredentials = null;
        this.S3source = null;
        this.backbeatSource = null;
        this.backbeatSourceProxy = null;
        this.backbeatDest = null;
    }

    _createCredentials(where, authConfig, roleArn, log) {
        const accountCredentials = getAccountCredentials(authConfig, log);
        if (accountCredentials) {
            return accountCredentials;
        }
        let vaultclient;
        if (where === 'source') {
            vaultclient = this.vaultclientCache.getClient('source:s3');
        } else { // target
            const { host, port } = this.destHosts.pickHost();
            vaultclient = this.vaultclientCache.getClient('dest:s3',
                                                          host, port);
        }
        return new RoleCredentials(vaultclient, 'replication', roleArn, log);
    }

    _setupRoles(entry, log, cb) {
        this.retry({
            actionDesc: 'get bucket replication configuration',
            logFields: { entry: entry.getLogInfo() },
            actionFunc: done => this._setupRolesOnce(entry, log, done),
            // Rely on AWS SDK notion of retryable error to decide if
            // we should set the entry replication status to FAILED
            // (non retryable) or retry later.
            shouldRetryFunc: err => err.retryable,
            log,
        }, cb);
    }

    _setTargetAccountMd(destEntry, targetRole, log, cb) {
        if (!this.destHosts) {
            log.warn('cannot process entry: no target site configured',
                     { entry: destEntry.getLogInfo() });
            return cb(errors.InternalError);
        }
        this._setupDestClients(this.targetRole, log);

        return this.retry({
            actionDesc: 'lookup target account attributes',
            logFields: { entry: destEntry.getLogInfo() },
            actionFunc: done => this._setTargetAccountMdOnce(
                destEntry, targetRole, log, done),
            // this call uses our own Vault client which does not set
            // the 'retryable' field
            shouldRetryFunc: err =>
                (err.InternalError || err.code === 'InternalError' ||
                 err.ServiceUnavailable || err.code === 'ServiceUnavailable'),
            onRetryFunc: () => {
                this.destHosts.pickNextHost();
                this._setupDestClients(this.targetRole, log);
            },
            log,
        }, cb);
    }

    _getAndPutPart(sourceEntry, destEntry, part, log, cb) {
        const partLogger = this.logger.newRequestLogger(log.getUids());
        this.retry({
            actionDesc: 'stream part data',
            logFields: { entry: sourceEntry.getLogInfo(), part },
            actionFunc: done => this._getAndPutPartOnce(
                sourceEntry, destEntry, part, partLogger, done),
            shouldRetryFunc: err => err.retryable,
            onRetryFunc: err => {
                if (err.origin === 'target') {
                    this.destHosts.pickNextHost();
                    this._setupDestClients(this.targetRole, partLogger);
                }
            },
            log: partLogger,
        }, cb);
    }

    _putMetadata(entry, mdOnly, log, cb) {
        this.retry({
            actionDesc: 'update metadata on target',
            logFields: { entry: entry.getLogInfo() },
            actionFunc: done => this._putMetadataOnce(entry, mdOnly,
                                                      log, done),
            shouldRetryFunc: err => err.retryable,
            onRetryFunc: err => {
                if (err.origin === 'target') {
                    this.destHosts.pickNextHost();
                    this._setupDestClients(this.targetRole, log);
                }
            },
            log,
        }, cb);
    }

    _publishReplicationStatus(sourceEntry, replicationStatus, params) {
        const { log, reason, kafkaEntry } = params;
        const updatedSourceEntry = replicationStatus === 'COMPLETED' ?
            sourceEntry.toCompletedEntry(this.site) :
            sourceEntry.toFailedEntry(this.site);
        updatedSourceEntry.setReplicationSiteDataStoreVersionId(this.site,
            sourceEntry.getReplicationSiteDataStoreVersionId(this.site));
        const kafkaEntries = [updatedSourceEntry.toKafkaEntry(this.site)];
        this.replicationStatusProducer.send(kafkaEntries, err => {
            if (err) {
                log.error(
                    'error in entry delivery to replication status topic',
                    { method: 'ReplicateObject._publishReplicationStatus',
                      topic: this.repConfig.replicationStatusTopic,
                      entry: updatedSourceEntry.getLogInfo(),
                      replicationStatus:
                      updatedSourceEntry.getReplicationStatus(),
                      error: err });
            }
            // Commit whether there was an error or not to allow
            // progress of the consumer, as best effort measure when
            // there are errors. We can count on the sweeper to retry
            // entries that failed to be published to kafka (because
            // they will keep their PENDING status).
            if (this.consumer) {
                this.consumer.onEntryCommittable(kafkaEntry);
            }
        });
        log.end().info('replication status published', {
            topic: this.repConfig.replicationStatusTopic,
            entry: updatedSourceEntry.getLogInfo(),
            replicationStatus,
            reason,
        });
    }

    _setupRolesOnce(entry, log, cb) {
        log.debug('getting bucket replication',
                  { entry: entry.getLogInfo() });
        const entryRolesString = entry.getReplicationRoles();
        let entryRoles;
        if (entryRolesString !== undefined) {
            entryRoles = entryRolesString.split(',');
        }
        if (entryRoles === undefined || entryRoles.length !== 2) {
            log.error('expecting two roles separated by a ' +
                      'comma in entry replication configuration',
                { method: 'ReplicateObject._setupRolesOnce',
                    entry: entry.getLogInfo(),
                    roles: entryRolesString });
            return cb(errors.BadRole);
        }
        this.sourceRole = entryRoles[0];
        this.targetRole = entryRoles[1];

        this._setupSourceClients(this.sourceRole, log);

        const req = this.S3source.getBucketReplication(
            { Bucket: entry.getBucket() });
        attachReqUids(req, log);
        return req.send((err, data) => {
            if (err) {
                // eslint-disable-next-line no-param-reassign
                err.origin = 'source';
                log.error('error getting replication ' +
                          'configuration from S3',
                    { method: 'ReplicateObject._setupRolesOnce',
                        entry: entry.getLogInfo(),
                        origin: 'source',
                        peer: this.sourceConfig.s3,
                        error: err.message,
                        httpStatus: err.statusCode });
                return cb(err);
            }
            const replicationEnabled = (
                data.ReplicationConfiguration.Rules.some(
                    rule => entry.getObjectKey().startsWith(rule.Prefix)
                        && rule.Status === 'Enabled'));
            if (!replicationEnabled) {
                log.debug('replication disabled for object',
                    { method: 'ReplicateObject._setupRolesOnce',
                        entry: entry.getLogInfo() });
                return cb(errors.PreconditionFailed.customizeDescription(
                    'replication disabled for object'));
            }
            const roles = data.ReplicationConfiguration.Role.split(',');
            if (roles.length !== 2) {
                log.error('expecting two roles separated by a ' +
                          'comma in bucket replication configuration',
                    { method: 'ReplicateObject._setupRolesOnce',
                        entry: entry.getLogInfo(),
                        roles });
                return cb(errors.BadRole);
            }
            if (roles[0] !== entryRoles[0]) {
                log.error('role in replication entry for source does ' +
                          'not match role in bucket replication ' +
                          'configuration ',
                    { method: 'ReplicateObject._setupRolesOnce',
                        entry: entry.getLogInfo(),
                        entryRole: entryRoles[0],
                        bucketRole: roles[0] });
                return cb(errors.BadRole);
            }
            if (roles[1] !== entryRoles[1]) {
                log.error('role in replication entry for target does ' +
                          'not match role in bucket replication ' +
                          'configuration ',
                    { method: 'ReplicateObject._setupRolesOnce',
                        entry: entry.getLogInfo(),
                        entryRole: entryRoles[1],
                        bucketRole: roles[1] });
                return cb(errors.BadRole);
            }
            return cb(null, roles[0], roles[1]);
        });
    }

    _setTargetAccountMdOnce(destEntry, targetRole, log, cb) {
        log.debug('changing target account owner',
                  { entry: destEntry.getLogInfo() });
        const targetAccountId = _extractAccountIdFromRole(targetRole);
        this.s3destCredentials.lookupAccountAttributes(
            targetAccountId, (err, accountAttr) => {
                if (err) {
                    // eslint-disable-next-line no-param-reassign
                    err.origin = 'target';
                    let peer;
                    if (this.destConfig.auth.type === 'role') {
                        peer = this.destBackbeatHost;
                        if (this.destConfig.auth.vault) {
                            const { host, port } = this.destConfig.auth.vault;
                            if (host) {
                                // no proxy is used, log the vault host/port
                                peer = { host, port };
                            }
                        }
                    }
                    log.error('an error occurred when looking up target ' +
                              'account attributes',
                        { method: 'ReplicateObject._setTargetAccountMdOnce',
                            entry: destEntry.getLogInfo(),
                            origin: 'target',
                            peer,
                            error: err.message });
                    return cb(err);
                }
                log.debug('setting owner info in target metadata',
                    { entry: destEntry.getLogInfo(),
                        accountAttr });
                destEntry.setOwnerId(accountAttr.canonicalID);
                destEntry.setOwnerDisplayName(accountAttr.displayName);
                return cb();
            });
    }

    _getAndPutData(sourceEntry, destEntry, log, cb) {
        log.debug('replicating data', { entry: sourceEntry.getLogInfo() });
        if (sourceEntry.getLocation().some(part => {
            const partObj = new ObjectMDLocation(part);
            return partObj.getDataStoreETag() === undefined;
        })) {
            const errMessage =
                  'cannot replicate object without dataStoreETag property';
            log.error(errMessage, {
                method: 'ReplicateObject._getAndPutData',
                entry: sourceEntry.getLogInfo(),
            });
            return cb(errors.InternalError.customizeDescription(errMessage));
        }
        const locations = sourceEntry.getReducedLocations();
        return async.mapLimit(locations, MPU_CONC_LIMIT, (part, done) => {
            this._getAndPutPart(sourceEntry, destEntry, part, log, done);
        }, cb);
    }

    _getAndPutPartOnce(sourceEntry, destEntry, part, log, done) {
        const doneOnce = jsutil.once(done);
        const partObj = new ObjectMDLocation(part);
        const partNumber = partObj.getPartNumber();
        const sourceReq = this.S3source.getObject({
            Bucket: sourceEntry.getBucket(),
            Key: sourceEntry.getObjectKey(),
            VersionId: sourceEntry.getEncodedVersionId(),
            PartNumber: partNumber,
        });
        attachReqUids(sourceReq, log);
        sourceReq.on('error', err => {
            // eslint-disable-next-line no-param-reassign
            err.origin = 'source';
            if (err.statusCode === 404) {
                return doneOnce(err);
            }
            log.error('an error occurred on getObject from S3',
                { method: 'ReplicateObject._getAndPutPartOnce',
                    entry: sourceEntry.getLogInfo(),
                    part,
                    origin: 'source',
                    peer: this.sourceConfig.s3,
                    error: err.message,
                    httpStatus: err.statusCode });
            return doneOnce(err);
        });
        const incomingMsg = sourceReq.createReadStream();
        incomingMsg.on('error', err => {
            if (err.statusCode === 404) {
                return doneOnce(errors.ObjNotFound);
            }
            // eslint-disable-next-line no-param-reassign
            err.origin = 'source';
            log.error('an error occurred when streaming data from S3',
                { method: 'ReplicateObject._getAndPutPartOnce',
                    entry: destEntry.getLogInfo(),
                    part,
                    origin: 'source',
                    peer: this.sourceConfig.s3,
                    error: err.message });
            return doneOnce(err);
        });
        log.debug('putting data', { entry: destEntry.getLogInfo(), part });
        const destReq = this.backbeatDest.putData({
            Bucket: destEntry.getBucket(),
            Key: destEntry.getObjectKey(),
            CanonicalID: destEntry.getOwnerId(),
            ContentLength: partObj.getPartSize(),
            ContentMD5: partObj.getPartETag(),
            Body: incomingMsg,
        });
        attachReqUids(destReq, log);
        return destReq.send((err, data) => {
            if (err) {
                // eslint-disable-next-line no-param-reassign
                err.origin = 'target';
                log.error('an error occurred on putData to S3',
                    { method: 'ReplicateObject._getAndPutPartOnce',
                        entry: destEntry.getLogInfo(),
                        part,
                        origin: 'target',
                        peer: this.destBackbeatHost,
                        error: err.message });
                return doneOnce(err);
            }
            partObj.setDataLocation(data.Location[0]);
            const extMetrics = getExtMetrics(this.site,
                partObj.getPartSize(), sourceEntry);
            return this.mProducer.publishMetrics(extMetrics,
                metricsTypeCompleted, metricsExtension, () =>
                doneOnce(null, partObj.getValue()));
        });
    }

    _putMetadataOnce(entry, mdOnly, log, cb) {
        log.debug('putting metadata',
                  { where: 'target', entry: entry.getLogInfo(),
                    replicationStatus:
                        entry.getReplicationSiteStatus(this.site) });
        const cbOnce = jsutil.once(cb);

        // sends extra header x-scal-replication-content to the target
        // if it's a metadata operation only
        const replicationContent = (mdOnly ? 'METADATA' : undefined);
        const mdBlob = entry.getSerialized();
        const req = this.backbeatDest.putMetadata({
            Bucket: entry.getBucket(),
            Key: entry.getObjectKey(),
            ContentLength: Buffer.byteLength(mdBlob),
            Body: mdBlob,
            ReplicationContent: replicationContent,
        });
        attachReqUids(req, log);
        req.send((err, data) => {
            if (err) {
                // eslint-disable-next-line no-param-reassign
                err.origin = 'target';
                if (err.ObjNotFound || err.code === 'ObjNotFound') {
                    return cbOnce(err);
                }
                log.error('an error occurred when putting metadata to S3',
                    { method: 'ReplicateObject._putMetadataOnce',
                      entry: entry.getLogInfo(),
                      origin: 'target',
                      peer: this.destBackbeatHost,
                      error: err.message });
                return cbOnce(err);
            }
            return cbOnce(null, data);
        });
    }

    _setupSourceClients(sourceRole, log) {
        this.s3sourceCredentials =
            this._createCredentials('source', this.sourceConfig.auth,
                                    sourceRole, log);

        // Disable retries, use our own retry policy (mandatory for
        // putData route in order to fetch data again from source).

        const sourceS3 = this.sourceConfig.s3;
        this.S3source = new AWS.S3({
            endpoint: `${this.sourceConfig.transport}://` +
                `${sourceS3.host}:${sourceS3.port}`,
            credentials: this.s3sourceCredentials,
            sslEnabled: this.sourceConfig.transport === 'https',
            s3ForcePathStyle: true,
            signatureVersion: 'v4',
            httpOptions: { agent: this.sourceHTTPAgent, timeout: 0 },
            maxRetries: 0,
        });
        this.backbeatSource = new BackbeatClient({
            endpoint: `${this.sourceConfig.transport}://` +
                `${sourceS3.host}:${sourceS3.port}`,
            credentials: this.s3sourceCredentials,
            sslEnabled: this.sourceConfig.transport === 'https',
            httpOptions: { agent: this.sourceHTTPAgent, timeout: 0 },
            maxRetries: 0,
        });
        this.backbeatSourceProxy =
            new BackbeatMetadataProxy(this.sourceConfig, this.sourceHTTPAgent);
        this.backbeatSourceProxy.setSourceRole(sourceRole);
        this.backbeatSourceProxy.setSourceClient(log);
    }

    _setupDestClients(targetRole, log) {
        this.s3destCredentials =
            this._createCredentials('target', this.destConfig.auth,
                                    targetRole, log);

        this.destBackbeatHost = this.destHosts.pickHost();
        this.backbeatDest = new BackbeatClient({
            endpoint: `${this.destConfig.transport}://` +
                `${this.destBackbeatHost.host}:${this.destBackbeatHost.port}`,
            credentials: this.s3destCredentials,
            sslEnabled: this.destConfig.transport === 'https',
            httpOptions: { agent: this.destHTTPAgent, timeout: 0 },
            maxRetries: 0,
        });
    }

    processQueueEntry(sourceEntry, kafkaEntry, done) {
        const log = this.logger.newRequestLogger();
        const destEntry = sourceEntry.toReplicaEntry(this.site);

        log.debug('processing entry',
                  { entry: sourceEntry.getLogInfo() });


        if (sourceEntry.getIsDeleteMarker()) {
            return async.waterfall([
                next => {
                    this._setupRoles(sourceEntry, log, next);
                },
                (sourceRole, targetRole, next) => {
                    this._setTargetAccountMd(destEntry, targetRole, log,
                                             next);
                },
                // put metadata in target bucket
                next => {
                    // TODO check that bucket role matches role in metadata
                    this._putMetadata(destEntry, false, log, next);
                },
            ], err => this._handleReplicationOutcome(
                err, sourceEntry, destEntry, kafkaEntry, log, done));
        }

        const mdOnly = !sourceEntry.getReplicationContent().includes('DATA');
        return async.waterfall([
            // get data stream from source bucket
            next => {
                this._setupRoles(sourceEntry, log, next);
            },
            (sourceRole, targetRole, next) => {
                this._setTargetAccountMd(destEntry, targetRole, log, next);
            },
            // Get data from source bucket and put it on the target bucket
            next => {
                if (!mdOnly) {
                    const extMetrics = getExtMetrics(this.site,
                        sourceEntry.getContentLength(), sourceEntry);
                    return this.mProducer.publishMetrics(extMetrics,
                        metricsTypeQueued, metricsExtension, () =>
                            this._getAndPutData(sourceEntry, destEntry, log,
                                next));
                }
                return next(null, []);
            },
            // update location, replication status and put metadata in
            // target bucket
            (location, next) => {
                destEntry.setLocation(location);
                this._putMetadata(destEntry, mdOnly, log, next);
            },
        ], err => this._handleReplicationOutcome(
            err, sourceEntry, destEntry, kafkaEntry, log, done));
    }

    _processQueueEntryRetryFull(sourceEntry, destEntry, kafkaEntry, log, done) {
        log.debug('reprocessing entry as full replication',
                  { entry: sourceEntry.getLogInfo() });

        return async.waterfall([
            next => this._getAndPutData(sourceEntry, destEntry, log, next),
            // update location, replication status and put metadata in
            // target bucket
            (location, next) => {
                destEntry.setLocation(location);
                this._putMetadata(destEntry, false, log, next);
            },
        ], err => this._handleReplicationOutcome(
            err, sourceEntry, destEntry, kafkaEntry, log, done));
    }

<<<<<<< HEAD
    _handleReplicationOutcome(err, sourceEntry, destEntry, log, done) {
=======
    _handleReplicationOutcome(err, sourceEntry, destEntry, kafkaEntry,
                              log, done) {
>>>>>>> 63b260d0
        if (!err) {
            log.debug('replication succeeded for object, publishing ' +
                      'replication status as COMPLETED',
                      { entry: sourceEntry.getLogInfo() });
<<<<<<< HEAD
            return this._publishReplicationStatus(sourceEntry, 'COMPLETED',
                { log }, done);
=======
            this._publishReplicationStatus(
                sourceEntry, 'COMPLETED', { kafkaEntry, log });
            return done(null, { committable: false });
>>>>>>> 63b260d0
        }
        if (err.BadRole ||
            (err.origin === 'source' &&
             (err.NoSuchEntity || err.code === 'NoSuchEntity' ||
              err.AccessDenied || err.code === 'AccessDenied'))) {
            log.error('replication failed permanently for object, ' +
                      'processing skipped',
                { failMethod: err.method,
                    entry: sourceEntry.getLogInfo(),
                    origin: err.origin,
                    error: err.description });
            return done();
        }
        if (err.ObjNotFound || err.code === 'ObjNotFound') {
            if (err.origin === 'source') {
                log.info('replication skipped: ' +
                         'source object version does not exist',
                         { entry: sourceEntry.getLogInfo() });
                return done();
            }
            log.info('target object version does not exist, retrying ' +
                     'a full replication',
                     { entry: sourceEntry.getLogInfo() });
            return this._processQueueEntryRetryFull(
                sourceEntry, destEntry, kafkaEntry, log, done);
        }
        if (err.InvalidObjectState || err.code === 'InvalidObjectState') {
            log.info('replication skipped: invalid object state',
                     { entry: sourceEntry.getLogInfo() });
            return done();
        }
        log.debug('replication failed permanently for object, ' +
                  'publishing replication status as FAILED',
            { failMethod: err.method,
                entry: sourceEntry.getLogInfo(),
                error: err.description });
<<<<<<< HEAD
        return this._publishReplicationStatus(sourceEntry, 'FAILED',
            { log, reason: err.description }, done);
=======
        this._publishReplicationStatus(
            sourceEntry, 'FAILED', {
                log,
                reason: err.description,
                kafkaEntry,
            });
        return done(null, { committable: false });
>>>>>>> 63b260d0
    }
}

module.exports = ReplicateObject;<|MERGE_RESOLUTION|>--- conflicted
+++ resolved
@@ -392,9 +392,9 @@
             partObj.setDataLocation(data.Location[0]);
             const extMetrics = getExtMetrics(this.site,
                 partObj.getPartSize(), sourceEntry);
-            return this.mProducer.publishMetrics(extMetrics,
-                metricsTypeCompleted, metricsExtension, () =>
-                doneOnce(null, partObj.getValue()));
+            this.mProducer.publishMetrics(extMetrics, metricsTypeCompleted,
+                metricsExtension, () => {});
+            return doneOnce(null, partObj.getValue());
         });
     }
 
@@ -525,10 +525,10 @@
                 if (!mdOnly) {
                     const extMetrics = getExtMetrics(this.site,
                         sourceEntry.getContentLength(), sourceEntry);
-                    return this.mProducer.publishMetrics(extMetrics,
-                        metricsTypeQueued, metricsExtension, () =>
-                            this._getAndPutData(sourceEntry, destEntry, log,
-                                next));
+                    this.mProducer.publishMetrics(extMetrics,
+                        metricsTypeQueued, metricsExtension, () => {});
+                    return this._getAndPutData(sourceEntry, destEntry, log,
+                                               next);
                 }
                 return next(null, []);
             },
@@ -558,24 +558,15 @@
             err, sourceEntry, destEntry, kafkaEntry, log, done));
     }
 
-<<<<<<< HEAD
-    _handleReplicationOutcome(err, sourceEntry, destEntry, log, done) {
-=======
     _handleReplicationOutcome(err, sourceEntry, destEntry, kafkaEntry,
                               log, done) {
->>>>>>> 63b260d0
         if (!err) {
             log.debug('replication succeeded for object, publishing ' +
                       'replication status as COMPLETED',
                       { entry: sourceEntry.getLogInfo() });
-<<<<<<< HEAD
-            return this._publishReplicationStatus(sourceEntry, 'COMPLETED',
-                { log }, done);
-=======
             this._publishReplicationStatus(
                 sourceEntry, 'COMPLETED', { kafkaEntry, log });
             return done(null, { committable: false });
->>>>>>> 63b260d0
         }
         if (err.BadRole ||
             (err.origin === 'source' &&
@@ -612,10 +603,6 @@
             { failMethod: err.method,
                 entry: sourceEntry.getLogInfo(),
                 error: err.description });
-<<<<<<< HEAD
-        return this._publishReplicationStatus(sourceEntry, 'FAILED',
-            { log, reason: err.description }, done);
-=======
         this._publishReplicationStatus(
             sourceEntry, 'FAILED', {
                 log,
@@ -623,7 +610,6 @@
                 kafkaEntry,
             });
         return done(null, { committable: false });
->>>>>>> 63b260d0
     }
 }
 
