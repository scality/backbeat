const async = require('async');
const AWS = require('aws-sdk');

const errors = require('arsenal').errors;
const jsutil = require('arsenal').jsutil;
const ObjectMDLocation = require('arsenal').models.ObjectMDLocation;

const BackbeatClient = require('../../../lib/clients/BackbeatClient');
const BackbeatMetadataProxy = require('../../../lib/BackbeatMetadataProxy');

const mapLimitWaitPendingIfError = require('../../../lib/util/mapLimitWaitPendingIfError');
const { attachReqUids } = require('../../../lib/clients/utils');
const getExtMetrics = require('../utils/getExtMetrics');
const BackbeatTask = require('../../../lib/tasks/BackbeatTask');
<<<<<<< HEAD
const { getAccountCredentials } = require('../../../lib/credentials/AccountCredentials');
const RoleCredentials = require('../../../lib/credentials/RoleCredentials');
const { metricsExtension, metricsTypeQueued, metricsTypeCompleted, replicationStages } = require('../constants');
=======
const AccountCredentials =
    require('../../../lib/credentials/AccountCredentials');
const RoleCredentials =
    require('../../../lib/credentials/RoleCredentials');
const {
    metricsExtension,
    metricsTypeProcessed,
    replicationStages,
} = require('../constants');
const ObjectQueueEntry = require('../utils/ObjectQueueEntry');

const errorAlreadyCompleted = {};
>>>>>>> 75800c4c

function _extractAccountIdFromRole(role) {
    return role.split(':')[4];
}

class ReplicateObject extends BackbeatTask {
    /**
     * Process a single replication entry
     *
     * @constructor
     * @param {QueueProcessor} qp - queue processor instance
     */
    constructor(qp) {
        const qpState = qp.getStateVars();
        super();
        Object.assign(this, qpState);
        this.retryParams = this.repConfig.queueProcessor.retry.scality;
        if (this.destConfig && this.destConfig.bootstrapList) {
            const destination = this.destConfig.bootstrapList
                .find(endpoint => endpoint.site === this.site) || {};
            this.destType = destination.type;
            const retryParams =
                this.repConfig.queueProcessor.retry[destination.type];
            if (retryParams) {
                this.retryParams = retryParams;
            }
        }
        this.sourceRole = null;
        this.targetRole = null;
        this.destBackbeatHost = null;
        this.s3sourceCredentials = null;
        this.s3destCredentials = null;
        this.S3source = null;
        this.backbeatSource = null;
        this.backbeatSourceProxy = null;
        this.backbeatDest = null;
    }

    _createCredentials(where, authConfig, roleArn, log) {
        const accountCredentials = getAccountCredentials(authConfig, log);
        if (accountCredentials) {
            return accountCredentials;
        }
        let vaultclient;
        if (where === 'source') {
            vaultclient = this.vaultclientCache.getClient('source:s3');
        } else { // target
            const { host, port } = this.destHosts.pickHost();
            vaultclient = this.vaultclientCache.getClient('dest:s3',
                host, port);
        }
        return new RoleCredentials(vaultclient, 'replication', roleArn, log);
    }

    _setupRoles(entry, log, cb) {
        this.retry({
            actionDesc: 'get bucket replication configuration',
            logFields: { entry: entry.getLogInfo() },
            actionFunc: done => this._setupRolesOnce(entry, log, done),
            // Rely on AWS SDK notion of retryable error to decide if
            // we should set the entry replication status to FAILED
            // (non retryable) or retry later.
            shouldRetryFunc: err => err.retryable,
            log,
        }, cb);
    }

    _setTargetAccountMd(destEntry, targetRole, log, cb) {
        if (!this.destHosts) {
            log.warn('cannot process entry: no target site configured',
                { entry: destEntry.getLogInfo() });
            return cb(errors.InternalError);
        }
        this._setupDestClients(this.targetRole, log);

        return this.retry({
            actionDesc: 'lookup target account attributes',
            logFields: { entry: destEntry.getLogInfo() },
            actionFunc: done => this._setTargetAccountMdOnce(
                destEntry, targetRole, log, done),
            // this call uses our own Vault client which does not set
            // the 'retryable' field
            shouldRetryFunc: err =>
            (err.InternalError || err.code === 'InternalError' ||
                err.ServiceUnavailable || err.code === 'ServiceUnavailable'),
            onRetryFunc: () => {
                this.destHosts.pickNextHost();
                this._setupDestClients(this.targetRole, log);
            },
            log,
        }, cb);
    }

    _getAndPutPart(sourceEntry, destEntry, part, log, cb) {
        const partLogger = this.logger.newRequestLogger(log.getUids());
        this.retry({
            actionDesc: 'stream part data',
            logFields: { entry: sourceEntry.getLogInfo(), part },
            actionFunc: done => this._getAndPutPartOnce(
                sourceEntry, destEntry, part, partLogger, done),
            shouldRetryFunc: err => err.retryable,
            onRetryFunc: err => {
                if (err.origin === 'target') {
                    this.destHosts.pickNextHost();
                    this._setupDestClients(this.targetRole, partLogger);
                }
            },
            log: partLogger,
        }, cb);
    }

    _putMetadata(entry, mdOnly, log, cb) {
        this.retry({
            actionDesc: 'update metadata on target',
            logFields: { entry: entry.getLogInfo() },
            actionFunc: done => this._putMetadataOnce(entry, mdOnly,
                log, done),
            shouldRetryFunc: err => err.retryable,
            onRetryFunc: err => {
                if (err.origin === 'target') {
                    this.destHosts.pickNextHost();
                    this._setupDestClients(this.targetRole, log);
                }
            },
            log,
        }, cb);
    }

    _getUpdatedSourceEntry(params) {
        const { sourceEntry, replicationStatus } = params;
        const entry = replicationStatus === 'COMPLETED' ?
              sourceEntry.toCompletedEntry(this.site) :
              sourceEntry.toFailedEntry(this.site);
        const versionId =
              sourceEntry.getReplicationSiteDataStoreVersionId(this.site);
        return entry.setReplicationSiteDataStoreVersionId(this.site,
            versionId);
    }

    _publishReplicationStatus(sourceEntry, replicationStatus, params) {
        const { log, reason, kafkaEntry } = params;
        const entryParams = { sourceEntry, replicationStatus };
        const updatedSourceEntry = this._getUpdatedSourceEntry(entryParams);
        const updateData = sourceEntry.getReplicationContent().includes('DATA');
        const kafkaEntries = [updatedSourceEntry.toKafkaEntry(this.site)];
        this.replicationStatusProducer.send(kafkaEntries, err => {
            if (err) {
                log.error('error in entry delivery to replication status topic', {
                    method: 'ReplicateObject._publishReplicationStatus',
                    topic: this.repConfig.replicationStatusTopic,
                    entry: updatedSourceEntry.getLogInfo(),
                    replicationStatus,
                    error: err,
                });
            } else {
                log.info('replication status published', {
                    topic: this.repConfig.replicationStatusTopic,
                    entry: updatedSourceEntry.getLogInfo(),
                    replicationStatus,
                    reason,
                });
                this.metricsHandler.metadataReplicationStatus({ replicationStatus });
                if (updateData) {
                    this.metricsHandler.dataReplicationStatus({ replicationStatus });
                }
            }
            // Commit whether there was an error or not to allow
            // progress of the consumer, as best effort measure when
            // there are errors. We can count on the sweeper to retry
            // entries that failed to be published to kafka (because
            // they will keep their PENDING status).
            if (this.consumer) {
                this.consumer.onEntryCommittable(kafkaEntry);
            }
        });
    }

    _setupRolesOnce(entry, log, cb) {
        log.debug('getting bucket replication',
            { entry: entry.getLogInfo() });
        const entryRolesString = entry.getReplicationRoles();
        let entryRoles;
        if (entryRolesString !== undefined) {
            entryRoles = entryRolesString.split(',');
        }
        if (entryRoles === undefined || entryRoles.length !== 2) {
            log.error('expecting two roles separated by a ' +
                'comma in entry replication configuration',
                {
                    method: 'ReplicateObject._setupRolesOnce',
                    entry: entry.getLogInfo(),
                    roles: entryRolesString,
                });
            return cb(errors.BadRole);
        }
        this.sourceRole = entryRoles[0];
        this.targetRole = entryRoles[1];

        this._setupSourceClients(this.sourceRole, log);

        const req = this.S3source.getBucketReplication(
            { Bucket: entry.getBucket() });
        attachReqUids(req, log);
        return req.send((err, data) => {
            if (err) {
                // eslint-disable-next-line no-param-reassign
                err.origin = 'source';
                log.error('error getting replication ' +
                    'configuration from S3',
                    {
                        method: 'ReplicateObject._setupRolesOnce',
                        entry: entry.getLogInfo(),
                        origin: 'source',
                        peer: this.sourceConfig.s3,
                        error: err.message,
                        httpStatus: err.statusCode,
                    });
                return cb(err);
            }
            const replicationEnabled = (
                data.ReplicationConfiguration.Rules.some(
                    rule => entry.getObjectKey().startsWith(rule.Prefix)
                        && rule.Status === 'Enabled'));
            if (!replicationEnabled) {
                log.debug('replication disabled for object',
                    {
                        method: 'ReplicateObject._setupRolesOnce',
                        entry: entry.getLogInfo(),
                    });
                return cb(errors.PreconditionFailed.customizeDescription(
                    'replication disabled for object'));
            }
            const roles = data.ReplicationConfiguration.Role.split(',');
            if (roles.length !== 2) {
                log.error('expecting two roles separated by a ' +
                    'comma in bucket replication configuration',
                    {
                        method: 'ReplicateObject._setupRolesOnce',
                        entry: entry.getLogInfo(),
                        roles,
                    });
                return cb(errors.BadRole);
            }
            if (roles[0] !== entryRoles[0]) {
                log.error('role in replication entry for source does ' +
                    'not match role in bucket replication configuration ',
                    {
                        method: 'ReplicateObject._setupRolesOnce',
                        entry: entry.getLogInfo(),
                        entryRole: entryRoles[0],
                        bucketRole: roles[0],
                    });
                return cb(errors.BadRole);
            }
            if (roles[1] !== entryRoles[1]) {
                log.error('role in replication entry for target does ' +
                    'not match role in bucket replication configuration ',
                    {
                        method: 'ReplicateObject._setupRolesOnce',
                        entry: entry.getLogInfo(),
                        entryRole: entryRoles[1],
                        bucketRole: roles[1],
                    });
                return cb(errors.BadRole);
            }
            return cb(null, roles[0], roles[1]);
        });
    }

    _setTargetAccountMdOnce(destEntry, targetRole, log, cb) {
        log.debug('changing target account owner',
            { entry: destEntry.getLogInfo() });
        const targetAccountId = _extractAccountIdFromRole(targetRole);
        this.s3destCredentials.lookupAccountAttributes(
            targetAccountId, (err, accountAttr) => {
                if (err) {
                    // eslint-disable-next-line no-param-reassign
                    err.origin = 'target';
                    let peer;
                    if (this.destConfig.auth.type === 'role') {
                        peer = this.destBackbeatHost;
                        if (this.destConfig.auth.vault) {
                            const { host, port } = this.destConfig.auth.vault;
                            if (host) {
                                // no proxy is used, log the vault host/port
                                peer = { host, port };
                            }
                        }
                    }
                    log.error('an error occurred when looking up target ' +
                        'account attributes',
                        {
                            method: 'ReplicateObject._setTargetAccountMdOnce',
                            entry: destEntry.getLogInfo(),
                            origin: 'target',
                            peer,
                            error: err.message,
                        });
                    return cb(err);
                }
                log.debug('setting owner info in target metadata',
                    {
                        entry: destEntry.getLogInfo(),
                        accountAttr,
                    });
                destEntry.setOwnerId(accountAttr.canonicalID);
                destEntry.setOwnerDisplayName(accountAttr.displayName);
                return cb();
            });
    }

    _refreshSourceEntry(sourceEntry, log, cb) {
        const params = {
            Bucket: sourceEntry.getBucket(),
            Key: sourceEntry.getObjectKey(),
            VersionId: sourceEntry.getEncodedVersionId(),
        };
        return this.backbeatSource.getMetadata(params, (err, blob) => {
            if (err) {
                err.origin = 'source';
                log.error('error getting metadata blob from S3', {
                    method: 'ReplicateObject._refreshSourceEntry',
                    error: err,
                });
                return cb(err);
            }
            const parsedEntry = ObjectQueueEntry.createFromBlob(blob.Body);
            if (parsedEntry.error) {
                log.error('error parsing metadata blob', {
                    error: parsedEntry.error,
                    method: 'ReplicateObject._refreshSourceEntry',
                });
                return cb(errors.InternalError.
                    customizeDescription('error parsing metadata blob'));
            }
            const refreshedEntry = new ObjectQueueEntry(sourceEntry.getBucket(),
                sourceEntry.getObjectVersionedKey(), parsedEntry.result);
            return cb(null, refreshedEntry);
        });
    }

    _checkSourceReplication(sourceEntry, log, cb) {
        this._refreshSourceEntry(sourceEntry, log, (err, refreshedEntry) => {
            if (err) {
                return cb(err);
            }
            const status = refreshedEntry.getReplicationSiteStatus(this.site);
            if (status === 'COMPLETED') {
                return cb(errorAlreadyCompleted);
            }
            return cb();
        });
    }

    _getAndPutData(sourceEntry, destEntry, log, cb) {
        log.debug('replicating data', { entry: sourceEntry.getLogInfo() });
        if (sourceEntry.getLocation().some(part => {
            const partObj = new ObjectMDLocation(part);
            return partObj.getDataStoreETag() === undefined;
        })) {
            const errMessage =
                  'cannot replicate object without dataStoreETag property';
            log.error(errMessage, {
                method: 'ReplicateObject._getAndPutData',
                entry: sourceEntry.getLogInfo(),
            });
            return cb(errors.InternalError.customizeDescription(errMessage));
        }
        const locations = sourceEntry.getReducedLocations();
        const mpuConcLimit = this.repConfig.queueProcessor.mpuPartsConcurrency;
        return mapLimitWaitPendingIfError(locations, mpuConcLimit, (part, done) => {
            this._getAndPutPart(sourceEntry, destEntry, part, log, done);
        }, (err, destLocations) => {
            if (err) {
                return this._deleteOrphans(destEntry, destLocations, log, () => cb(err));
            }
            return cb(null, destLocations);
        });
    }

    _getAndPutPartOnce(sourceEntry, destEntry, part, log, done) {
        const serviceName = this.serviceName;
        const doneOnce = jsutil.once(done);
        const partObj = new ObjectMDLocation(part);
        const partNumber = partObj.getPartNumber();
        const partSize = partObj.getPartSize();
        let destReq = null;
        let sourceReqAborted = false;
        let destReqAborted = false;
        const sourceReq = this.S3source.getObject({
            Bucket: sourceEntry.getBucket(),
            Key: sourceEntry.getObjectKey(),
            VersionId: sourceEntry.getEncodedVersionId(),
            PartNumber: partNumber,
        });
        attachReqUids(sourceReq, log);
        sourceReq.on('error', err => {
            if (!sourceReqAborted && !destReqAborted) {
                destReq.abort();
                destReqAborted = true;
            }
            // eslint-disable-next-line no-param-reassign
            err.origin = 'source';
            if (err.statusCode === 404) {
                return doneOnce(err);
            }
            if (!sourceReqAborted) {
                log.error('an error occurred on getObject from S3',
                    {
                        method: 'ReplicateObject._getAndPutPartOnce',
                        entry: sourceEntry.getLogInfo(),
                        part,
                        origin: 'source',
                        peer: this.sourceConfig.s3,
                        error: err.message,
                        httpStatus: err.statusCode,
                    });
            }
            return doneOnce(err);
        });
        const incomingMsg = sourceReq.createReadStream();
        const readStartTime = Date.now();
        incomingMsg.on('error', err => {
            if (!sourceReqAborted && !destReqAborted) {
                destReq.abort();
                destReqAborted = true;
            }
            if (err.statusCode === 404) {
                return doneOnce(errors.ObjNotFound);
            }
            if (!sourceReqAborted) {
                // eslint-disable-next-line no-param-reassign
                err.origin = 'source';
                // eslint-disable-next-line no-param-reassign
                err.retryable = true;
                log.error('an error occurred when streaming data from S3',
                    {
                        method: 'ReplicateObject._getAndPutPartOnce',
                        entry: destEntry.getLogInfo(),
                        part,
                        origin: 'source',
                        peer: this.sourceConfig.s3,
                        error: err.message,
                    });
            }
            return doneOnce(err);
        });
        incomingMsg.on('end', () => {
            this.metricsHandler.timeElapsed({
                serviceName,
                replicationStage: replicationStages.sourceDataRead,
            }, Date.now() - readStartTime);
            this.metricsHandler.sourceDataBytes({ serviceName }, partSize);
            this.metricsHandler.reads({ serviceName });
        });
        log.debug('putting data', { entry: destEntry.getLogInfo(), part });
        destReq = this.backbeatDest.putData({
            Bucket: destEntry.getBucket(),
            Key: destEntry.getObjectKey(),
            CanonicalID: destEntry.getOwnerId(),
            ContentLength: partSize,
            ContentMD5: partObj.getPartETag(),
            Body: incomingMsg,
        });
        attachReqUids(destReq, log);
        const writeStartTime = Date.now();
        return destReq.send((err, data) => {
            if (err) {
                if (!destReqAborted) {
                    sourceReq.abort();
                    sourceReqAborted = true;
                    // eslint-disable-next-line no-param-reassign
                    err.origin = 'target';
                    log.error('an error occurred on putData to S3',
                        {
                            method: 'ReplicateObject._getAndPutPartOnce',
                            entry: destEntry.getLogInfo(),
                            part,
                            origin: 'target',
                            peer: this.destBackbeatHost,
                            error: err.message,
                        });
                }
                return doneOnce(err);
            }
            partObj.setDataLocation(data.Location[0]);

            // Set encryption parameters that were used to encrypt the
            // target data in the object metadata, or reset them if
            // there was no encryption
            const { ServerSideEncryption, SSECustomerAlgorithm, SSEKMSKeyId } = data;
            destEntry.setAmzServerSideEncryption(ServerSideEncryption || '');
            destEntry.setAmzEncryptionCustomerAlgorithm(SSECustomerAlgorithm || '');
            destEntry.setAmzEncryptionKeyId(SSEKMSKeyId || '');

            this.metricsHandler.timeElapsed({
                serviceName,
                replicationStage: replicationStages.destinationDataWrite,
            }, Date.now() - writeStartTime);
            this.metricsHandler.dataReplicationBytes({ serviceName }, partSize);
            this.metricsHandler.writes({
                serviceName,
                replicationContent: 'data',
            });
            const extMetrics = getExtMetrics(this.site, partSize, sourceEntry);
            this.mProducer.publishMetrics(extMetrics, metricsTypeCompleted,
                metricsExtension, () => {});
            return doneOnce(null, partObj.getValue());
        });
    }

    _putMetadataOnce(entry, mdOnly, log, cb) {
        log.debug('putting metadata', {
            where: 'target', entry: entry.getLogInfo(),
            replicationStatus: entry.getReplicationSiteStatus(this.site),
        });
        const cbOnce = jsutil.once(cb);
        const serviceName = this.serviceName;

        // sends extra header x-scal-replication-content to the target
        // if it's a metadata operation only
        const replicationContent = (mdOnly ? 'METADATA' : undefined);
        const mdBlob = entry.getSerialized();
        const req = this.backbeatDest.putMetadata({
            Bucket: entry.getBucket(),
            Key: entry.getObjectKey(),
            VersionId: entry.getEncodedVersionId(),
            ContentLength: Buffer.byteLength(mdBlob),
            Body: mdBlob,
            ReplicationContent: replicationContent,
        });
        attachReqUids(req, log);
        const writeStartTime = Date.now();
        req.send((err, data) => {
            if (err) {
                // eslint-disable-next-line no-param-reassign
                err.origin = 'target';
                if (err.ObjNotFound || err.code === 'ObjNotFound') {
                    return cbOnce(err);
                }
                log.error('an error occurred when putting metadata to S3',
                    {
                        method: 'ReplicateObject._putMetadataOnce',
                        entry: entry.getLogInfo(),
                        origin: 'target',
                        peer: this.destBackbeatHost,
                        error: err.message,
                    });
                return cbOnce(err);
            }
            this.metricsHandler.timeElapsed({
                serviceName,
                replicationStage: replicationStages.destinationMetadataWrite,
            }, Date.now() - writeStartTime);
            this.metricsHandler.metadataReplicationBytes({
                serviceName,
            }, Buffer.byteLength(mdBlob));
            this.metricsHandler.writes({
                serviceName,
                replicationContent: 'metadata',
            });
            return cbOnce(null, data);
        });
    }

    _deleteOrphans(entry, locations, log, cb) {
        const writtenLocations = locations
            .filter(loc => loc)
            .map(loc => ({ key: loc.key, dataStoreName: loc.dataStoreName }));
        if (writtenLocations.length === 0) {
            return process.nextTick(cb);
        }
        log.info('deleting orphan data after replication failure',
            {
                method: 'ReplicateObject._deleteOrphans',
                entry: entry.getLogInfo(),
                peer: this.destBackbeatHost,
            });
        const req = this.backbeatDest.batchDelete({
            Bucket: entry.getBucket(),
            Key: entry.getObjectKey(),
            Locations: writtenLocations,
        });
        attachReqUids(req, log);
        return req.send(err => {
            if (err) {
                log.error('an error occurred during batch delete of orphan data',
                    {
                        method: 'ReplicateObject._deleteOrphans',
                        entry: entry.getLogInfo(),
                        origin: 'target',
                        peer: this.destBackbeatHost,
                        error: err.message,
                    });
                writtenLocations.forEach(location => {
                    log.error('orphan data location was not deleted', {
                        method: 'ReplicateObject._deleteOrphans',
                        entry: entry.getLogInfo(),
                        location,
                    });
                });
            }
            // do not return the batch delete error, only log it
            return cb();
        });
    }

    _setupSourceClients(sourceRole, log) {
        this.s3sourceCredentials =
            this._createCredentials('source', this.sourceConfig.auth,
                sourceRole, log);

        // Disable retries, use our own retry policy (mandatory for
        // putData route in order to fetch data again from source).

        const sourceS3 = this.sourceConfig.s3;
        this.S3source = new AWS.S3({
            endpoint: `${this.sourceConfig.transport}://` +
                `${sourceS3.host}:${sourceS3.port}`,
            credentials: this.s3sourceCredentials,
            sslEnabled: this.sourceConfig.transport === 'https',
            s3ForcePathStyle: true,
            signatureVersion: 'v4',
            httpOptions: { agent: this.sourceHTTPAgent, timeout: 0 },
            maxRetries: 0,
        });
        this.backbeatSource = new BackbeatClient({
            endpoint: `${this.sourceConfig.transport}://` +
                `${sourceS3.host}:${sourceS3.port}`,
            credentials: this.s3sourceCredentials,
            sslEnabled: this.sourceConfig.transport === 'https',
            httpOptions: { agent: this.sourceHTTPAgent, timeout: 0 },
            maxRetries: 0,
        });
        this.backbeatSourceProxy = new BackbeatMetadataProxy(
            `${this.sourceConfig.transport}://` +
                `${sourceS3.host}:${sourceS3.port}`,
            this.sourceConfig.auth, this.sourceHTTPAgent);
        this.backbeatSourceProxy.setSourceRole(sourceRole);
        this.backbeatSourceProxy.setSourceClient(log);
    }

    _setupDestClients(targetRole, log) {
        this.s3destCredentials =
            this._createCredentials('target', this.destConfig.auth,
                targetRole, log);

        this.destBackbeatHost = this.destHosts.pickHost();
        this.backbeatDest = new BackbeatClient({
            endpoint: `${this.destConfig.transport}://` +
                `${this.destBackbeatHost.host}:${this.destBackbeatHost.port}`,
            credentials: this.s3destCredentials,
            sslEnabled: this.destConfig.transport === 'https',
            httpOptions: { agent: this.destHTTPAgent, timeout: 0 },
            maxRetries: 0,
        });
    }

    processQueueEntry(sourceEntry, kafkaEntry, done) {
        const log = this.logger.newRequestLogger();
        const destEntry = sourceEntry.toReplicaEntry(this.site);

        log.debug('processing entry',
            { entry: sourceEntry.getLogInfo() });


        if (sourceEntry.getIsDeleteMarker()) {
            return async.waterfall([
                next => {
                    this._setupRoles(sourceEntry, log, next);
                },
                (sourceRole, targetRole, next) => {
                    this._setTargetAccountMd(destEntry, targetRole, log,
                        next);
                },
                // put metadata in target bucket
                next => {
                    // TODO check that bucket role matches role in metadata
                    this._putMetadata(destEntry, false, log, next);
                },
            ], err => this._handleReplicationOutcome(
                err, sourceEntry, destEntry, kafkaEntry, log, done));
        }

        const mdOnly = !sourceEntry.getReplicationContent().includes('DATA');
        return async.waterfall([
            // get data stream from source bucket
            next => {
                this._setupRoles(sourceEntry, log, next);
            },
            (sourceRole, targetRole, next) => {
                this._setTargetAccountMd(destEntry, targetRole, log, next);
            },
            // Get data from source bucket and put it on the target bucket
            next => {
                if (!mdOnly &&
                    sourceEntry.getContentLength() / 1000000 >=
                    this.repConfig.queueProcessor.sourceCheckIfSizeGreaterThanMB) {
                    return this._checkSourceReplication(sourceEntry, log, next);
                }
                return next();
            },
            next => {
                if (!mdOnly) {
                    const extMetrics = getExtMetrics(this.site,
                        sourceEntry.getContentLength(), sourceEntry);
                    this.mProducer.publishMetrics(extMetrics,
                        metricsTypeQueued, metricsExtension, () => {});
                    return this._getAndPutData(sourceEntry, destEntry, log,
                                               next);
                }
                return next(null, []);
            },
            // update location, replication status and put metadata in
            // target bucket
            (destLocations, next) => {
                destEntry.setLocation(destLocations);
                this._putMetadata(destEntry, mdOnly, log, err => {
                    if (err) {
                        return this._deleteOrphans(
                            destEntry, destLocations, log, () => next(err));
                    }
                    return next();
                });
            },
        ], err => this._handleReplicationOutcome(
            err, sourceEntry, destEntry, kafkaEntry, log, done));
    }

    _processQueueEntryRetryFull(sourceEntry, destEntry, kafkaEntry, log, done) {
        log.debug('reprocessing entry as full replication',
            { entry: sourceEntry.getLogInfo() });

        return async.waterfall([
            next => this._getAndPutData(sourceEntry, destEntry, log, next),
            // update location, replication status and put metadata in
            // target bucket
            (location, next) => {
                destEntry.setLocation(location);
                this._putMetadata(destEntry, false, log, next);
            },
        ], err => this._handleReplicationOutcome(
            err, sourceEntry, destEntry, kafkaEntry, log, done));
    }

    _handleReplicationOutcome(err, sourceEntry, destEntry, kafkaEntry,
        log, done) {
        if (!err) {
            log.debug('replication succeeded for object, publishing ' +
                'replication status as COMPLETED',
                { entry: sourceEntry.getLogInfo() });
            this._publishReplicationStatus(
                sourceEntry, 'COMPLETED', { kafkaEntry, log });
            return done(null, { committable: false });
        }
        if (err.BadRole ||
            (err.origin === 'source' &&
                (err.NoSuchEntity || err.code === 'NoSuchEntity' ||
                    err.AccessDenied || err.code === 'AccessDenied'))) {
            log.error('replication failed permanently for object, ' +
                'processing skipped',
                {
                    failMethod: err.method,
                    entry: sourceEntry.getLogInfo(),
                    origin: err.origin,
                    error: err.description,
                });
            return done();
        }
        if (err === errorAlreadyCompleted) {
            log.warn('replication skipped: ' +
                     'source object version already COMPLETED',
                     { entry: sourceEntry.getLogInfo() });
            return done();
        }
        if (err.ObjNotFound || err.code === 'ObjNotFound') {
            if (err.origin === 'source') {
                log.info('replication skipped: ' +
                    'source object version does not exist',
                    { entry: sourceEntry.getLogInfo() });
                return done();
            }
            log.info('target object version does not exist, retrying ' +
                'a full replication',
                { entry: sourceEntry.getLogInfo() });
            // TODO: Is this the right place to capture retry metrics?
            return this._processQueueEntryRetryFull(
                sourceEntry, destEntry, kafkaEntry, log, done);
        }
        if (err.InvalidObjectState || err.code === 'InvalidObjectState') {
            log.info('replication skipped: invalid object state',
                     { entry: sourceEntry.getLogInfo() });
            return done();
        }
        log.debug('replication failed permanently for object, ' +
            'publishing replication status as FAILED',
            {
                failMethod: err.method,
                entry: sourceEntry.getLogInfo(),
                error: err.description,
            });
        this._publishReplicationStatus(sourceEntry, 'FAILED', {
            log,
            reason: err.description,
            kafkaEntry,
        });
        return done(null, { committable: false });
    }
}

module.exports = ReplicateObject;<|MERGE_RESOLUTION|>--- conflicted
+++ resolved
@@ -12,24 +12,18 @@
 const { attachReqUids } = require('../../../lib/clients/utils');
 const getExtMetrics = require('../utils/getExtMetrics');
 const BackbeatTask = require('../../../lib/tasks/BackbeatTask');
-<<<<<<< HEAD
 const { getAccountCredentials } = require('../../../lib/credentials/AccountCredentials');
-const RoleCredentials = require('../../../lib/credentials/RoleCredentials');
-const { metricsExtension, metricsTypeQueued, metricsTypeCompleted, replicationStages } = require('../constants');
-=======
-const AccountCredentials =
-    require('../../../lib/credentials/AccountCredentials');
 const RoleCredentials =
     require('../../../lib/credentials/RoleCredentials');
 const {
     metricsExtension,
-    metricsTypeProcessed,
-    replicationStages,
+    metricsTypeQueued,
+    metricsTypeCompleted,
+    replicationStages
 } = require('../constants');
 const ObjectQueueEntry = require('../utils/ObjectQueueEntry');
 
 const errorAlreadyCompleted = {};
->>>>>>> 75800c4c
 
 function _extractAccountIdFromRole(role) {
     return role.split(':')[4];
