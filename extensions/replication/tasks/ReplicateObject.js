const async = require('async');
const AWS = require('aws-sdk');

const errors = require('arsenal').errors;
const jsutil = require('arsenal').jsutil;
const ObjectMDLocation = require('arsenal').models.ObjectMDLocation;

const BackbeatClient = require('../../../lib/clients/BackbeatClient');
const BackbeatMetadataProxy = require('../../../lib/BackbeatMetadataProxy');

const mapLimitWaitPendingIfError = require('../../../lib/util/mapLimitWaitPendingIfError');
const { attachReqUids } = require('../../../lib/clients/utils');
const getExtMetrics = require('../utils/getExtMetrics');
const BackbeatTask = require('../../../lib/tasks/BackbeatTask');
<<<<<<< HEAD
const { getAccountCredentials } =
          require('../../../lib/credentials/AccountCredentials');
const RoleCredentials =
          require('../../../lib/credentials/RoleCredentials');
const { metricsExtension, metricsTypeQueued, metricsTypeCompleted } =
    require('../constants');
=======
const AccountCredentials =
    require('../../../lib/credentials/AccountCredentials');
const RoleCredentials =
    require('../../../lib/credentials/RoleCredentials');
const {
    metricsExtension,
    metricsTypeProcessed,
    replicationStages,
} = require('../constants');
>>>>>>> ad78ee19

function _extractAccountIdFromRole(role) {
    return role.split(':')[4];
}

class ReplicateObject extends BackbeatTask {
    /**
     * Process a single replication entry
     *
     * @constructor
     * @param {QueueProcessor} qp - queue processor instance
     */
    constructor(qp) {
        const qpState = qp.getStateVars();
        super();
        Object.assign(this, qpState);
        this.retryParams = this.repConfig.queueProcessor.retry.scality;
        if (this.destConfig && this.destConfig.bootstrapList) {
            const destination = this.destConfig.bootstrapList
                .find(endpoint => endpoint.site === this.site) || {};
            this.destType = destination.type;
            const retryParams =
                this.repConfig.queueProcessor.retry[destination.type];
            if (retryParams) {
                this.retryParams = retryParams;
            }
        }
        this.sourceRole = null;
        this.targetRole = null;
        this.destBackbeatHost = null;
        this.s3sourceCredentials = null;
        this.s3destCredentials = null;
        this.S3source = null;
        this.backbeatSource = null;
        this.backbeatSourceProxy = null;
        this.backbeatDest = null;
    }

    _createCredentials(where, authConfig, roleArn, log) {
        const accountCredentials = getAccountCredentials(authConfig, log);
        if (accountCredentials) {
            return accountCredentials;
        }
        let vaultclient;
        if (where === 'source') {
            vaultclient = this.vaultclientCache.getClient('source:s3');
        } else { // target
            const { host, port } = this.destHosts.pickHost();
            vaultclient = this.vaultclientCache.getClient('dest:s3',
                host, port);
        }
        return new RoleCredentials(vaultclient, 'replication', roleArn, log);
    }

    _setupRoles(entry, log, cb) {
        this.retry({
            actionDesc: 'get bucket replication configuration',
            logFields: { entry: entry.getLogInfo() },
            actionFunc: done => this._setupRolesOnce(entry, log, done),
            // Rely on AWS SDK notion of retryable error to decide if
            // we should set the entry replication status to FAILED
            // (non retryable) or retry later.
            shouldRetryFunc: err => err.retryable,
            log,
        }, cb);
    }

    _setTargetAccountMd(destEntry, targetRole, log, cb) {
        if (!this.destHosts) {
            log.warn('cannot process entry: no target site configured',
                { entry: destEntry.getLogInfo() });
            return cb(errors.InternalError);
        }
        this._setupDestClients(this.targetRole, log);

        return this.retry({
            actionDesc: 'lookup target account attributes',
            logFields: { entry: destEntry.getLogInfo() },
            actionFunc: done => this._setTargetAccountMdOnce(
                destEntry, targetRole, log, done),
            // this call uses our own Vault client which does not set
            // the 'retryable' field
            shouldRetryFunc: err =>
            (err.InternalError || err.code === 'InternalError' ||
                err.ServiceUnavailable || err.code === 'ServiceUnavailable'),
            onRetryFunc: () => {
                this.destHosts.pickNextHost();
                this._setupDestClients(this.targetRole, log);
            },
            log,
        }, cb);
    }

    _getAndPutPart(sourceEntry, destEntry, part, log, cb) {
        const partLogger = this.logger.newRequestLogger(log.getUids());
        this.retry({
            actionDesc: 'stream part data',
            logFields: { entry: sourceEntry.getLogInfo(), part },
            actionFunc: done => this._getAndPutPartOnce(
                sourceEntry, destEntry, part, partLogger, done),
            shouldRetryFunc: err => err.retryable,
            onRetryFunc: err => {
                if (err.origin === 'target') {
                    this.destHosts.pickNextHost();
                    this._setupDestClients(this.targetRole, partLogger);
                }
            },
            log: partLogger,
        }, cb);
    }

    _putMetadata(entry, mdOnly, log, cb) {
        this.retry({
            actionDesc: 'update metadata on target',
            logFields: { entry: entry.getLogInfo() },
            actionFunc: done => this._putMetadataOnce(entry, mdOnly,
                log, done),
            shouldRetryFunc: err => err.retryable,
            onRetryFunc: err => {
                if (err.origin === 'target') {
                    this.destHosts.pickNextHost();
                    this._setupDestClients(this.targetRole, log);
                }
            },
            log,
        }, cb);
    }

    _getUpdatedSourceEntry(params) {
        const { sourceEntry, replicationStatus } = params;
        const entry = replicationStatus === 'COMPLETED' ?
              sourceEntry.toCompletedEntry(this.site) :
              sourceEntry.toFailedEntry(this.site);
        const versionId =
              sourceEntry.getReplicationSiteDataStoreVersionId(this.site);
        return entry.setReplicationSiteDataStoreVersionId(this.site,
            versionId);
    }

    _publishReplicationStatus(sourceEntry, replicationStatus, params) {
        const { log, reason, kafkaEntry } = params;
<<<<<<< HEAD
        const entryParams = { sourceEntry, replicationStatus };
        const updatedSourceEntry = this._getUpdatedSourceEntry(entryParams);
=======
        const updatedSourceEntry = replicationStatus === 'COMPLETED' ?
            sourceEntry.toCompletedEntry(this.site) :
            sourceEntry.toFailedEntry(this.site);
        updatedSourceEntry.setReplicationSiteDataStoreVersionId(this.site,
            sourceEntry.getReplicationSiteDataStoreVersionId(this.site));
        const updateData = sourceEntry.getReplicationContent().includes('DATA');
>>>>>>> ad78ee19
        const kafkaEntries = [updatedSourceEntry.toKafkaEntry(this.site)];
        this.replicationStatusProducer.send(kafkaEntries, err => {
            if (err) {
                log.error('error in entry delivery to replication status topic', {
                    method: 'ReplicateObject._publishReplicationStatus',
                    topic: this.repConfig.replicationStatusTopic,
                    entry: updatedSourceEntry.getLogInfo(),
                    replicationStatus,
                    error: err,
                });
            } else {
                log.info('replication status published', {
                    topic: this.repConfig.replicationStatusTopic,
                    entry: updatedSourceEntry.getLogInfo(),
                    replicationStatus,
                    reason,
                });
                this.metricsHandler.metadataReplicationStatus({ replicationStatus });
                if (updateData) {
                    this.metricsHandler.dataReplicationStatus({ replicationStatus });
                }
            }
            // Commit whether there was an error or not to allow
            // progress of the consumer, as best effort measure when
            // there are errors. We can count on the sweeper to retry
            // entries that failed to be published to kafka (because
            // they will keep their PENDING status).
            if (this.consumer) {
                this.consumer.onEntryCommittable(kafkaEntry);
            }
        });
    }

    _setupRolesOnce(entry, log, cb) {
        log.debug('getting bucket replication',
            { entry: entry.getLogInfo() });
        const entryRolesString = entry.getReplicationRoles();
        let entryRoles;
        if (entryRolesString !== undefined) {
            entryRoles = entryRolesString.split(',');
        }
        if (entryRoles === undefined || entryRoles.length !== 2) {
            log.error('expecting two roles separated by a ' +
                'comma in entry replication configuration',
                {
                    method: 'ReplicateObject._setupRolesOnce',
                    entry: entry.getLogInfo(),
                    roles: entryRolesString,
                });
            return cb(errors.BadRole);
        }
        this.sourceRole = entryRoles[0];
        this.targetRole = entryRoles[1];

        this._setupSourceClients(this.sourceRole, log);

        const req = this.S3source.getBucketReplication(
            { Bucket: entry.getBucket() });
        attachReqUids(req, log);
        return req.send((err, data) => {
            if (err) {
                // eslint-disable-next-line no-param-reassign
                err.origin = 'source';
                log.error('error getting replication ' +
                    'configuration from S3',
                    {
                        method: 'ReplicateObject._setupRolesOnce',
                        entry: entry.getLogInfo(),
                        origin: 'source',
                        peer: this.sourceConfig.s3,
                        error: err.message,
                        httpStatus: err.statusCode,
                    });
                return cb(err);
            }
            const replicationEnabled = (
                data.ReplicationConfiguration.Rules.some(
                    rule => entry.getObjectKey().startsWith(rule.Prefix)
                        && rule.Status === 'Enabled'));
            if (!replicationEnabled) {
                log.debug('replication disabled for object',
                    {
                        method: 'ReplicateObject._setupRolesOnce',
                        entry: entry.getLogInfo(),
                    });
                return cb(errors.PreconditionFailed.customizeDescription(
                    'replication disabled for object'));
            }
            const roles = data.ReplicationConfiguration.Role.split(',');
            if (roles.length !== 2) {
                log.error('expecting two roles separated by a ' +
                    'comma in bucket replication configuration',
                    {
                        method: 'ReplicateObject._setupRolesOnce',
                        entry: entry.getLogInfo(),
                        roles,
                    });
                return cb(errors.BadRole);
            }
            if (roles[0] !== entryRoles[0]) {
                log.error('role in replication entry for source does ' +
                    'not match role in bucket replication configuration ',
                    {
                        method: 'ReplicateObject._setupRolesOnce',
                        entry: entry.getLogInfo(),
                        entryRole: entryRoles[0],
                        bucketRole: roles[0],
                    });
                return cb(errors.BadRole);
            }
            if (roles[1] !== entryRoles[1]) {
                log.error('role in replication entry for target does ' +
                    'not match role in bucket replication configuration ',
                    {
                        method: 'ReplicateObject._setupRolesOnce',
                        entry: entry.getLogInfo(),
                        entryRole: entryRoles[1],
                        bucketRole: roles[1],
                    });
                return cb(errors.BadRole);
            }
            return cb(null, roles[0], roles[1]);
        });
    }

    _setTargetAccountMdOnce(destEntry, targetRole, log, cb) {
        log.debug('changing target account owner',
            { entry: destEntry.getLogInfo() });
        const targetAccountId = _extractAccountIdFromRole(targetRole);
        this.s3destCredentials.lookupAccountAttributes(
            targetAccountId, (err, accountAttr) => {
                if (err) {
                    // eslint-disable-next-line no-param-reassign
                    err.origin = 'target';
                    let peer;
                    if (this.destConfig.auth.type === 'role') {
                        peer = this.destBackbeatHost;
                        if (this.destConfig.auth.vault) {
                            const { host, port } = this.destConfig.auth.vault;
                            if (host) {
                                // no proxy is used, log the vault host/port
                                peer = { host, port };
                            }
                        }
                    }
                    log.error('an error occurred when looking up target ' +
                        'account attributes',
                        {
                            method: 'ReplicateObject._setTargetAccountMdOnce',
                            entry: destEntry.getLogInfo(),
                            origin: 'target',
                            peer,
                            error: err.message,
                        });
                    return cb(err);
                }
                log.debug('setting owner info in target metadata',
                    {
                        entry: destEntry.getLogInfo(),
                        accountAttr,
                    });
                destEntry.setOwnerId(accountAttr.canonicalID);
                destEntry.setOwnerDisplayName(accountAttr.displayName);
                return cb();
            });
    }

    _getAndPutData(sourceEntry, destEntry, log, cb) {
        log.debug('replicating data', { entry: sourceEntry.getLogInfo() });
        if (sourceEntry.getLocation().some(part => {
            const partObj = new ObjectMDLocation(part);
            return partObj.getDataStoreETag() === undefined;
        })) {
<<<<<<< HEAD
            const errMessage =
                  'cannot replicate object without dataStoreETag property';
            log.error(errMessage, {
                method: 'ReplicateObject._getAndPutData',
                entry: sourceEntry.getLogInfo(),
            });
            return cb(errors.InternalError.customizeDescription(errMessage));
=======
            log.error('cannot replicate object without dataStoreETag property',
                {
                    method: 'ReplicateObject._getAndPutData',
                    entry: sourceEntry.getLogInfo(),
                });
            return cb(errors.InvalidObjectState);
>>>>>>> ad78ee19
        }
        const locations = sourceEntry.getReducedLocations();
        const mpuConcLimit = this.repConfig.queueProcessor.mpuPartsConcurrency;
        return mapLimitWaitPendingIfError(locations, mpuConcLimit, (part, done) => {
            this._getAndPutPart(sourceEntry, destEntry, part, log, done);
        }, (err, destLocations) => {
            if (err) {
                return this._deleteOrphans(destEntry, destLocations, log, () => cb(err));
            }
            return cb(null, destLocations);
        });
    }

    _getAndPutPartOnce(sourceEntry, destEntry, part, log, done) {
        const serviceName = this.serviceName;
        const doneOnce = jsutil.once(done);
        const partObj = new ObjectMDLocation(part);
        const partNumber = partObj.getPartNumber();
        const partSize = partObj.getPartSize();
        let destReq = null;
        let sourceReqAborted = false;
        let destReqAborted = false;
        const sourceReq = this.S3source.getObject({
            Bucket: sourceEntry.getBucket(),
            Key: sourceEntry.getObjectKey(),
            VersionId: sourceEntry.getEncodedVersionId(),
            PartNumber: partNumber,
        });
        attachReqUids(sourceReq, log);
        sourceReq.on('error', err => {
            if (!sourceReqAborted && !destReqAborted) {
                destReq.abort();
                destReqAborted = true;
            }
            // eslint-disable-next-line no-param-reassign
            err.origin = 'source';
            if (err.statusCode === 404) {
                return doneOnce(err);
            }
            if (!sourceReqAborted) {
                log.error('an error occurred on getObject from S3',
                    {
                        method: 'ReplicateObject._getAndPutPartOnce',
                        entry: sourceEntry.getLogInfo(),
                        part,
                        origin: 'source',
                        peer: this.sourceConfig.s3,
                        error: err.message,
                        httpStatus: err.statusCode,
                    });
            }
            return doneOnce(err);
        });
        const incomingMsg = sourceReq.createReadStream();
        const readStartTime = Date.now();
        incomingMsg.on('error', err => {
            if (!sourceReqAborted && !destReqAborted) {
                destReq.abort();
                destReqAborted = true;
            }
            if (err.statusCode === 404) {
                return doneOnce(errors.ObjNotFound);
            }
            if (!sourceReqAborted) {
                // eslint-disable-next-line no-param-reassign
                err.origin = 'source';
                // eslint-disable-next-line no-param-reassign
                err.retryable = true;
                log.error('an error occurred when streaming data from S3',
                    {
                        method: 'ReplicateObject._getAndPutPartOnce',
                        entry: destEntry.getLogInfo(),
                        part,
                        origin: 'source',
                        peer: this.sourceConfig.s3,
                        error: err.message,
                    });
            }
            return doneOnce(err);
        });
        incomingMsg.on('end', () => {
            this.metricsHandler.timeElapsed({
                serviceName,
                replicationStage: replicationStages.sourceDataRead,
            }, Date.now() - readStartTime);
            this.metricsHandler.sourceDataBytes({ serviceName }, partSize);
            this.metricsHandler.reads({ serviceName });
        });
        log.debug('putting data', { entry: destEntry.getLogInfo(), part });
        destReq = this.backbeatDest.putData({
            Bucket: destEntry.getBucket(),
            Key: destEntry.getObjectKey(),
            CanonicalID: destEntry.getOwnerId(),
            ContentLength: partSize,
            ContentMD5: partObj.getPartETag(),
            Body: incomingMsg,
        });
        attachReqUids(destReq, log);
        const writeStartTime = Date.now();
        return destReq.send((err, data) => {
            if (err) {
                if (!destReqAborted) {
                    sourceReq.abort();
                    sourceReqAborted = true;
                    // eslint-disable-next-line no-param-reassign
                    err.origin = 'target';
                    log.error('an error occurred on putData to S3',
                        {
                            method: 'ReplicateObject._getAndPutPartOnce',
                            entry: destEntry.getLogInfo(),
                            part,
                            origin: 'target',
                            peer: this.destBackbeatHost,
                            error: err.message,
                        });
                }
                return doneOnce(err);
            }
            partObj.setDataLocation(data.Location[0]);

            // Set encryption parameters that were used to encrypt the
            // target data in the object metadata, or reset them if
            // there was no encryption
            const { ServerSideEncryption, SSECustomerAlgorithm, SSEKMSKeyId } = data;
            destEntry.setAmzServerSideEncryption(ServerSideEncryption || '');
            destEntry.setAmzEncryptionCustomerAlgorithm(SSECustomerAlgorithm || '');
            destEntry.setAmzEncryptionKeyId(SSEKMSKeyId || '');

<<<<<<< HEAD
            const extMetrics = getExtMetrics(this.site,
                partObj.getPartSize(), sourceEntry);
            this.mProducer.publishMetrics(extMetrics, metricsTypeCompleted,
                metricsExtension, () => {});
=======
            const extMetrics = {};
            extMetrics[this.site] = {
                ops: 1,
                bytes: partSize,
            };
            this.metricsHandler.timeElapsed({
                serviceName,
                replicationStage: replicationStages.destinationDataWrite,
            }, Date.now() - writeStartTime);
            this.mProducer.publishMetrics(
                extMetrics, metricsTypeProcessed, metricsExtension, () => { });
            this.metricsHandler.dataReplicationBytes({ serviceName }, partSize);
            this.metricsHandler.writes({
                serviceName,
                replicationContent: 'data',
            });
>>>>>>> ad78ee19
            return doneOnce(null, partObj.getValue());
        });
    }

    _putMetadataOnce(entry, mdOnly, log, cb) {
        log.debug('putting metadata', {
            where: 'target', entry: entry.getLogInfo(),
            replicationStatus: entry.getReplicationSiteStatus(this.site),
        });
        const cbOnce = jsutil.once(cb);
        const serviceName = this.serviceName;

        // sends extra header x-scal-replication-content to the target
        // if it's a metadata operation only
        const replicationContent = (mdOnly ? 'METADATA' : undefined);
        const mdBlob = entry.getSerialized();
        const req = this.backbeatDest.putMetadata({
            Bucket: entry.getBucket(),
            Key: entry.getObjectKey(),
            VersionId: entry.getEncodedVersionId(),
            ContentLength: Buffer.byteLength(mdBlob),
            Body: mdBlob,
            ReplicationContent: replicationContent,
        });
        attachReqUids(req, log);
        const writeStartTime = Date.now();
        req.send((err, data) => {
            if (err) {
                // eslint-disable-next-line no-param-reassign
                err.origin = 'target';
                if (err.ObjNotFound || err.code === 'ObjNotFound') {
                    return cbOnce(err);
                }
                log.error('an error occurred when putting metadata to S3',
                    {
                        method: 'ReplicateObject._putMetadataOnce',
                        entry: entry.getLogInfo(),
                        origin: 'target',
                        peer: this.destBackbeatHost,
                        error: err.message,
                    });
                return cbOnce(err);
            }
            this.metricsHandler.timeElapsed({
                serviceName,
                replicationStage: replicationStages.destinationMetadataWrite,
            }, Date.now() - writeStartTime);
            this.metricsHandler.metadataReplicationBytes({
                serviceName,
            }, Buffer.byteLength(mdBlob));
            this.metricsHandler.writes({
                serviceName,
                replicationContent: 'metadata',
            });
            return cbOnce(null, data);
        });
    }

    _deleteOrphans(entry, locations, log, cb) {
        const writtenLocations = locations
            .filter(loc => loc)
            .map(loc => ({ key: loc.key, dataStoreName: loc.dataStoreName }));
        if (writtenLocations.length === 0) {
            return process.nextTick(cb);
        }
        log.info('deleting orphan data after replication failure',
            {
                method: 'ReplicateObject._deleteOrphans',
                entry: entry.getLogInfo(),
                peer: this.destBackbeatHost,
            });
        const req = this.backbeatDest.batchDelete({
            Bucket: entry.getBucket(),
            Key: entry.getObjectKey(),
            Locations: writtenLocations,
        });
        attachReqUids(req, log);
        return req.send(err => {
            if (err) {
                log.error('an error occurred during batch delete of orphan data',
                    {
                        method: 'ReplicateObject._deleteOrphans',
                        entry: entry.getLogInfo(),
                        origin: 'target',
                        peer: this.destBackbeatHost,
                        error: err.message,
                    });
                writtenLocations.forEach(location => {
                    log.error('orphan data location was not deleted', {
                        method: 'ReplicateObject._deleteOrphans',
                        entry: entry.getLogInfo(),
                        location,
                    });
                });
            }
            // do not return the batch delete error, only log it
            return cb();
        });
    }

    _setupSourceClients(sourceRole, log) {
        this.s3sourceCredentials =
            this._createCredentials('source', this.sourceConfig.auth,
                sourceRole, log);

        // Disable retries, use our own retry policy (mandatory for
        // putData route in order to fetch data again from source).

        const sourceS3 = this.sourceConfig.s3;
        this.S3source = new AWS.S3({
            endpoint: `${this.sourceConfig.transport}://` +
                `${sourceS3.host}:${sourceS3.port}`,
            credentials: this.s3sourceCredentials,
            sslEnabled: this.sourceConfig.transport === 'https',
            s3ForcePathStyle: true,
            signatureVersion: 'v4',
            httpOptions: { agent: this.sourceHTTPAgent, timeout: 0 },
            maxRetries: 0,
        });
        this.backbeatSource = new BackbeatClient({
            endpoint: `${this.sourceConfig.transport}://` +
                `${sourceS3.host}:${sourceS3.port}`,
            credentials: this.s3sourceCredentials,
            sslEnabled: this.sourceConfig.transport === 'https',
            httpOptions: { agent: this.sourceHTTPAgent, timeout: 0 },
            maxRetries: 0,
        });
        this.backbeatSourceProxy = new BackbeatMetadataProxy(
            `${this.sourceConfig.transport}://` +
                `${sourceS3.host}:${sourceS3.port}`,
            this.sourceConfig.auth, this.sourceHTTPAgent);
        this.backbeatSourceProxy.setSourceRole(sourceRole);
        this.backbeatSourceProxy.setSourceClient(log);
    }

    _setupDestClients(targetRole, log) {
        this.s3destCredentials =
            this._createCredentials('target', this.destConfig.auth,
                targetRole, log);

        this.destBackbeatHost = this.destHosts.pickHost();
        this.backbeatDest = new BackbeatClient({
            endpoint: `${this.destConfig.transport}://` +
                `${this.destBackbeatHost.host}:${this.destBackbeatHost.port}`,
            credentials: this.s3destCredentials,
            sslEnabled: this.destConfig.transport === 'https',
            httpOptions: { agent: this.destHTTPAgent, timeout: 0 },
            maxRetries: 0,
        });
    }

    processQueueEntry(sourceEntry, kafkaEntry, done) {
        const log = this.logger.newRequestLogger();
        const destEntry = sourceEntry.toReplicaEntry(this.site);

        log.debug('processing entry',
            { entry: sourceEntry.getLogInfo() });


        if (sourceEntry.getIsDeleteMarker()) {
            return async.waterfall([
                next => {
                    this._setupRoles(sourceEntry, log, next);
                },
                (sourceRole, targetRole, next) => {
                    this._setTargetAccountMd(destEntry, targetRole, log,
                        next);
                },
                // put metadata in target bucket
                next => {
                    // TODO check that bucket role matches role in metadata
                    this._putMetadata(destEntry, false, log, next);
                },
            ], err => this._handleReplicationOutcome(
                err, sourceEntry, destEntry, kafkaEntry, log, done));
        }

        const mdOnly = !sourceEntry.getReplicationContent().includes('DATA');
        return async.waterfall([
            // get data stream from source bucket
            next => {
                this._setupRoles(sourceEntry, log, next);
            },
            (sourceRole, targetRole, next) => {
                this._setTargetAccountMd(destEntry, targetRole, log, next);
            },
            // Get data from source bucket and put it on the target bucket
            next => {
                if (!mdOnly) {
                    const extMetrics = getExtMetrics(this.site,
                        sourceEntry.getContentLength(), sourceEntry);
                    this.mProducer.publishMetrics(extMetrics,
                        metricsTypeQueued, metricsExtension, () => {});
                    return this._getAndPutData(sourceEntry, destEntry, log,
                                               next);
                }
                return next(null, []);
            },
            // update location, replication status and put metadata in
            // target bucket
            (destLocations, next) => {
                destEntry.setLocation(destLocations);
                this._putMetadata(destEntry, mdOnly, log, err => {
                    if (err) {
                        return this._deleteOrphans(
                            destEntry, destLocations, log, () => next(err));
                    }
                    return next();
                });
            },
        ], err => this._handleReplicationOutcome(
            err, sourceEntry, destEntry, kafkaEntry, log, done));
    }

    _processQueueEntryRetryFull(sourceEntry, destEntry, kafkaEntry, log, done) {
        log.debug('reprocessing entry as full replication',
            { entry: sourceEntry.getLogInfo() });

        return async.waterfall([
            next => this._getAndPutData(sourceEntry, destEntry, log, next),
            // update location, replication status and put metadata in
            // target bucket
            (location, next) => {
                destEntry.setLocation(location);
                this._putMetadata(destEntry, false, log, next);
            },
        ], err => this._handleReplicationOutcome(
            err, sourceEntry, destEntry, kafkaEntry, log, done));
    }

    _handleReplicationOutcome(err, sourceEntry, destEntry, kafkaEntry,
        log, done) {
        if (!err) {
            log.debug('replication succeeded for object, publishing ' +
                'replication status as COMPLETED',
                { entry: sourceEntry.getLogInfo() });
            this._publishReplicationStatus(
                sourceEntry, 'COMPLETED', { kafkaEntry, log });
            return done(null, { committable: false });
        }
        if (err.BadRole ||
            (err.origin === 'source' &&
                (err.NoSuchEntity || err.code === 'NoSuchEntity' ||
                    err.AccessDenied || err.code === 'AccessDenied'))) {
            log.error('replication failed permanently for object, ' +
                'processing skipped',
                {
                    failMethod: err.method,
                    entry: sourceEntry.getLogInfo(),
                    origin: err.origin,
                    error: err.description,
                });
            return done();
        }
        if (err.ObjNotFound || err.code === 'ObjNotFound') {
            if (err.origin === 'source') {
                log.info('replication skipped: ' +
                    'source object version does not exist',
                    { entry: sourceEntry.getLogInfo() });
                return done();
            }
            log.info('target object version does not exist, retrying ' +
                'a full replication',
                { entry: sourceEntry.getLogInfo() });
            // TODO: Is this the right place to capture retry metrics?
            return this._processQueueEntryRetryFull(
                sourceEntry, destEntry, kafkaEntry, log, done);
        }
        if (err.InvalidObjectState || err.code === 'InvalidObjectState') {
            log.info('replication skipped: invalid object state',
                     { entry: sourceEntry.getLogInfo() });
            return done();
        }
        log.debug('replication failed permanently for object, ' +
            'publishing replication status as FAILED',
            {
                failMethod: err.method,
                entry: sourceEntry.getLogInfo(),
                error: err.description,
            });
        this._publishReplicationStatus(sourceEntry, 'FAILED', {
            log,
            reason: err.description,
            kafkaEntry,
        });
        return done(null, { committable: false });
    }
}

module.exports = ReplicateObject;<|MERGE_RESOLUTION|>--- conflicted
+++ resolved
@@ -12,24 +12,9 @@
 const { attachReqUids } = require('../../../lib/clients/utils');
 const getExtMetrics = require('../utils/getExtMetrics');
 const BackbeatTask = require('../../../lib/tasks/BackbeatTask');
-<<<<<<< HEAD
-const { getAccountCredentials } =
-          require('../../../lib/credentials/AccountCredentials');
-const RoleCredentials =
-          require('../../../lib/credentials/RoleCredentials');
-const { metricsExtension, metricsTypeQueued, metricsTypeCompleted } =
-    require('../constants');
-=======
-const AccountCredentials =
-    require('../../../lib/credentials/AccountCredentials');
-const RoleCredentials =
-    require('../../../lib/credentials/RoleCredentials');
-const {
-    metricsExtension,
-    metricsTypeProcessed,
-    replicationStages,
-} = require('../constants');
->>>>>>> ad78ee19
+const { getAccountCredentials } = require('../../../lib/credentials/AccountCredentials');
+const RoleCredentials = require('../../../lib/credentials/RoleCredentials');
+const { metricsExtension, metricsTypeQueued, metricsTypeCompleted, replicationStages } = require('../constants');
 
 function _extractAccountIdFromRole(role) {
     return role.split(':')[4];
@@ -171,17 +156,9 @@
 
     _publishReplicationStatus(sourceEntry, replicationStatus, params) {
         const { log, reason, kafkaEntry } = params;
-<<<<<<< HEAD
         const entryParams = { sourceEntry, replicationStatus };
         const updatedSourceEntry = this._getUpdatedSourceEntry(entryParams);
-=======
-        const updatedSourceEntry = replicationStatus === 'COMPLETED' ?
-            sourceEntry.toCompletedEntry(this.site) :
-            sourceEntry.toFailedEntry(this.site);
-        updatedSourceEntry.setReplicationSiteDataStoreVersionId(this.site,
-            sourceEntry.getReplicationSiteDataStoreVersionId(this.site));
         const updateData = sourceEntry.getReplicationContent().includes('DATA');
->>>>>>> ad78ee19
         const kafkaEntries = [updatedSourceEntry.toKafkaEntry(this.site)];
         this.replicationStatusProducer.send(kafkaEntries, err => {
             if (err) {
@@ -355,7 +332,6 @@
             const partObj = new ObjectMDLocation(part);
             return partObj.getDataStoreETag() === undefined;
         })) {
-<<<<<<< HEAD
             const errMessage =
                   'cannot replicate object without dataStoreETag property';
             log.error(errMessage, {
@@ -363,14 +339,6 @@
                 entry: sourceEntry.getLogInfo(),
             });
             return cb(errors.InternalError.customizeDescription(errMessage));
-=======
-            log.error('cannot replicate object without dataStoreETag property',
-                {
-                    method: 'ReplicateObject._getAndPutData',
-                    entry: sourceEntry.getLogInfo(),
-                });
-            return cb(errors.InvalidObjectState);
->>>>>>> ad78ee19
         }
         const locations = sourceEntry.getReducedLocations();
         const mpuConcLimit = this.repConfig.queueProcessor.mpuPartsConcurrency;
@@ -499,29 +467,18 @@
             destEntry.setAmzEncryptionCustomerAlgorithm(SSECustomerAlgorithm || '');
             destEntry.setAmzEncryptionKeyId(SSEKMSKeyId || '');
 
-<<<<<<< HEAD
-            const extMetrics = getExtMetrics(this.site,
-                partObj.getPartSize(), sourceEntry);
-            this.mProducer.publishMetrics(extMetrics, metricsTypeCompleted,
-                metricsExtension, () => {});
-=======
-            const extMetrics = {};
-            extMetrics[this.site] = {
-                ops: 1,
-                bytes: partSize,
-            };
             this.metricsHandler.timeElapsed({
                 serviceName,
                 replicationStage: replicationStages.destinationDataWrite,
             }, Date.now() - writeStartTime);
-            this.mProducer.publishMetrics(
-                extMetrics, metricsTypeProcessed, metricsExtension, () => { });
             this.metricsHandler.dataReplicationBytes({ serviceName }, partSize);
             this.metricsHandler.writes({
                 serviceName,
                 replicationContent: 'data',
             });
->>>>>>> ad78ee19
+            const extMetrics = getExtMetrics(this.site, partSize, sourceEntry);
+            this.mProducer.publishMetrics(extMetrics, metricsTypeCompleted,
+                metricsExtension, () => {});
             return doneOnce(null, partObj.getValue());
         });
     }
