const errors = require('arsenal').errors;
const assert = require('assert');

const config = require('../../../lib/Config');

const ObjectQueueEntry = require('../../../lib/models/ObjectQueueEntry');
const ActionQueueEntry = require('../../../lib/models/ActionQueueEntry');
const BackbeatTask = require('../../../lib/tasks/BackbeatTask');
const BackbeatMetadataProxy = require('../../../lib/BackbeatMetadataProxy');

const {
    metricsExtension,
    metricsTypeCompleted,
    metricsTypeFailed,
} = require('../constants');
const {
    getSortedSetMember,
    getSortedSetKey,
} = require('../../../lib/util/sortedSetHelper');

class UpdateReplicationStatus extends BackbeatTask {
    /**
     * Update a source object replication status from a kafka entry
     *
     * @constructor
     * @param {ReplicationStatusProcessor} rsp - replication status
     *   processor instance
     * @param {ReplicationStatusMetricsHandler} metricsHandler - instance of metric handler
     */
    constructor(rsp, metricsHandler) {
        const rspState = rsp.getStateVars();
        super();
        Object.assign(this, rspState);
        this.retryParams = this.repConfig.replicationStatusProcessor.retry;
        this.metricsHandler = metricsHandler;
        this.sourceRole = null;
        this.s3sourceCredentials = null;
        const { transport, s3, auth } = this.sourceConfig;
        this.backbeatSourceClient = new BackbeatMetadataProxy(
            `${transport}://${s3.host}:${s3.port}`, auth, this.sourceHTTPAgent);
    }

    processQueueEntry(sourceEntry, done) {
        const log = this.logger.newRequestLogger();

        log.debug('updating replication status for entry',
                  { entry: sourceEntry.getLogInfo() });
        const { error } =
            this.backbeatSourceClient.setupSourceRole(sourceEntry, log);
        if (error) {
            return setImmediate(() => done(error));
        }
        this.backbeatSourceClient.setSourceClient(log);
        return this._updateReplicationStatus(sourceEntry, log, done);
    }

    _refreshSourceEntry(sourceEntry, log, cb) {
        const params = {
            bucket: sourceEntry.getBucket(),
            objectKey: sourceEntry.getObjectKey(),
            versionId: sourceEntry.getEncodedVersionId(),
        };
        return this.backbeatSourceClient
        .getMetadata(params, log, (err, blob) => {
            if (err) {
                log.error('error getting metadata blob from S3', {
                    method: 'ReplicateObject._refreshSourceEntry',
                    error: err,
                });
                return cb(err);
            }
            const parsedEntry = ObjectQueueEntry.createFromBlob(blob.Body);
            if (parsedEntry.error) {
                log.error('error parsing metadata blob', {
                    error: parsedEntry.error,
                    method: 'ReplicateObject._refreshSourceEntry',
                });
                return cb(errors.InternalError.
                    customizeDescription('error parsing metadata blob'));
            }
            const refreshedEntry = new ObjectQueueEntry(sourceEntry.getBucket(),
                sourceEntry.getObjectVersionedKey(), parsedEntry.result);
            return cb(null, refreshedEntry);
        });
    }

    /**
     * Push any failed entry to the "failed" topic.
     * @param {QueueEntry} queueEntry - The queue entry with the failed status.
     * @return {undefined}
     */
    _pushFailedEntry(queueEntry) {
        const site = queueEntry.getSite();
        const bucket = queueEntry.getBucket();
        const objectKey = queueEntry.getObjectKey();
        const versionId = queueEntry.getEncodedVersionId();
        const score = Date.now();
        const latestHour = this.statsClient.getSortedSetCurrentHour(score);
        const message = {
            key: getSortedSetKey(site, latestHour),
            member: getSortedSetMember(bucket, objectKey, versionId),
            score,
        };
        this.failedCRRProducer.publishFailedCRREntry(JSON.stringify(message));
    }

    /**
     * Report CRR metrics
     * @param {ObjectQueueEntry} sourceEntry - The original entry
     * @param {ObjectQueueEntry} updatedSourceEntry - updated object entry
     * @return {undefined}
     */
    _reportMetrics(sourceEntry, updatedSourceEntry) {
        const content = updatedSourceEntry.getReplicationContent();
        const contentLength = updatedSourceEntry.getContentLength();
        const bytes = content.includes('DATA') ? contentLength : 0;
        const data = {};
        const site = sourceEntry.getSite();
        data[site] = { ops: 1, bytes };
        const status = sourceEntry.getReplicationSiteStatus(site);
        // Report to MetricsProducer with completed/failed metrics.
        if (status === 'COMPLETED' || status === 'FAILED') {
            const entryType = status === 'COMPLETED' ?
                metricsTypeCompleted : metricsTypeFailed;

            this.mProducer.publishMetrics(data, entryType, metricsExtension,
            err => {
                if (err) {
                    this.logger.trace('error occurred in publishing metrics', {
                        error: err,
                        method: 'UpdateReplicationStatus._reportMetrics',
                    });
                }
            });
<<<<<<< HEAD
            // TODO: update ZenkoMetrics
=======
            this.metricsHandler.replayAttempts();
        } else {
            log.error('error pushing failed entry to the replay topic',
                {
                    entry: queueEntry.getLogInfo(),
                    topicName,
                    count,
                    site,
                });
>>>>>>> origin/w/7.10/feature/BB-128/monitor-crr-replay
        }
        return undefined;
    }

    /**
     * Get the appropriate source metadata for a non-versioned bucket. If the
     * object metadata has changed since we performed CRR, then we want to
     * keep the PENDING status while updating other relevant metadata values.
     * Otherwise we put a COMPLETED status, as usual.
     * @param {ObjectQueueEntry} sourceEntry - The source entry
     * @param {ObjectQueueEntry} refreshedEntry - The entry from source metadata
     * @return {ObjectQueueEntry} The entry to put on the source
     */
    _getNFSUpdatedSourceEntry(sourceEntry, refreshedEntry) {
        const hasMD5Mismatch =
            sourceEntry.getContentMd5() !== refreshedEntry.getContentMd5();
        if (hasMD5Mismatch) {
            return refreshedEntry.toPendingEntry(sourceEntry.getSite());
        }
        try {
            const soureEntryTags = sourceEntry.getTags();
            const refreshedEntryTags = refreshedEntry.getTags();
            assert.deepStrictEqual(soureEntryTags, refreshedEntryTags);
        } catch (e) {
            return refreshedEntry.toPendingEntry(sourceEntry.getSite());
        }
        return refreshedEntry.toCompletedEntry(sourceEntry.getSite());
    }

    _checkStatus(sourceEntry) {
        const site = sourceEntry.getSite();
        const status = sourceEntry.getReplicationSiteStatus(site);
        const statuses = ['COMPLETED', 'FAILED', 'PENDING'];
        if (!statuses.includes(status)) {
            const msg = `unknown status in replication info: ${status}`;
            return errors.InternalError.customizeDescription(msg);
        }
        return undefined;
    }

    _getUpdatedSourceEntry(params, log) {
        const { sourceEntry, refreshedEntry } = params;
        const site = sourceEntry.getSite();
        const oldStatus = refreshedEntry.getReplicationSiteStatus(site);
        if (oldStatus === 'COMPLETED') {
            // COMPLETED is to be considered a final state, we should
            // not be able to override it.
            //
            // This in particular might happen with transient sources
            // because we cannot read the data anymore once it's
            // replicated everywhere and garbage collected, so any new
            // attempt to replicate after the GC happens is bound to
            // fail, but we don't want to set a FAILED status over a
            // COMPLETED status since that means the replication
            // already happened successfully.

            log.info('entry replication is already COMPLETED for this ' +
                     'location, skipping metadata update', {
                         entry: sourceEntry.getLogInfo(),
                         location: site,
                     });
            return null;
        }
        const newStatus = sourceEntry.getReplicationSiteStatus(site);
        let entry;
        if (newStatus === 'COMPLETED' && sourceEntry.getReplicationIsNFS()) {
            entry = this._getNFSUpdatedSourceEntry(sourceEntry, refreshedEntry);
        } else if (newStatus === 'COMPLETED') {
            entry = refreshedEntry.toCompletedEntry(site);
            if (sourceEntry.getReplayCount() >= 0) {
                this.metricsHandler.replaySuccess();
            }
        } else if (newStatus === 'FAILED') {
            entry = refreshedEntry.toFailedEntry(site);
            if (this.repConfig.monitorReplicationFailures) {
                this._pushFailedEntry(sourceEntry);
            }
        } else if (newStatus === 'PENDING') {
            entry = refreshedEntry.toPendingEntry(site);
        }
        const versionId =
            sourceEntry.getReplicationSiteDataStoreVersionId(site);
        entry.setReplicationSiteDataStoreVersionId(site, versionId);
        entry.setSite(site);
        return entry;
    }

    _handleGarbageCollection(entry, log, cb) {
        const dataStoreName = entry.getDataStoreName();
        const isTransient = config.getIsTransientLocation(dataStoreName);
        const status = entry.getReplicationStatus();
        // Should we garbage collect the source data?
        if (isTransient && status === 'COMPLETED') {
            const locations = entry.getReducedLocations();
            // Schedule garbage collection of transient data locations array.
            const gcEntry = ActionQueueEntry.create('deleteData')
                  .addContext({
                      origin: 'transientSource',
                      reqId: log.getSerializedUids(),
                  })
                  .addContext(entry.getLogInfo())
                  .setAttribute('target.locations', locations);
            this.gcProducer.publishActionEntry(gcEntry);
        }
        return cb();
    }

    _putMetadata(updatedSourceEntry, log, cb) {
        const client = this.backbeatSourceClient;
        return client.putMetadata({
            bucket: updatedSourceEntry.getBucket(),
            objectKey: updatedSourceEntry.getObjectKey(),
            versionId: updatedSourceEntry.getEncodedVersionId(),
            mdBlob: updatedSourceEntry.getSerialized(),
        }, log, err => {
            if (err) {
                log.error('an error occurred when updating metadata', {
                    entry: updatedSourceEntry.getLogInfo(),
                    origin: 'source',
                    peer: this.sourceConfig.s3,
                    replicationStatus:
                        updatedSourceEntry.getReplicationStatus(),
                    error: err.message,
                });
                return cb(err);
            }
            log.end().info('metadata updated', {
                entry: updatedSourceEntry.getLogInfo(),
                replicationStatus: updatedSourceEntry.getReplicationStatus(),
            });
            return cb();
        });
    }

    _updateReplicationStatus(sourceEntry, log, done) {
        const error = this._checkStatus(sourceEntry);
        if (error) {
            return done(error);
        }
        return this._refreshSourceEntry(sourceEntry, log,
        (err, refreshedEntry) => {
            if (err) {
                return done(err);
            }
            const params = { sourceEntry, refreshedEntry };
            const updatedSourceEntry = this._getUpdatedSourceEntry(params, log);
            if (!updatedSourceEntry) {
                return done();
            }
            return this._putMetadata(updatedSourceEntry, log, err => {
                if (err) {
                    return done(err);
                }
                this._reportMetrics(sourceEntry, updatedSourceEntry);
                return this._handleGarbageCollection(
                    updatedSourceEntry, log, done);
            });
        });
    }
}

module.exports = UpdateReplicationStatus;<|MERGE_RESOLUTION|>--- conflicted
+++ resolved
@@ -132,19 +132,7 @@
                     });
                 }
             });
-<<<<<<< HEAD
-            // TODO: update ZenkoMetrics
-=======
-            this.metricsHandler.replayAttempts();
-        } else {
-            log.error('error pushing failed entry to the replay topic',
-                {
-                    entry: queueEntry.getLogInfo(),
-                    topicName,
-                    count,
-                    site,
-                });
->>>>>>> origin/w/7.10/feature/BB-128/monitor-crr-replay
+          // TODO: update ZenkoMetrics
         }
         return undefined;
     }
@@ -214,9 +202,6 @@
             entry = this._getNFSUpdatedSourceEntry(sourceEntry, refreshedEntry);
         } else if (newStatus === 'COMPLETED') {
             entry = refreshedEntry.toCompletedEntry(site);
-            if (sourceEntry.getReplayCount() >= 0) {
-                this.metricsHandler.replaySuccess();
-            }
         } else if (newStatus === 'FAILED') {
             entry = refreshedEntry.toFailedEntry(site);
             if (this.repConfig.monitorReplicationFailures) {
