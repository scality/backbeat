--- conflicted
+++ resolved
@@ -186,7 +186,7 @@
                   })
                   .addContext(entry.getLogInfo())
                   .setAttribute('target.locations', locations);
-            return this.gcProducer.publishActionEntry(gcEntry, cb);
+            this.gcProducer.publishActionEntry(gcEntry);
         }
         return cb();
     }
@@ -234,31 +234,9 @@
                 if (err) {
                     return done(err);
                 }
-<<<<<<< HEAD
                 this._reportMetrics(sourceEntry, updatedSourceEntry);
                 return this._handleGarbageCollection(
                     updatedSourceEntry, log, done);
-=======
-                log.end().info('replication status updated', {
-                    entry: updatedSourceEntry.getLogInfo(),
-                    replicationStatus:
-                        updatedSourceEntry.getReplicationStatus(),
-                });
-
-                // Report to MetricsProducer with completed/failed metrics
-                this._reportMetrics(updatedSourceEntry, site);
-
-                if (config.getIsTransientLocation(
-                    updatedSourceEntry.getDataStoreName()) &&
-                    updatedSourceEntry.getReplicationStatus()
-                    === 'COMPLETED') {
-                    // schedule garbage-collection of transient data
-                    // locations array
-                    this.gcProducer.publishDeleteDataEntry(
-                        updatedSourceEntry.getReducedLocations());
-                }
-                return done();
->>>>>>> f1c7cb13
             });
         });
     }
