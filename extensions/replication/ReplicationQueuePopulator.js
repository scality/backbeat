--- conflicted
+++ resolved
@@ -13,12 +13,8 @@
     }
 
     filter(entry) {
-<<<<<<< HEAD
-        if (entry.key === undefined) {
+        if (entry.key === undefined || entry.value === undefined) {
             // bucket updates have no key in raft log
-=======
-        if (entry.key === undefined || entry.value === undefined) {
->>>>>>> f73388c7
             return undefined;
         }
         if (entry.bucket === usersBucket) {
