--- conflicted
+++ resolved
@@ -70,48 +70,26 @@
 /**
  * Validates an entry from log against bucket notification configurations to see
  * if the entry has to be published. Validations include, bucket specific
- * configuration check, event type check, object name specific filter checks.
- * @param {Object} bnConfig - Bucket notification configuration.
- * @param {Object} entry - An entry from the log.
+ * configuration check, event type check, object name specific filter checks
+ * @param  {Object} bnConfig - Bucket notification configuration
+ * @param  {Object} entry - An entry from the log
  * @return {Object} Result with validity boolean and matching configuration rule.
  */
 function validateEntry(bnConfig, entry) {
-<<<<<<< HEAD
     const eventType = entry.eventType;
+
     /**
      * if the event type is unavailable, it is an entry that is a
      * placeholder for deletion or cleanup, these entries should be ignored and
      * not be processed.
     */
-=======
-    const { bucket, eventType } = entry;
-
->>>>>>> 0a924172
     if (!eventType) {
         return { isValid: false, matchingConfig: null };
     }
-<<<<<<< HEAD
+
     // check if the event type matches at least one supported event from
     // one of the queue configurations
     const qConfigs = filterConfigsByEvent(bnConfig.queueConfig, eventType);
-    if (qConfigs.length > 0) {
-        // get queue configurations that have filters
-        const qConfigWithFilters
-            = qConfigs.filter(c => c.filterRules && c.filterRules.length > 0);
-        // if there are configs without filters, make the entry valid
-        if (qConfigs.length > qConfigWithFilters.length) {
-            return true;
-        }
-        return qConfigWithFilters.some(
-            c => validateEntryWithFilter(c.filterRules, entry));
-=======
-
-    if (bucket !== bnConfig.bucket) {
-        return { isValid: false, matchingConfig: null };
-    }
-
-    const notifConf = bnConfig.notificationConfiguration;
-    const qConfigs = filterConfigsByEvent(notifConf.queueConfig, eventType);
 
     if (qConfigs.length > 0) {
         const matchingConfig = qConfigs.find(c => {
@@ -122,7 +100,6 @@
         });
 
         return { isValid: !!matchingConfig, matchingConfig };
->>>>>>> 0a924172
     }
 
     return { isValid: false, matchingConfig: null };
