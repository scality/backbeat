--- conflicted
+++ resolved
@@ -30,13 +30,7 @@
     notificationFailedTopic: joi.string().optional(),
     queueProcessor: {
         groupId: joi.string().required(),
-<<<<<<< HEAD
-        concurrency: joi.number().greater(0).default(10),
-=======
-        retryTimeoutS: joi.number().default(300),
         concurrency: joi.number().greater(0).default(1000),
-        logConsumerMetricsIntervalS: joi.number().greater(0).default(60),
->>>>>>> 48f7b0a9
     },
     destinations: joi.array().items(destinationSchema).default([]),
     probeServer: probeServerJoi.default()
