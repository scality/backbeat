--- conflicted
+++ resolved
@@ -124,14 +124,13 @@
                 key,
                 eventType,
             });
-<<<<<<< HEAD
             // validate and push kafka message foreach destination topic
             this.notificationConfig.destinations.forEach(destination => {
                 // get destination specific notification config
-                const destBnConf = config.queueConfig.find(
+                const destBnConf = config.queueConfig.filter(
                     c => c.queueArn.split(':').pop()
                         === destination.resource);
-                if (!destBnConf) {
+                if (!destBnConf.length) {
                     // skip, if there is no config for the current
                     // destination resource
                     return undefined;
@@ -139,9 +138,10 @@
                 // pass only destination resource specific config to
                 // validate entry
                 const bnConfig = {
-                    queueConfig: [destBnConf],
+                    queueConfig: destBnConf,
                 };
-                if (configUtil.validateEntry(bnConfig, ent)) {
+                const { isValid, matchingConfig } = configUtil.validateEntry(bnConfig, ent);
+                if (isValid) {
                     const message
                         = messageUtil.addLogAttributes(value, ent);
                     this.log.info('publishing message', {
@@ -151,6 +151,7 @@
                         versionId,
                         eventType,
                         eventTime: message.dateTime,
+                        matchingConfig,
                     });
                     const internalTopic = destination.internalTopic ||
                         this.notificationConfig.topic;
@@ -164,24 +165,6 @@
                 }
                 return undefined;
             });
-=======
-            const { isValid } = configUtil.validateEntry(config, ent);
-            if (isValid) {
-                const message
-                    = messageUtil.addLogAttributes(value, ent);
-                this.log.info('publishing message', {
-                    method: 'NotificationQueuePopulator._processObjectEntry',
-                    bucket,
-                    key: message.key,
-                    eventType,
-                    eventTime: message.dateTime,
-                });
-                this.publish(this.notificationConfig.topic,
-                    `${bucket}/${baseKey}`,
-                    JSON.stringify(message));
-            }
-            return undefined;
->>>>>>> 0a924172
         }
         // skip if there is no bucket notification configuration
         return undefined;
