const assert = require('assert');

const { ZenkoMetrics } = require('arsenal').metrics;
const ReplicationMetrics =
      require('../../../extensions/replication/ReplicationMetrics');
const { promMetricNames } =
      require('../../../extensions/replication/constants');

describe('ReplicationMetrics', () => {
    let totalMetric;
    let queuedBytesMetric;
    let processedBytesMetric;
    let elapsedMetric;

    beforeEach(() => {
        totalMetric = ZenkoMetrics.getMetric(
            promMetricNames.replicationQueuedTotal);

        queuedBytesMetric = ZenkoMetrics.getMetric(
            promMetricNames.replicationQueuedBytes);

        processedBytesMetric = ZenkoMetrics.getMetric(
            promMetricNames.replicationProcessedBytes);

        elapsedMetric = ZenkoMetrics.getMetric(
                promMetricNames.replicationElapsedSeconds);

        // reset counter not to be altered by other tests
        totalMetric.reset();
        queuedBytesMetric.reset();
        processedBytesMetric.reset();
        elapsedMetric.reset();
    });

    afterEach(() => {
        // reset counter not to alter other tests
        totalMetric.reset();
        queuedBytesMetric.reset();
        processedBytesMetric.reset();
        elapsedMetric.reset();
    });

    [123456, '123456'].forEach(contentLength => {
        it('should maintain replication queuing metrics with ' +
        `content-length as ${typeof contentLength}`, async () => {
            ReplicationMetrics.onReplicationQueued(
                'testOrigin', 'fromLoc', 'toLoc', contentLength, 2);

<<<<<<< HEAD
            const totalValues = totalMetric.get().values;
=======
            const totalMetric = ZenkoMetrics.getMetric(
                promMetricNames.replicationQueuedTotal);
            const totalValues = (await totalMetric.get()).values;
>>>>>>> 8c301e5e
            // only one metric value exists because we published with one
            // distinct label set
            assert.strictEqual(totalValues.length, 1);
            const totalValue = totalValues[0];
            assert.strictEqual(totalValue.value, 1);
            assert.deepStrictEqual(totalValue.labels, {
                origin: 'testOrigin',
                fromLocation: 'fromLoc',
                fromLocationType: 'local',
                toLocation: 'toLoc',
                toLocationType: 'local',
                partition: 2,
            });

<<<<<<< HEAD
            const bytesValues = queuedBytesMetric.get().values;
=======
            const bytesMetric = ZenkoMetrics.getMetric(
                promMetricNames.replicationQueuedBytes);
            const bytesValues = (await bytesMetric.get()).values;
>>>>>>> 8c301e5e
            // only one metric value exists because we published with one
            // distinct label set
            assert.strictEqual(bytesValues.length, 1);
            const bytesValue = bytesValues[0];
            assert.strictEqual(bytesValue.value, 123456);
            assert.deepStrictEqual(bytesValue.labels, {
                origin: 'testOrigin',
                fromLocation: 'fromLoc',
                fromLocationType: 'local',
                toLocation: 'toLoc',
                toLocationType: 'local',
                partition: 2,
            });
        });
    });

    [12345678, '12345678'].forEach(contentLength => {
        it('should maintain replication processed metrics with ' +
        `content-length as ${typeof contentLength}`, async () => {
            // Push a few "processed" metrics
            // object of 123456 bytes processed successfully in 300ms
            ReplicationMetrics.onReplicationProcessed(
                'testOrigin', 'fromLoc', 'toLoc', 123456,
                'success', 300);
            // object of 12345678 bytes processed successfully in 2s
            ReplicationMetrics.onReplicationProcessed(
                'testOrigin', 'fromLoc', 'toLoc', contentLength,
                'success', 2000);
            // object of 12345678 bytes processed with error in 5s
            ReplicationMetrics.onReplicationProcessed(
                'testOrigin', 'fromLoc', 'toLoc', contentLength,
                'error', 5000);

            // Check that the byte count is accurate
<<<<<<< HEAD
            const bytesValues = processedBytesMetric.get().values;
=======
            const bytesMetric = ZenkoMetrics.getMetric(
                promMetricNames.replicationProcessedBytes);
            const bytesValues = (await bytesMetric.get()).values;
>>>>>>> 8c301e5e

            // only one metric value exists because we published with one
            // distinct label set
            assert.strictEqual(bytesValues.length, 2);
            const successBytes = bytesValues.find(
                value => value.labels.status === 'success');
            const errorBytes = bytesValues.find(
                value => value.labels.status === 'error');
            assert.strictEqual(successBytes.value, 12469134);
            assert.deepStrictEqual(successBytes.labels, {
                origin: 'testOrigin',
                fromLocation: 'fromLoc',
                fromLocationType: 'local',
                toLocation: 'toLoc',
                toLocationType: 'local',
                status: 'success',
            });
            assert.strictEqual(errorBytes.value, 12345678);
            assert.deepStrictEqual(errorBytes.labels, {
                origin: 'testOrigin',
                fromLocation: 'fromLoc',
                fromLocationType: 'local',
                toLocation: 'toLoc',
                toLocationType: 'local',
                status: 'error',
            });

            // Check that the elapsed time histogram is accurate.
            //
            // Focusing on the metric labeled as "success" and "10MB..30MB"
            // range, we have pushed one metric in this category with 2
            // seconds of elapsed time, check that time buckets reflect
            // this. We will not check the other values pushed to keep the
            // test short, as they basically share the same logic.

<<<<<<< HEAD
            const elapsedValues = elapsedMetric.get().values;
=======
            const elapsedMetric = ZenkoMetrics.getMetric(
                promMetricNames.replicationElapsedSeconds);
            const elapsedValues = (await elapsedMetric.get()).values;
>>>>>>> 8c301e5e

            // check that all histogram values which "less-or-equal" timing
            // criteria is below 2 seconds for this size range is 0 (as no
            // metric was pushed with timing less than 2 seconds)
            const leBelowTwoSeconds10M = elapsedValues.filter(
                value => (value.labels.status === 'success' &&
                          value.labels.contentLengthRange === '10MB..30MB' &&
                          value.labels.le < 2));
            assert(leBelowTwoSeconds10M.length > 0);
            assert(leBelowTwoSeconds10M.every(value => value.value === 0));

            // check that all histogram values which "less-or-equal" timing
            // criteria is above 2 seconds for this size range is 1 (as we
            // pushed a metric in this size range with 2 seconds elapsed)
            const leAboveTwoSeconds10M = elapsedValues.filter(
                value => (value.labels.status === 'success' &&
                          value.labels.contentLengthRange === '10MB..30MB' &&
                          value.labels.le > 2));
            assert(leAboveTwoSeconds10M.length > 0);
            assert(leAboveTwoSeconds10M.every(value => value.value === 1));
        });
    });
});<|MERGE_RESOLUTION|>--- conflicted
+++ resolved
@@ -46,13 +46,7 @@
             ReplicationMetrics.onReplicationQueued(
                 'testOrigin', 'fromLoc', 'toLoc', contentLength, 2);
 
-<<<<<<< HEAD
-            const totalValues = totalMetric.get().values;
-=======
-            const totalMetric = ZenkoMetrics.getMetric(
-                promMetricNames.replicationQueuedTotal);
             const totalValues = (await totalMetric.get()).values;
->>>>>>> 8c301e5e
             // only one metric value exists because we published with one
             // distinct label set
             assert.strictEqual(totalValues.length, 1);
@@ -67,13 +61,7 @@
                 partition: 2,
             });
 
-<<<<<<< HEAD
-            const bytesValues = queuedBytesMetric.get().values;
-=======
-            const bytesMetric = ZenkoMetrics.getMetric(
-                promMetricNames.replicationQueuedBytes);
-            const bytesValues = (await bytesMetric.get()).values;
->>>>>>> 8c301e5e
+            const bytesValues = (await queuedBytesMetric.get()).values;
             // only one metric value exists because we published with one
             // distinct label set
             assert.strictEqual(bytesValues.length, 1);
@@ -108,13 +96,7 @@
                 'error', 5000);
 
             // Check that the byte count is accurate
-<<<<<<< HEAD
-            const bytesValues = processedBytesMetric.get().values;
-=======
-            const bytesMetric = ZenkoMetrics.getMetric(
-                promMetricNames.replicationProcessedBytes);
-            const bytesValues = (await bytesMetric.get()).values;
->>>>>>> 8c301e5e
+            const bytesValues = (await processedBytesMetric.get()).values;
 
             // only one metric value exists because we published with one
             // distinct label set
@@ -150,13 +132,7 @@
             // this. We will not check the other values pushed to keep the
             // test short, as they basically share the same logic.
 
-<<<<<<< HEAD
-            const elapsedValues = elapsedMetric.get().values;
-=======
-            const elapsedMetric = ZenkoMetrics.getMetric(
-                promMetricNames.replicationElapsedSeconds);
             const elapsedValues = (await elapsedMetric.get()).values;
->>>>>>> 8c301e5e
 
             // check that all histogram values which "less-or-equal" timing
             // criteria is below 2 seconds for this size range is 0 (as no
