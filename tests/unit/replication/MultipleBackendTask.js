--- conflicted
+++ resolved
@@ -4,7 +4,6 @@
 const config = require('../../config.json');
 const MultipleBackendTask =
     require('../../../extensions/replication/tasks/MultipleBackendTask');
-<<<<<<< HEAD
 const QueueEntry = require('../../../lib/models/QueueEntry');
 const { sourceEntry } = require('../../utils/mockEntries');
 const fakeLogger = require('../../utils/fakeLogger');
@@ -15,44 +14,6 @@
 const MAX_AWS_PART_SIZE = (1024 * 1024 * 1024) * 5; // 5GB
 const MAX_AWS_OBJECT_SIZE = (1024 * 1024 * 1024 * 1024) * 5; // 5TB
 const retryConfig = { scality: { timeoutS: 300 } };
-=======
-const log = require('../../utils/fakeLogger');
-const { sourceEntry, destEntry } = require('../../utils/mockEntries');
-
-let multipleBackendTask = null;
-
-function createMultipleBackendTask() {
-    return new MultipleBackendTask({
-        getStateVars: () => ({
-            repConfig: {
-                queueProcessor: {
-                    retryTimeoutS: 300,
-                },
-            },
-            destConfig: config.extensions.replication.destination,
-            site: 'test-site-2',
-        }),
-    });
-}
-
-function requestInitiateMPU(params, done) {
-    const { retryable } = params;
-
-    multipleBackendTask.backbeatSource = {
-        multipleBackendInitiateMPU: () => ({
-            httpRequest: { headers: {} },
-            send: cb => cb({ retryable }),
-            on: (action, cb) => cb(),
-        }),
-    };
-
-    multipleBackendTask
-        ._getAndPutMultipartUpload(sourceEntry, destEntry, log, err => {
-            assert(err);
-            return done();
-        });
-}
->>>>>>> b373029c
 
 describe('MultipleBackendTask', function test() {
     this.timeout(5000);
@@ -75,9 +36,7 @@
         };
 
         task._getAndPutMultipartUpload(sourceEntry, fakeLogger, err => {
-                if (retryable) {
-                    assert.ifError(err);
-                }
+                assert(err);
                 return done();
             });
     }
@@ -111,14 +70,11 @@
     });
 
     describe('::initiateMultipartUpload', () => {
-        beforeEach(() => {
-            multipleBackendTask = createMultipleBackendTask();
-        });
         it('should use exponential backoff if retryable error ', done => {
             const doneOnce = jsutil.once(done);
             setTimeout(() => {
                 // inhibits further retries
-                multipleBackendTask.config.retryTimeoutS = 0;
+                task.config.retryTimeoutS = 0;
                 doneOnce();
             }, 4000); // Retries will exceed test timeout.
             requestInitiateMPU({ retryable: true }, doneOnce);
