--- conflicted
+++ resolved
@@ -67,8 +67,6 @@
     });
 
     it('successful request', done => {
-<<<<<<< HEAD
-=======
         const entry = ActionQueueEntry.create('deleteObject')
             .setAttribute('target.owner', 'testowner')
             .setAttribute('target.bucket', 'testbucket')
@@ -156,7 +154,6 @@
     it('should delete locked object with valid date', done => {
         objMd.setRetentionDate(new Date(Date.now() - day));
         objMd.setRetentionMode('GOVERNANCE');
->>>>>>> 04dac51d
         const entry = ActionQueueEntry.create('deleteObject')
             .setAttribute('target.owner', 'testowner')
             .setAttribute('target.bucket', 'testbucket')
