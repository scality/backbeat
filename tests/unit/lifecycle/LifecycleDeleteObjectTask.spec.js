--- conflicted
+++ resolved
@@ -100,14 +100,6 @@
     });
 
     [
-<<<<<<< HEAD
-      'PENDING',
-      'PROCESSING',
-      'FAILED',
-    ].forEach(status => {
-        it(`should skip replicating object : ${status}`, done => {
-            objMd.setReplicationStatus('PENDING');
-=======
         'COMPLETED',
         undefined,
     ].forEach(status => {
@@ -136,7 +128,6 @@
     ].forEach(status => {
         it(`should skip replicating object with status: ${status}`, done => {
             objMd.setReplicationStatus(status);
->>>>>>> 2ed684ee
             const entry = ActionQueueEntry.create('deleteObject')
                 .setAttribute('target.owner', 'testowner')
                 .setAttribute('target.bucket', 'testbucket')
