const assert = require('assert');

const ZookeeperMock = require('zookeeper-mock');

<<<<<<< HEAD
=======
const { errors, versioning } = require('arsenal');
const { DbPrefixes } = versioning.VersioningConstants;

>>>>>>> b9d042e0
const { Logger } = require('werelogs');

const LogReader = require('../../../../lib/queuePopulator/LogReader');

class MockLogConsumer {
    constructor(params) {
        this.params = params || {};
    }

    readRecords(params, cb) {
        process.nextTick(() => {
<<<<<<< HEAD
            cb(null, {});
=======
            if (this.params.readRecordsError) {
                cb(this.params.readRecordsError);
            } else {
                cb(null, {
                    info: {
                        cseq: 12345,
                    },
                });
            }
>>>>>>> b9d042e0
        });
    }
}

describe('LogReader', () => {
    let zkMock;
    let logReader;

    beforeEach(() => {
        zkMock = new ZookeeperMock();
        logReader = new LogReader({
            logId: 'test-log-reader',
            zkClient: zkMock.createClient('localhost:2181'),
            logConsumer: new MockLogConsumer(),
            logger: new Logger('test:LogReader'),
        });
    });

    // Currently the initial offset is set to 1 with mongodb backend,
    // it looks odd considering mongodb uses random IDs as log cursors
    // and could be cleaned up, but this test coming from 7.4 branch
    // with a raft log reader still makes sense to improve coverage in
    // the current code, so keeping it.
    it('should start from offset 1 if no zookeeper log offset', done => {
        logReader.setup(err => {
            assert.ifError(err);
            assert.strictEqual(logReader.logOffset, 1);
            done();
        });
    });

    it('should start from offset 1 on log consumer readRecords error', done => {
        const errorLogReader = new LogReader({
            logId: 'test-log-reader',
            zkClient: zkMock.createClient('localhost:2181'),
            logConsumer: new MockLogConsumer({
                readRecordsError: errors.InternalError,
            }),
            logger: new Logger('test:ErrorLogReader'),
        });
        errorLogReader.setup(err => {
            assert.ifError(err);
            assert.strictEqual(errorLogReader.logOffset, 1);
            done();
        });
    });
});<|MERGE_RESOLUTION|>--- conflicted
+++ resolved
@@ -2,12 +2,8 @@
 
 const ZookeeperMock = require('zookeeper-mock');
 
-<<<<<<< HEAD
-=======
-const { errors, versioning } = require('arsenal');
-const { DbPrefixes } = versioning.VersioningConstants;
+const { errors } = require('arsenal');
 
->>>>>>> b9d042e0
 const { Logger } = require('werelogs');
 
 const LogReader = require('../../../../lib/queuePopulator/LogReader');
@@ -19,19 +15,11 @@
 
     readRecords(params, cb) {
         process.nextTick(() => {
-<<<<<<< HEAD
-            cb(null, {});
-=======
             if (this.params.readRecordsError) {
                 cb(this.params.readRecordsError);
             } else {
-                cb(null, {
-                    info: {
-                        cseq: 12345,
-                    },
-                });
+                cb(null, {});
             }
->>>>>>> b9d042e0
         });
     }
 }
@@ -63,7 +51,10 @@
         });
     });
 
-    it('should start from offset 1 on log consumer readRecords error', done => {
+    // TODO there is currently no initialization of log offset with
+    // mongodb backend, re-enable when implementing initial log offset
+    // fetching with mongodb backend.
+    it.skip('should start from offset 1 on log consumer readRecords error', done => {
         const errorLogReader = new LogReader({
             logId: 'test-log-reader',
             zkClient: zkMock.createClient('localhost:2181'),
