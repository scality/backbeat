const assert = require('assert');
const async = require('async');
const crypto = require('crypto');
const http = require('http');
const URL = require('url');
const querystring = require('querystring');

const VersionIDUtils = require('arsenal').versioning.VersionID;
const routesUtils = require('arsenal').s3routes.routesUtils;
const errors = require('arsenal').errors;

const werelogs = require('werelogs');
const Logger = werelogs.Logger;

const BackbeatConsumer = require('../../../lib/BackbeatConsumer');
const ActionQueueEntry = require('../../../lib/models/ActionQueueEntry');
const ReplicationAPI =
      require('../../../extensions/replication/ReplicationAPI');
const QueueProcessor = require('../../../extensions/replication' +
                               '/queueProcessor/QueueProcessor');
const ReplicationStatusProcessor =
          require('../../../extensions/replication' +
                  '/replicationStatusProcessor/ReplicationStatusProcessor');
const TestConfigurator = require('../../utils/TestConfigurator');

/* eslint-disable max-len */


function getMD5(body) {
    return crypto.createHash('md5').update(body).digest('hex');
}

function buildLocations(keysArray, bodiesArray, options) {
    const locations = [];
    let start = 0;
    for (let i = 0; i < keysArray.length; ++i) {
        const location = { key: keysArray[i],
            start,
            size: bodiesArray[i].length,
            dataStoreName: 'file' };
        if (!(options && options.doNotIncludeETag)) {
            location.dataStoreETag = `${i + 1}:${getMD5(bodiesArray[i])}`;
        }
        locations.push(location);
        start += bodiesArray[i].length;
    }
    return (locations.length > 0 ? locations : null);
}

const XML_CHARACTER_MAP = {
    '&': '&amp;',
    '"': '&quot;',
    "'": '&apos;',
    '<': '&lt;',
    '>': '&gt;',
};

const xmlRegex = new RegExp(
    `[${Object.keys(XML_CHARACTER_MAP).join('')}]`, 'g');

function escapeForXML(string) {
    return string && string.replace
        ? string.replace(xmlRegex, item => XML_CHARACTER_MAP[item])
        : string;
}

const constants = {
    source: {
        s3: '127.0.0.1',
        vault: '127.0.0.2',
        dataPartsKeys: ['6d808697fbaf9f16fb32b94be189b80b3b9b2890',
            'ab30293a044eca5215068c6a06cfdb1b636a16e4'],
    },
    target: {
        hosts: [{ host: '127.0.0.3', port: 7777 },
                { host: '127.0.0.4', port: 7777 }],
        dataPartsKeys: ['7d808697fbaf9f16fb32b94be189b80b3b9b2890',
            'e54e2ced6625f67e07f4735fb7b897a7bc81d603'],
    },
    partsContents: ['some contents to be replicated',
                    'some more contents to be replicated'],
    copyLocationResultsTopic: 'backbeat-func-test-copy-location-results',
};

class S3Mock extends TestConfigurator {
    constructor() {
        super();

        this.log = new Logger('QueueProcessor:test:S3Mock');

        const sourceMd = {
            versionedKey: () =>
                `${this.getParam('key')}\u0000${this.getParam('versionId')}`,
            contentMd5: () => this.getParam('contentMd5'),
            contentLength: () => this.getParam('contentLength'),
            location: () =>
                buildLocations(this.getParam('source.dataPartsKeys'),
                               this.getParam('partsContents')),
            replicationInfo: {
                role: () =>
                    `${this.getParam('source.role')},${this.getParam('target.role')}`,
                destination: () =>
                    `arn:aws:s3:::${this.getParam('target.bucket')}`,
                content: ['DATA', 'METADATA'],
                toazure: {
                    status: 'PENDING',
                },
            },
        };

        const kafkaEntry = () => ({
            key: 'somekey',
            value: JSON.stringify({
                type: 'put',
                bucket: this.getParam('source.bucket'),
                key: this.getParam('source.md.versionedKey'),
                site: 'sf',
                value: JSON.stringify({
                    'md-model-version': 2,
                    'owner-display-name': 'Bart',
                    'owner-id': this.getParam('source.canonicalId'),
                    'content-length': this.getParam('source.md.contentLength'),
                    'content-type': 'text/plain',
                    'last-modified': '2017-07-25T21:45:47.660Z',
                    'content-md5': this.getParam('source.md.contentMd5'),
                    'x-amz-version-id': 'null',
                    'x-amz-server-version-id': '',
                    'x-amz-storage-class': 'sf',
                    'x-amz-server-side-encryption': '',
                    'x-amz-server-side-encryption-aws-kms-key-id': '',
                    'x-amz-server-side-encryption-customer-algorithm': '',
                    'x-amz-website-redirect-location': '',
                    'acl': {
                        Canned: 'private',
                        FULL_CONTROL: [],
                        WRITE_ACP: [],
                        READ: [],
                        READ_ACP: [],
                    },
                    'key': '',
                    'location': this.getParam('source.md.location'),
                    'isDeleteMarker': false,
                    'tags': {},
                    'replicationInfo': {
                        status: 'PENDING',
                        backends: [{
                            site: 'sf',
                            status: 'PENDING',
                            dataStoreVersionId: '',
                        }, {
                            site: 'replicationaws',
                            status: 'PENDING',
                            dataStoreVersionId: '',
                        }, {
                            site: 'toazure',
                            status: this.getParam('source.md.replicationInfo.toazure.status'),
                            dataStoreVersionId: '',
                        }],
                        content: this.getParam('source.md.replicationInfo.content'),

                        destination: this.getParam('source.md.replicationInfo.destination'),
                        storageClass: 'sf,toazure',
                        role: this.getParam('source.md.replicationInfo.role'),
                    },
                    'x-amz-meta-s3cmd-attrs': `uid:0/gname:root/uname:root/gid:0/mode:33188/mtime:1501018866/atime:1501018885/md5:${this.getParam('contentMd5')}/ctime:1501018866`,
                    'versionId': this.getParam('versionId'),
                }),
            }),
        });

        const routes = {
            source: {
                s3: {
                    getBucketReplication: () => ({
                        method: 'GET',
                        path: `/${this.getParam('source.bucket')}`,
                        query: {
                            replication: '',
                        },
                        handler: () => this._getBucketReplication,
                    }),
                    getObject: () => ({
                        method: 'GET',
                        path: `/${this.getParam('source.bucket')}/${this.getParam('encodedKey')}`,
                        query: {},
                        handler: () => this._getObject,
                    }),
                    putMetadata: () => ({
                        method: 'PUT',
                        path: `/_/backbeat/metadata/${this.getParam('source.bucket')}/${this.getParam('encodedKey')}`,
                        query: {},
                        handler: () => this._putMetadataSource,
                    }),
                    getMetadata: () => ({
                        method: 'GET',
                        path: `/_/backbeat/metadata/${this.getParam('source.bucket')}/${this.getParam('encodedKey')}`,
                        query: { versionId: VersionIDUtils.encode(this.getParam('versionId')) },
                        handler: () => this._getMetadataSource,
                    }),
                    putObject: () => ({
                        method: 'PUT',
                        path: `/_/backbeat/multiplebackenddata/${this.getParam('source.bucket')}/${this.getParam('encodedKey')}`,
                        query: { operation: 'putobject' },
                        handler: () => this._putObject,
                    }),
                },
                vault: {
                    assumeRoleBackbeat: () => ({
                        method: 'POST',
                        path: '/',
                        query: {
                            Action: 'AssumeRoleBackbeat',
                        },
                        handler: () => this._assumeRoleBackbeatSource,
                    }),
                },
            },
            target: {
                putData: () => ({
                    method: 'PUT',
                    path: `/_/backbeat/data/${this.getParam('target.bucket')}/${this.getParam('encodedKey')}`,
                    query: {},
                    handler: () => this._putData,
                }),
                putMetadata: () => ({
                    method: 'PUT',
                    path: `/_/backbeat/metadata/${this.getParam('target.bucket')}/${this.getParam('encodedKey')}`,
                    query: {},
                    handler: () => this._putMetadataTarget,
                }),
                getAccountsCanonicalIds: () => ({
                    method: 'GET',
                    path: '/_/backbeat/vault',
                    query: {
                        Action: 'AccountsCanonicalIds',
                    },
                    handler: () => this._getAccountsCanonicalIds,
                }),
                assumeRoleBackbeat: () => ({
                    method: 'POST',
                    path: '/_/backbeat/vault',
                    query: {
                        Action: 'AssumeRoleBackbeat',
                    },
                    handler: () => this._assumeRoleBackbeatTarget,
                }),
            },
        };

        const params = {
            source: {
                bucket: 'source-bucket',
                accountId: 123456789012,
                accessKey: 'accessKey1',
                secretKey: 'verySecretKey1',
                canonicalId: 'aaaaaaaaaaaaaaaaaaaaaaaaaaaaaaaaaaaaaaaaaaaaaaaaaaaaaaaaaaaaaaaa',
                dataPartsKeys: () =>
                    constants.source.dataPartsKeys.slice(
                        0, this.getParam('nbParts')),
                role: () =>
                    `arn:aws:iam::${this.getParam('source.accountId')}:role/backbeat`,
                assumedRole: () =>
                    `arn:aws:sts::${this.getParam('source.accountId')}:assumed-role/backbeat/${this.getParam('roleSessionName')}`,
                md: sourceMd,
            },
            target: {
                bucket: 'target-bucket',
                accountId: 123456789013,
                accessKey: 'accessKey2',
                secretKey: 'verySecretKey2',
                canonicalId: 'bac4bea7bac4bea7bac4bea7bac4bea7bac4bea7bac4bea7bac4bea7bac4bea7',
                dataPartsKeys: () =>
                    constants.target.dataPartsKeys.slice(
                        0, this.getParam('nbParts')),
                role: () =>
                    `arn:aws:iam::${this.getParam('target.accountId')}:role/backbeat`,
                assumedRole: () =>
                    `arn:aws:sts::${this.getParam('target.accountId')}:assumed-role/backbeat/${this.getParam('roleSessionName')}`,
                md: {
                    location: () =>
                        buildLocations(this.getParam('target.dataPartsKeys'),
                                       this.getParam('partsContents')),
                },
            },
            key: 'key_to_replicate_with_some_utf8_䆩鈁櫨㟔罳_and_encoded_chars_%EA%9D%8B',
            encodedKey: () => encodeURIComponent(this.getParam('key')),
            nbParts: 1,
            versionId: '98498980852335999999RG001  100',
            roleSessionName: 'backbeat-replication',
            replicationEnabled: true,
            partsContents: () =>
                constants.partsContents.slice(0, this.getParam('nbParts')),
            versionIdEncoded: () =>
                VersionIDUtils.encode(this.getParam('versionId')),
            contentLength: () =>
                this.getParam('partsContents')
                .reduce((sum, partBody) => sum + partBody.length, 0),
            contentMd5: () =>
                getMD5(this.getParam('partsContents').join('')),
            kafkaEntry,
            routes,
        };

        this.setParam(null, params, { persistent: true });

        this.resetTest();
    }

    resetTest() {
        super.resetTest();

        this.partsWritten = [];
        this.hasPutTargetData = false;
        this.putDataCount = 0;
        this.hasPutTargetMd = false;
        this.onPutSourceMd = null;
        this.setExpectedReplicationStatus('PROCESSING');
        this.requestsPerHost = {
            '127.0.0.1': 0,
            '127.0.0.2': 0,
            '127.0.0.3': 0,
            '127.0.0.4': 0,
        };
    }

    setExpectedReplicationStatus(expected) {
        this.expectedReplicationStatus = expected;
    }

    _findRouteHandler(req, url, query) {
        const host = req.headers.host.split(':')[0];
        let routesKey;
        if (host === constants.source.s3) {
            routesKey = 'routes.source.s3';
        } else if (host === constants.source.vault) {
            routesKey = 'routes.source.vault';
        } else if (constants.target.hosts.find(h => h.host === host)) {
            routesKey = 'routes.target';
        }
        const routes = this.getParam(routesKey);
        const action = Object.keys(routes).find(key => {
            const route = routes[key];
            return (route.method === req.method &&
                    route.path === url.pathname &&
                    Object.keys(route.query).every(
                        k => query[k] === route.query[k]));
        });
        if (action === undefined) {
            return undefined;
        }
        return this.getParam(`${routesKey}.${action}.handler`);
    }

    _onParsedRequest(req, url, query, res, reqBody) {
        const handler = this._findRouteHandler(req, url, query);
        if (handler !== undefined) {
            if (req.method === 'GET') {
                return handler.bind(this)(req, url, query, res);
            }
            if (req.method === 'PUT') {
                return handler.bind(this)(req, url, query, res, reqBody);
            }
            if (req.method === 'POST') {
                return handler.bind(this)(req, url, query, res);
            }
        }
        res.writeHead(501);
        return res.end(JSON.stringify({
            error: 'mock not implemented',
            method: req.method,
            url: req.url,
            host: req.headers.host,
        }));
    }

    onRequest(req, res) {
        const url = URL.parse(req.url);
        const query = querystring.parse(url.query);
        const host = req.headers.host.split(':')[0];
        this.requestsPerHost[host] += 1;

        if (req.method === 'PUT' || req.method === 'POST') {
            const chunks = [];
            req.on('data', chunk => chunks.push(chunk));
            return req.on('end', () => {
                const reqBody = Buffer.concat(chunks).toString();
                if (req.method === 'POST') {
                    const formData = querystring.parse(reqBody);
                    return this._onParsedRequest(req, url, formData,
                                                 res, reqBody);
                }
                return this._onParsedRequest(req, url, query, res, reqBody);
            });
        }
        return this._onParsedRequest(req, url, query, res);
    }

    installS3ErrorResponder(action, error, options) {
        this.setParam(`routes.${action}.handler`,
                      (req, url, query, res) => {
                          routesUtils.responseXMLBody(
                              error, null, res, this.log.newRequestLogger());
                          if (options && options.once) {
                              this.resetParam(`routes.${action}.handler`);
                          }
                      }, { _static: true });
    }

    installVaultErrorResponder(action, error, options) {
        const xmlBody = [
            '<ErrorResponse ',
            'xmlns="https://iam.amazonaws.com/doc/2010-05-08/">',
            '<Error>',
            '<Code>', error.message, '</Code>',
            '<Message>', escapeForXML(error.description), '</Message>',
            '</Error>',
            '<RequestId>42</RequestId>',
            '</ErrorResponse>',
        ];
        this.setParam(`routes.${action}.handler`,
                      (req, url, query, res) => {
                          res.writeHead(error.code);
                          res.end(xmlBody.join(''));
                          if (options && options.once) {
                              this.resetParam(`routes.${action}.handler`);
                          }
                      }, { _static: true });
    }

    installBackbeatErrorResponder(action, error, options) {
        this.setParam(`routes.${action}.handler`,
                      (req, url, query, res) => {
                          routesUtils.responseJSONBody(
                              error, null, res, this.log.newRequestLogger());
                          if (options && options.once) {
                              this.resetParam(`routes.${action}.handler`);
                          }
                      }, { _static: true });
    }

    // default handlers

    _getBucketReplication(req, url, query, res) {
        res.setHeader('content-type', 'application/xml');
        res.writeHead(200);
        res.end(['<?xml version="1.0" encoding="UTF-8"?>',
            '<ReplicationConfiguration ',
            'xmlns="http://s3.amazonaws.com/doc/2006-03-01/">',
            '<Rule>',
            '<ID>myrule</ID>', '<Prefix/>',
            '<Status>',
            this.getParam('replicationEnabled') ? 'Enabled' : 'Disabled',
            '</Status>',
            '<Destination>',
            '<Bucket>',
            this.getParam('source.md.replicationInfo.destination'),
            '</Bucket>',
            '<StorageClass>sf,toazure</StorageClass>',
            '</Destination>',
            '</Rule>',
            '<Role>',
            this.getParam('source.md.replicationInfo.role'),
            '</Role>',
            '</ReplicationConfiguration>'].join(''));
    }

    _getAccountsCanonicalIds(req, url, query, res) {
        assert.strictEqual(Number(query.accountIds),
                           this.getParam('target.accountId'));

        res.writeHead(200);
        res.end(JSON.stringify([
            {
                accountId: query.accountId,
                canonicalId: this.getParam('target.canonicalId'),
            },
        ]));
    }

    _assumeRoleBackbeatSource(req, url, query, res) {
        assert.strictEqual(query.RoleArn,
                           this.getParam('source.role'));
        assert.strictEqual(query.RoleSessionName,
                           this.getParam('roleSessionName'));

        res.setHeader('content-type', 'application/json');
        res.writeHead(200);
        res.end(JSON.stringify({
            Credentials: {
                AccessKeyId: this.getParam('source.accessKey'),
                SecretAccessKey: this.getParam('source.secretKey'),
                SessionToken: 'dummySessionToken',
                Expiration: 1501108900014,
            },
            AssumedRoleUser: this.getParam('source.assumedRole'),
        }));
    }

    _assumeRoleBackbeatTarget(req, url, query, res) {
        assert.strictEqual(query.RoleArn,
                           this.getParam('target.role'));
        assert.strictEqual(query.RoleSessionName,
                           this.getParam('roleSessionName'));

        res.setHeader('content-type', 'application/json');
        res.writeHead(200);
        res.end(JSON.stringify({
            Credentials: {
                AccessKeyId: this.getParam('target.accessKey'),
                SecretAccessKey: this.getParam('target.secretKey'),
                SessionToken: 'dummySessionToken',
                Expiration: 1501108900014,
            },
            AssumedRoleUser: this.getParam('target.assumedRole'),
        }));
    }

    _getObject(req, url, query, res) {
        let resBody;
        if (query.partNumber !== undefined) {
            const partNumber = Number.parseInt(query.partNumber, 10);
            resBody = this.getParam('partsContents')[partNumber - 1];
        } else {
            resBody = this.getParam('partsContents').join('');
        }
        assert.strictEqual(query.versionId,
                           this.getParam('versionIdEncoded'));

        res.setHeader('content-type', 'application/octet-stream');
        res.setHeader('content-length', resBody.length);
        res.writeHead(200);
        res.end(resBody);
    }

    _putData(req, url, query, res, reqBody) {
        const srcLocations = this.getParam('source.md.location');
        const destLocations = this.getParam('target.md.location');
        const md5 = req.headers['content-md5'];
        const { dataStoreETag } = srcLocations.find(
            location => location.dataStoreETag.includes(md5));
        const partNumber = Number(dataStoreETag.split(':')[0]);
        assert.strictEqual(
            reqBody, this.getParam('partsContents')[partNumber - 1]);

        res.setHeader('content-type', 'application/json');
        res.writeHead(200);
        res.end(JSON.stringify([destLocations[partNumber - 1]]));
        this.partsWritten[partNumber - 1] = true;
        this.hasPutTargetData =
            (this.partsWritten.filter(written => written === true).length
             === srcLocations.length);
    }

    _putMetadataTarget(req, url, query, res, reqBody) {
        if (this.getParam('nbParts') > 0) {
            if (this.getParam('source.md.replicationInfo.content')
                .includes('DATA')) {
                assert.strictEqual(this.hasPutTargetData, true);
            } else if (req.headers['x-scal-replication-content']
                       === 'METADATA') {
                assert.strictEqual(this.hasPutTargetData, false);
            } else {
                assert.strictEqual(this.hasPutTargetData, true);
            }
        }
        assert.strictEqual(this.hasPutTargetMd, false);

        const parsedMd = JSON.parse(reqBody);
        const replicatedContent =
                  this.getParam('source.md.replicationInfo.content');
        assert.deepStrictEqual(parsedMd.replicationInfo, {
            status: 'REPLICA',
            backends: [{
                site: 'sf',
                status: 'REPLICA',
                dataStoreVersionId: '',
            }, {
                site: 'replicationaws',
                status: 'PENDING',
                dataStoreVersionId: '',
            }, {
                site: 'toazure',
                status: 'PENDING',
                dataStoreVersionId: '',
            }],
            content: replicatedContent,
            destination: this.getParam('source.md.replicationInfo.destination'),
            storageClass: 'sf,toazure',
            role: this.getParam('source.md.replicationInfo.role'),
        });
        assert.strictEqual(parsedMd['owner-id'],
                           this.getParam('target.canonicalId'));

        if (req.headers['x-scal-replication-content'] === 'METADATA') {
            assert.deepStrictEqual(parsedMd.location, null);
        } else {
            assert.deepStrictEqual(parsedMd.location,
                                   this.getParam('target.md.location'));
        }

        res.writeHead(200);
        res.end();
        this.hasPutTargetMd = true;
    }

    _putMetadataSource(req, url, query, res, reqBody) {
        assert.strictEqual(this.hasPutTargetMd,
                           (this.expectedReplicationStatus === 'PROCESSING'));
        assert.notStrictEqual(this.onPutSourceMd, null);

        const parsedMd = JSON.parse(reqBody);
        assert.deepStrictEqual(parsedMd.replicationInfo, {
            status: this.expectedReplicationStatus,
            backends: [{
                site: 'sf',
                status: this.expectedReplicationStatus === 'FAILED' ? 'FAILED' :
                    'COMPLETED',
                dataStoreVersionId: '',
            }, {
                site: 'replicationaws',
                status: 'PENDING',
                dataStoreVersionId: '',
            }, {
                site: 'toazure',
                status: 'PENDING',
                dataStoreVersionId: '',
            }],
            content: this.getParam('source.md.replicationInfo.content'),
            destination: this.getParam('source.md.replicationInfo.destination'),
            storageClass: 'sf,toazure',
            role: this.getParam('source.md.replicationInfo.role'),
        });
        assert.strictEqual(parsedMd['owner-id'],
                           this.getParam('source.canonicalId'));

        res.writeHead(200);
        res.end();
        this.onPutSourceMd();
        this.onPutSourceMd = null;
    }

    _getMetadataSource(req, url, query, res) {
        assert(query.versionId);
        res.writeHead(200);
        res.end(JSON.stringify({
            Body: JSON.parse(this.getParam('kafkaEntry.value')).value,
        }));
    }

    _putObject(req, url, query, res, reqBody) {
        this.hasPutTargetData =
            reqBody === this.getParam('partsContents').join('');
        res.writeHead(200);
        res.end(JSON.stringify({
            location: [{
                key: `${this.getParam('source.bucket')}/` +
                    `${this.getParam('key')}`,
                start: 0,
                size: 30,
                dataStoreName: 'sf',
                dataStoreType: 'aws',
                dataStoreETag:
                this.getParam('source.md.location')[0].dataStoreETag,
                dataStoreVersionId: 'awsversion',
            }],
        }));
    }
}

let copyLocationResultsCb = null;

function onCopyLocationResultsMessage(kafkaEntry, cb) {
    if (copyLocationResultsCb) {
        copyLocationResultsCb(kafkaEntry);
    }
    cb();
}

function sendCopyLocationAction(s3mock, queueProcessor, resultsCb) {
    const actionEntry = ReplicationAPI.createCopyLocationAction({
        bucketName: s3mock.getParam('source.bucket'),
        objectKey: s3mock.getParam('key'),
        versionId: s3mock.getParam('versionIdEncoded'),
        toLocation: 'sf',
        originLabel: 'functionalTest',
        fromLocation: 'local',
        contentLength: s3mock.getParam('source.md.contentLength'),
        resultsTopic: constants.copyLocationResultsTopic,
    });
    // use role-based authentication here to ease test integration
    // with CRR, lifecycle will normally use its own service account
    // so will not need to provide the "auth" attribute.
    actionEntry.setAttribute('auth', {
        roleArn: s3mock.getParam('source.role'),
    });
    const actionId = actionEntry.getActionId();
    copyLocationResultsCb = kafkaEntry => {
        const response = ActionQueueEntry
              .createFromKafkaEntry(kafkaEntry);
        assert.strictEqual(response.getActionId(), actionId);
        copyLocationResultsCb = null;
        return resultsCb(response);
    };
    queueProcessor.processDataMoverEntry({
        key: 'somekey',
        value: actionEntry.toKafkaMessage(),
    }, err => {
        assert.ifError(err);
    });
}

/* eslint-enable max-len */

describe('queue processor functional tests with mocking', () => {
    let queueProcessorSF;
    let queueProcessorAzure;
    let replicationStatusProcessor;
    let httpServer;
    let s3mock;
    let copyLocationResultsConsumer;

    before(function before(done) {
        this.timeout(60000);
        const serverList =
                  constants.target.hosts.map(h => `${h.host}:${h.port}`);

        const qpParams = [
            { connectionString: '127.0.0.1:2181/backbeat',
              autoCreateNamespace: false },
            null,
            { hosts: 'localhost:9092' },
            { auth: { type: 'role',
                vault: { host: constants.source.vault,
                    port: 7777 } },
                s3: { host: constants.source.s3,
                    port: 7777 },
                transport: 'http',
            },
            { auth: { type: 'role' },
                bootstrapList: [{
                    site: 'sf', servers: serverList,
                }, {
                    site: 'toazure', type: 'azure',
                }],
                transport: 'http' },
            { topic: 'backbeat-func-test-dummy-topic',
              replicationStatusTopic: 'backbeat-func-test-repstatus',
              queueProcessor: {
                  retry: {
                      scality: { timeoutS: 5 },
                      azure: { timeoutS: 5 },
                  },
                  groupId: 'backbeat-func-test-group-id',
              },
            },
            { host: '127.0.0.1',
              port: 6379 },
            { topic: 'metrics-test-topic' },
            {},
            {},
        ];
        async.series([
            done => async.parallel([
                done => {
                    queueProcessorSF =
                        new QueueProcessor(...qpParams.concat(['sf']));
                    queueProcessorSF.start({ disableConsumer: true });
                    queueProcessorSF.on('ready', done);
                },
                done => {
                    queueProcessorAzure =
                        new QueueProcessor(...qpParams.concat(['toazure']));
                    queueProcessorAzure.start({ disableConsumer: true });
                    queueProcessorAzure.on('ready', done);
                },
            ], done),
            done => async.parallel([
                done => {
                    replicationStatusProcessor = new ReplicationStatusProcessor(
                        { hosts: 'localhost:9092' },
                        { auth: { type: 'role',
                                  vault: { host: constants.source.vault,
                                           port: 7777 } },
                          s3: { host: constants.source.s3,
                                port: 7777 },
                          transport: 'http',
                        },
                        { replicationStatusTopic:
                          'backbeat-func-test-repstatus',
                          replicationStatusProcessor: {
                              retry: {
                                  timeoutS: 5,
                              },
                              groupId: 'backbeat-func-test-group-id',
                          },
                        },
                        {},
                        { topic: 'metrics-test-topic' });
                    replicationStatusProcessor.start({ bootstrap: true }, done);
                },
                done => {
                    copyLocationResultsConsumer = new BackbeatConsumer({
                        topic: constants.copyLocationResultsTopic,
                        queueProcessor: onCopyLocationResultsMessage,
                        groupId: 'backbeat-func-test-group-id',
                        zookeeper: {
                            connectionString: 'localhost:2181',
                        },
                        kafka: {
                            hosts: 'localhost:9092',
                        },
                        bootstrap: true,
                    });
                    copyLocationResultsConsumer.on('ready', done);
                },
            ], done),
        ], err => {
            if (err) {
                return done(err);
            }
            copyLocationResultsConsumer.subscribe();
            // it seems the consumer needs some extra time to start
            // consuming the first messages
            return setTimeout(done, 2000);
        });
        s3mock = new S3Mock();
        httpServer = http.createServer(
            (req, res) => s3mock.onRequest(req, res));
        httpServer.listen(7777);
    });

    after(done => {
        httpServer.close();
        async.parallel([
            done => queueProcessorSF.stop(done),
            done => queueProcessorAzure.stop(done),
            done => replicationStatusProcessor.stop(done),
            done => copyLocationResultsConsumer.close(done),
        ], done);
    });

    afterEach(() => {
        s3mock.resetTest();
    });

    describe('success path tests', function successPath() {
        this.timeout(30000);

        [{ caption: 'object with single part',
            nbParts: 1 },
        { caption: 'object with multiple parts',
            nbParts: 2 },
        { caption: 'empty object',
            nbParts: 0 }].forEach(testCase => describe(testCase.caption, () => {
                before(() => {
                    s3mock.setParam('nbParts', testCase.nbParts);
                });
                it('should complete a replication end-to-end', done => {
                    async.parallel([
                        done => {
                            s3mock.onPutSourceMd = done;
                        },
                        done => queueProcessorSF.processReplicationEntry(
                            s3mock.getParam('kafkaEntry'), err => {
                                assert.ifError(err);
                                assert.strictEqual(s3mock.hasPutTargetData,
                                                   testCase.nbParts > 0);
                                assert(s3mock.hasPutTargetMd);
                                done();
                            }),
                    ], done);
                });

                it('should complete a "copy location" action', done => {
                    sendCopyLocationAction(
                        s3mock, queueProcessorSF, response => {
                            assert.strictEqual(response.getError(), undefined);
                            assert.strictEqual(response.getStatus(), 'success');
                            const results = response.getResults();
                            assert.strictEqual(
                                Array.isArray(results.location), true);
                            assert.strictEqual(results.location.length, 1);
                            // 0-byte objects must also be copied
                            assert.strictEqual(s3mock.hasPutTargetData, true);
                            done();
                        });
                });
            }));

        it('should replicate metadata in metadata-only mode', done => {
            s3mock.setParam('nbParts', 2);
            s3mock.setParam('source.md.replicationInfo.content',
                            ['METADATA']);
            async.parallel([
                done => {
                    s3mock.onPutSourceMd = done;
                },
                done => queueProcessorSF.processReplicationEntry(
                    s3mock.getParam('kafkaEntry'), err => {
                        assert.ifError(err);
                        assert.strictEqual(s3mock.hasPutTargetData, false);
                        assert(s3mock.hasPutTargetMd);
                        done();
                    }),
            ], done);
        });

        it('should retry with full replication if metadata-only returns ' +
        'ObjNotFound', done => {
            s3mock.setParam('nbParts', 2);
            s3mock.setParam('source.md.replicationInfo.content',
                            ['METADATA']);
            s3mock.installBackbeatErrorResponder('target.putMetadata',
                                                 errors.ObjNotFound,
                                                 { once: true });
            async.parallel([
                done => {
                    s3mock.onPutSourceMd = done;
                },
                done => queueProcessorSF.processReplicationEntry(
                    s3mock.getParam('kafkaEntry'), err => {
                        assert.ifError(err);
                        assert.strictEqual(s3mock.hasPutTargetData, true);
                        assert(s3mock.hasPutTargetMd);
                        done();
                    }),
            ], done);
        });
    });

    describe('error paths', function errorPaths() {
        this.timeout(20000); // give more time to leave room for retry
                             // delays and timeout

        describe('source Vault errors', () => {
            ['assumeRoleBackbeat'].forEach(action => {
                [errors.AccessDenied, errors.NoSuchEntity].forEach(error => {
                    it(`should skip processing on ${error.code} ` +
                    `(${error.message}) from source Vault on ${action}`,
                    done => {
                        s3mock.installVaultErrorResponder(
                            `source.vault.${action}`, error);

                        queueProcessorSF.processReplicationEntry(
                            s3mock.getParam('kafkaEntry'), err => {
                                assert.ifError(err);
                                assert(!s3mock.hasPutTargetData);
                                assert(!s3mock.hasPutTargetMd);
                                done();
                            });
                    });
                });
            });
        });

        describe('source S3 errors', () => {
            [errors.AccessDenied, errors.ObjNotFound].forEach(error => {
                it(`replication should skip on ${error.code} ` +
                `(${error.message}) from source S3 on getObject`, done => {
                    s3mock.installS3ErrorResponder('source.s3.getObject',
                                                   error);
                    queueProcessorSF.processReplicationEntry(
                        s3mock.getParam('kafkaEntry'), err => {
                            assert.ifError(err);
                            assert(!s3mock.hasPutTargetData);
                            assert(!s3mock.hasPutTargetMd);
                            done();
                        });
                });

                it(`copy location should skip on ${error.code} ` +
                `(${error.message}) from source S3 on getObject`, done => {
                    s3mock.installS3ErrorResponder('source.s3.getObject',
                                                   error);
                    sendCopyLocationAction(
                        s3mock, queueProcessorSF, response => {
                            assert(!s3mock.hasPutTargetData);
                            assert.strictEqual(response.getStatus(), 'error');
                            // FIXME this is not ideal, but errors are
                            // reported this way internally for
                            // now. If we make use of those errors
                            // they should be reported in a cleaner
                            // way.
                            let expectedErrorMsg;
                            if (error.message === 'AccessDenied') {
                                expectedErrorMsg = 'Forbidden';
                            } else if (error.message === 'ObjNotFound') {
                                expectedErrorMsg = 'Not Found';
                            }
                            assert.strictEqual(
                                response.getError().message, expectedErrorMsg);
                            done();
                        });
                });
            });

            it('should fail if replication is disabled in bucket replication ' +
            'configuration', done => {
                s3mock.setParam('replicationEnabled', false);
                s3mock.setExpectedReplicationStatus('FAILED');

                async.parallel([
                    done => {
                        s3mock.onPutSourceMd = done;
                    },
                    done => queueProcessorSF.processReplicationEntry(
                        s3mock.getParam('kafkaEntry'), err => {
                            assert.ifError(err);
                            assert(!s3mock.hasPutTargetData);
                            assert(!s3mock.hasPutTargetMd);
                            done();
                        }),
                ], done);
            });

            it('should fail if object misses dataStoreETag property', done => {
                s3mock.setParam(
                    'source.md.location',
                    buildLocations(s3mock.getParam('source.dataPartsKeys'),
                                   s3mock.getParam('partsContents'),
                                   { doNotIncludeETag: true }));
                s3mock.setExpectedReplicationStatus('FAILED');

                async.parallel([
                    done => {
                        s3mock.onPutSourceMd = done;
                    },
                    done => queueProcessorSF.processReplicationEntry(
                        s3mock.getParam('kafkaEntry'), err => {
                            assert.ifError(err);
                            assert(!s3mock.hasPutTargetData);
                            assert(!s3mock.hasPutTargetMd);
                            done();
                        }),
                ], done);
            });

            it('should skip if replication status is already COMPLETED',
            done => {
                s3mock.setParam('nbParts', 2);
                // kafka entry contains PENDING status as usual
                const kafkaEntry = s3mock.getParam('kafkaEntry');
                // getMetadata shall show a COMPLETED status for toazure
                // location though, so configure it now
                s3mock.setParam('source.md.replicationInfo.toazure.status',
                                'COMPLETED');
                // only effective with multi-cloud queue processor
                queueProcessorAzure.processReplicationEntry(kafkaEntry, err => {
                    assert.ifError(err);
                    assert(!s3mock.hasPutTargetData);
                    assert(!s3mock.hasPutTargetMd);
                    done();
                });
            });

            ['getBucketReplication', 'getObject'].forEach(action => {
                [errors.InternalError].forEach(error => {
                    it(`replication should retry on ${error.code} ` +
                    `(${error.message}) from source S3 on ${action}`, done => {
                        s3mock.installS3ErrorResponder(
                            `source.s3.${action}`, error, { once: true });

                        async.parallel([
                            done => {
                                s3mock.onPutSourceMd = done;
                            },
                            done => queueProcessorSF.processReplicationEntry(
                                s3mock.getParam('kafkaEntry'), err => {
                                    assert.ifError(err);
                                    assert(s3mock.hasPutTargetData);
                                    assert(s3mock.hasPutTargetMd);
                                    done();
                                }),
                        ], done);
                    });
                });
            });

<<<<<<< HEAD
            it('copy location should retry on 500 (InternalError) ' +
            'from source S3 on getObject', done => {
                s3mock.installS3ErrorResponder(
                    'source.s3.getObject', errors.InternalError,
                    { once: true });
                const expectedLocation = [{
                    key: `${s3mock.getParam('source.bucket')}/` +
                        `${s3mock.getParam('key')}`,
                    start: 0,
                    size: 30,
                    dataStoreName: 'sf',
                    dataStoreType: 'aws',
                    dataStoreETag:
                    s3mock.getParam('source.md.location')[0].dataStoreETag,
                    dataStoreVersionId: 'awsversion',
                }];
                sendCopyLocationAction(s3mock, queueProcessorSF, response => {
                    assert(s3mock.hasPutTargetData);
                    assert.strictEqual(response.getStatus(), 'success');
                    assert.deepStrictEqual(response.getResults(), {
                        location: expectedLocation,
                    });
                    done();
                });
=======
            it('should retry on error streaming from source S3 on getObject', done => {
                s3mock.setParam('routes.source.s3.getObject.handler', (req, url, query, res) => {
                    const partNumber = Number.parseInt(query.partNumber, 10);
                    const resBody = s3mock.getParam('partsContents')[partNumber - 1];
                    assert.strictEqual(query.versionId,
                                       s3mock.getParam('versionIdEncoded'));

                    res.setHeader('content-type', 'application/octet-stream');
                    res.setHeader('content-length', resBody.length);
                    res.writeHead(200);
                    res.write(resBody.slice(0, -1));
                    setTimeout(() => res.socket.destroy(), 1000);
                    // restore original GET handler so that the next retry will succeed
                    s3mock.resetParam('routes.source.s3.getObject.handler');
                }, { _static: true });

                async.parallel([
                    done => {
                        s3mock.onPutSourceMd = done;
                    },
                    done => queueProcessor.processKafkaEntry(
                        s3mock.getParam('kafkaEntry'), err => {
                            assert.ifError(err);
                            assert(s3mock.hasPutTargetData);
                            assert(s3mock.hasPutTargetMd);
                            done();
                        }),
                ], done);
>>>>>>> 7b2dc517
            });
        });

        describe('target Vault errors', () => {
            ['getAccountsCanonicalIds',
                'assumeRoleBackbeat'].forEach(action => {
                    [errors.AccessDenied, errors.NoSuchEntity].forEach(err => {
                        it(`should fail on ${err.code} (${err.message}) ` +
                        `from target Vault on ${action}`, done => {
                            s3mock.installVaultErrorResponder(
                             `target.${action}`, err);
                            s3mock.setExpectedReplicationStatus('FAILED');

                            async.parallel([
                                done => {
                                    s3mock.onPutSourceMd = done;
                                },
                                done =>
                                    queueProcessorSF.processReplicationEntry(
                                        s3mock.getParam('kafkaEntry'),
                                        error => {
                                            assert.ifError(error);
                                            assert(!s3mock.hasPutTargetData);
                                            assert(!s3mock.hasPutTargetMd);
                                            done();
                                        }),
                            ], done);
                        });
                    });
                });

            ['getAccountsCanonicalIds',
            'assumeRoleBackbeat'].forEach(action => {
                [errors.InternalError].forEach(error => {
                    it(`should retry on ${error.code} (${error.message}) ` +
                    `from target Vault on ${action}`, done => {
                        s3mock.installVaultErrorResponder(
                            `target.${action}`, error, { once: true });

                        async.parallel([
                            done => {
                                s3mock.onPutSourceMd = done;
                            },
                            done => queueProcessorSF.processReplicationEntry(
                                s3mock.getParam('kafkaEntry'), err => {
                                    assert.ifError(err);
                                    assert(s3mock.hasPutTargetData);
                                    assert(s3mock.hasPutTargetMd);
                                    // should have retried on other host
                                    assert(s3mock.requestsPerHost['127.0.0.3']
                                           > 0);
                                    assert(s3mock.requestsPerHost['127.0.0.4']
                                           > 0);
                                    done();
                                }),
                        ], done);
                    });
                });
            });
        });

        describe('target S3 errors', () => {
            ['putData', 'putMetadata'].forEach(action => {
                [errors.AccessDenied].forEach(error => {
                    it(`should fail on ${error.code} (${error.message}) ` +
                    `from target S3 on ${action}`, done => {
                        s3mock.installS3ErrorResponder(`target.${action}`,
                                                       error);
                        s3mock.setExpectedReplicationStatus('FAILED');

                        async.parallel([
                            done => {
                                s3mock.onPutSourceMd = done;
                            },
                            done => queueProcessorSF.processReplicationEntry(
                                s3mock.getParam('kafkaEntry'), err => {
                                    assert.ifError(err);
                                    assert(!s3mock.hasPutTargetMd);
                                    done();
                                }),
                        ], done);
                    });
                });
            });

            ['putData', 'putMetadata'].forEach(action => {
                [errors.InternalError].forEach(error => {
                    it(`should retry on ${error.code} (${error.message}) ` +
                    `from target S3 on ${action}`, done => {
                        s3mock.installS3ErrorResponder(`target.${action}`,
                                                       error, { once: true });
                        async.parallel([
                            done => {
                                s3mock.onPutSourceMd = done;
                            },
                            done => queueProcessorSF.processReplicationEntry(
                                s3mock.getParam('kafkaEntry'), err => {
                                    assert.ifError(err);
                                    assert(s3mock.hasPutTargetData);
                                    assert(s3mock.hasPutTargetMd);
                                    // should have retried on other host
                                    assert(s3mock.requestsPerHost['127.0.0.3']
                                           > 0);
                                    assert(s3mock.requestsPerHost['127.0.0.4']
                                           > 0);
                                    done();
                                }),
                        ], done);
                    });
                });
            });

            it('copy location should retry on 500 (InternalError) ' +
            'from target location on putObject', done => {
                // PUTs are going to zenko cloudserver (source)
                s3mock.installS3ErrorResponder(
                    'source.s3.putObject',
                    errors.InternalError, { once: true });
                const expectedLocation = [{
                    key: `${s3mock.getParam('source.bucket')}/` +
                        `${s3mock.getParam('key')}`,
                    start: 0,
                    size: 30,
                    dataStoreName: 'sf',
                    dataStoreType: 'aws',
                    dataStoreETag:
                    s3mock.getParam('source.md.location')[0].dataStoreETag,
                    dataStoreVersionId: 'awsversion',
                }];
                sendCopyLocationAction(s3mock, queueProcessorSF, response => {
                    assert(s3mock.hasPutTargetData);
                    assert.strictEqual(response.getStatus(), 'success');
                    assert.deepStrictEqual(response.getResults(), {
                        location: expectedLocation,
                    });
                    done();
                });
            });
        });

        describe('retry behavior', () => {
            it('should give up retries after configured timeout (5s)',
            done => {
                s3mock.installS3ErrorResponder('source.s3.getObject',
                                               errors.InternalError);
                s3mock.setExpectedReplicationStatus('FAILED');

                async.parallel([
                    done => {
                        s3mock.onPutSourceMd = done;
                    },
                    done => queueProcessorSF.processReplicationEntry(
                        s3mock.getParam('kafkaEntry'), err => {
                            assert.ifError(err);
                            assert(!s3mock.hasPutTargetData);
                            assert(!s3mock.hasPutTargetMd);
                            done();
                        }),
                ], done);
            });
        });
    });
});<|MERGE_RESOLUTION|>--- conflicted
+++ resolved
@@ -1076,7 +1076,6 @@
                 });
             });
 
-<<<<<<< HEAD
             it('copy location should retry on 500 (InternalError) ' +
             'from source S3 on getObject', done => {
                 s3mock.installS3ErrorResponder(
@@ -1101,7 +1100,8 @@
                     });
                     done();
                 });
-=======
+            });
+
             it('should retry on error streaming from source S3 on getObject', done => {
                 s3mock.setParam('routes.source.s3.getObject.handler', (req, url, query, res) => {
                     const partNumber = Number.parseInt(query.partNumber, 10);
@@ -1122,7 +1122,7 @@
                     done => {
                         s3mock.onPutSourceMd = done;
                     },
-                    done => queueProcessor.processKafkaEntry(
+                    done => queueProcessorSF.processReplicationEntry(
                         s3mock.getParam('kafkaEntry'), err => {
                             assert.ifError(err);
                             assert(s3mock.hasPutTargetData);
@@ -1130,7 +1130,6 @@
                             done();
                         }),
                 ], done);
->>>>>>> 7b2dc517
             });
         });
 
