--- conflicted
+++ resolved
@@ -12,14 +12,11 @@
 const werelogs = require('werelogs');
 const Logger = werelogs.Logger;
 
-<<<<<<< HEAD
 const BackbeatConsumer = require('../../../lib/BackbeatConsumer');
 const ActionQueueEntry = require('../../../lib/models/ActionQueueEntry');
+const replicationConstants = require('../../../extensions/replication/constants');
 const ReplicationAPI =
       require('../../../extensions/replication/ReplicationAPI');
-=======
-const replicationConstants = require('../../../extensions/replication/constants');
->>>>>>> 3a3e092d
 const QueueProcessor = require('../../../extensions/replication' +
                                '/queueProcessor/QueueProcessor');
 const ReplicationStatusProcessor =
@@ -785,7 +782,6 @@
                     queueProcessorSF.start({ disableConsumer: true });
                     queueProcessorSF.on('ready', done);
                 },
-<<<<<<< HEAD
                 done => {
                     queueProcessorAzure =
                         new QueueProcessor(...qpParams.concat(['toazure']));
@@ -812,6 +808,7 @@
                               },
                               groupId: 'backbeat-func-test-group-id',
                           },
+                          monitorReplicationFailures: true,
                         },
                         {},
                         { topic: 'metrics-test-topic' });
@@ -841,17 +838,6 @@
             // it seems the consumer needs some extra time to start
             // consuming the first messages
             return setTimeout(done, 2000);
-=======
-                { replicationStatusTopic: 'backbeat-func-test-repstatus',
-                  replicationStatusProcessor: {
-                      retryTimeoutS: 5,
-                      groupId: 'backbeat-func-test-group-id',
-                  },
-                  monitorReplicationFailures: true,
-                }, {
-                });
-            replicationStatusProcessor.start({ bootstrap: true }, done);
->>>>>>> 3a3e092d
         });
         s3mock = new S3Mock();
         httpServer = http.createServer(
@@ -1326,16 +1312,13 @@
                     done => {
                         s3mock.onPutSourceMd = done;
                     },
-<<<<<<< HEAD
-                    done => queueProcessorSF.processReplicationEntry(
-=======
                     done => {
                         const failedCRRProducer = replicationStatusProcessor._FailedCRRProducer;
                         const origPublishFailedMethod = failedCRRProducer.publishFailedCRREntry;
                         failedCRRProducer.publishFailedCRREntry = message => {
                             const parsedFailedQueueMessage = JSON.parse(message);
                             assert(parsedFailedQueueMessage.key.startsWith(
-                                `${replicationConstants.redisKeys.failedCRR}:${queueProcessor.site}:`));
+                                `${replicationConstants.redisKeys.failedCRR}:${queueProcessorSF.site}:`));
                             assert.strictEqual(
                                 parsedFailedQueueMessage.member,
                                 `${s3mock.getParam('source.bucket')}:${s3mock.getParam('key')}`
@@ -1344,8 +1327,7 @@
                             done();
                         };
                     },
-                    done => queueProcessor.processKafkaEntry(
->>>>>>> 3a3e092d
+                    done => queueProcessorSF.processReplicationEntry(
                         s3mock.getParam('kafkaEntry'), err => {
                             assert.ifError(err);
                             assert(!s3mock.hasPutTargetData);
