--- conflicted
+++ resolved
@@ -670,11 +670,11 @@
                   retryTimeoutS: 5,
                   groupId: 'backbeat-func-test-group-id',
               },
-<<<<<<< HEAD
             },
             { host: '127.0.0.1',
               port: 6379 },
             { topic: 'metrics-test-topic' },
+            {},
         ];
         async.parallel([
             done => {
@@ -694,16 +694,6 @@
             // processors are ready, so that we ensure the replication
             // status topic is created, otherwise the consumer may be
             // stuck waiting for entries.
-=======
-            }, {
-            }, 'sf', new MetricsMock());
-        queueProcessor.start({ disableConsumer: true });
-        // create the replication status processor only when the queue
-        // processor is ready, so that we ensure the replication
-        // status topic is created, otherwise the consumer may be
-        // stuck waiting for entries.
-        queueProcessor.on('ready', () => {
->>>>>>> 6fd16f50
             replicationStatusProcessor = new ReplicationStatusProcessor(
                 { hosts: 'localhost:9092' },
                 { auth: { type: 'role',
