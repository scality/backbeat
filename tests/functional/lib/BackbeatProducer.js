const assert = require('assert');
const { errors, metrics } = require('arsenal');
const BackbeatProducer = require('../../../lib/BackbeatProducer');
const kafkaConf = { hosts: 'localhost:9092' };
const topic = 'backbeat-producer-spec';
const multipleMessages = [
    { key: 'foo', message: 'hello' },
    { key: 'bar', message: 'world' },
    { key: 'qux', message: 'hi' },
];
const oneMessage = [{ key: 'foo', message: 'hello world' }];


[
    {
        type: 'auto-partitioning (keyed-message) mechanism',
        config: { kafka: kafkaConf, topic, pollIntervalMs: 100 },
    },
].forEach(item => {
    describe(`BackbeatProducer - ${item.type}`, function backbeatProducer() {
        this.timeout(10000);

        let producer;
        before(done => {
            producer = new BackbeatProducer(item.config);
            producer.on('ready', () => done());
        });
        after(() => { producer = null; });

<<<<<<< HEAD
        it('should be able to send one message and get delivery reports back',
        done => {
            producer.send(oneMessage, (err, reports) => {
                assert.ifError(err);
                assert(Array.isArray(reports));
                assert.strictEqual(reports.length, 1);
=======
        it('should be able to send one message and update metrics', done => {
            const beforeSend = Date.now();
            const latestPublishedMetric = metrics.ZenkoMetrics.getMetric(
                'zenko_queue_latest_published_message_timestamp');
            // reset to 0 before the test
            latestPublishedMetric.reset();
            producer.send(oneMessage, err => {
                assert.ifError(err);
                const latestPublishedMetricValues =
                      latestPublishedMetric.get().values;
                assert.strictEqual(latestPublishedMetricValues.length, 1);
                assert(
                    latestPublishedMetricValues[0].value >= beforeSend / 1000);
>>>>>>> 6ee42667
                done();
            });
        }).timeout(30000);

        it('should be able to send a batch of messages and get delivery ' +
        'reports back', done => {
            producer.send(multipleMessages, (err, reports) => {
                assert.ifError(err);
                assert(Array.isArray(reports));
                assert.strictEqual(reports.length, 3);
                done();
            });
        }).timeout(30000);
    });
});


describe('BackbeatProducer - Error case', function backbeatProducerErrors() {
    this.timeout(10000);

    let producer;
    before(done => {
        producer = new BackbeatProducer({ kafka: kafkaConf, topic });
        producer
            .on('ready', () => producer.close(done))
            .on('error', done);
    });

    after(() => { producer = null; });

    it('should get an error if producer is not ready', done => {
        producer.send(oneMessage, err => {
            assert.deepStrictEqual(errors.InternalError, err);
            done();
        });
    }).timeout(30000);
});<|MERGE_RESOLUTION|>--- conflicted
+++ resolved
@@ -27,28 +27,21 @@
         });
         after(() => { producer = null; });
 
-<<<<<<< HEAD
-        it('should be able to send one message and get delivery reports back',
-        done => {
-            producer.send(oneMessage, (err, reports) => {
-                assert.ifError(err);
-                assert(Array.isArray(reports));
-                assert.strictEqual(reports.length, 1);
-=======
-        it('should be able to send one message and update metrics', done => {
+        it('should be able to send one message', done => {
             const beforeSend = Date.now();
             const latestPublishedMetric = metrics.ZenkoMetrics.getMetric(
                 'zenko_queue_latest_published_message_timestamp');
             // reset to 0 before the test
             latestPublishedMetric.reset();
-            producer.send(oneMessage, err => {
+            producer.send(oneMessage, (err, reports) => {
                 assert.ifError(err);
+                assert(Array.isArray(reports));
+                assert.strictEqual(reports.length, 1);
                 const latestPublishedMetricValues =
                       latestPublishedMetric.get().values;
                 assert.strictEqual(latestPublishedMetricValues.length, 1);
                 assert(
                     latestPublishedMetricValues[0].value >= beforeSend / 1000);
->>>>>>> 6ee42667
                 done();
             });
         }).timeout(30000);
