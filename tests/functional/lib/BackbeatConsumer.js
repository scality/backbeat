--- conflicted
+++ resolved
@@ -9,10 +9,6 @@
 const { promMetricNames } =
       require('../../../lib/constants').kafkaBacklogMetrics;
 const zookeeperConf = { connectionString: 'localhost:2181' };
-<<<<<<< HEAD
-=======
-const kafkaConf = { hosts: 'localhost:9092' };
->>>>>>> 1875e1ad
 const producerKafkaConf = {
     hosts: 'localhost:9092',
 };
@@ -23,7 +19,6 @@
         intervalS: 1,
     },
 };
-<<<<<<< HEAD
 
 describe('BackbeatConsumer main tests', () => {
     const topic = 'backbeat-consumer-spec';
@@ -202,8 +197,6 @@
         });
     }).timeout(30000);
 });
-=======
->>>>>>> 1875e1ad
 
 describe('BackbeatConsumer concurrency tests', () => {
     const topicConc = 'backbeat-consumer-spec-conc-1000';
@@ -416,104 +409,6 @@
             }
         });
     });
-<<<<<<< HEAD
-=======
-});
-
-describe('BackbeatConsumer statistics logging tests', () => {
-    const topic = 'backbeat-consumer-spec-statistics';
-    const groupId = `replication-group-${Math.random()}`;
-    const messages = [
-        { key: 'foo', message: '{"hello":"foo"}' },
-        { key: 'bar', message: '{"world":"bar"}' },
-        { key: 'qux', message: '{"hi":"qux"}' },
-    ];
-    let producer;
-    let consumer;
-    let consumedMessages = [];
-
-    function queueProcessor(message, cb) {
-        consumedMessages.push(message.value);
-        process.nextTick(cb);
-    }
-    before(function before(done) {
-        this.timeout(60000);
-
-        producer = new BackbeatProducer({
-            kafka: kafkaConf,
-            topic,
-            pollIntervalMs: 100,
-        });
-        consumer = new BackbeatConsumer({
-            zookeeper: zookeeperConf,
-            kafka: kafkaConf, groupId, topic,
-            queueProcessor,
-            concurrency: 10,
-            bootstrap: true,
-            // this enables statistics logging
-            logConsumerMetricsIntervalS: 1,
-        });
-        async.parallel([
-            innerDone => producer.on('ready', innerDone),
-            innerDone => consumer.on('ready', innerDone),
-        ], done);
-    });
-    afterEach(() => {
-        consumedMessages = [];
-        consumer.removeAllListeners('consumed');
-    });
-    after(done => {
-        async.parallel([
-            innerDone => producer.close(innerDone),
-            innerDone => consumer.close(innerDone),
-        ], done);
-    });
-
-    it('should be able to log consumer statistics', done => {
-        producer.send(messages, err => {
-            assert.ifError(err);
-        });
-        let totalConsumed = 0;
-        // It would have been nice to check that the lag is strictly
-        // positive when we haven't consumed yet, but the lag seems
-        // off when no consumer offset has been written yet to Kafka,
-        // so it cannot be tested reliably until we start consuming.
-        consumer.subscribe();
-        consumer.on('consumed', messagesConsumed => {
-            totalConsumed += messagesConsumed;
-            assert(totalConsumed <= messages.length);
-            if (totalConsumed === messages.length) {
-                let firstTime = true;
-                setTimeout(() => {
-                    consumer._log = {
-                        error: () => {},
-                        warn: () => {},
-                        info: (message, args) => {
-                            if (firstTime && message.indexOf('statistics') !== -1) {
-                                firstTime = false;
-                                assert.strictEqual(args.topic, topic);
-                                const consumerStats = args.consumerStats;
-                                assert.strictEqual(typeof consumerStats, 'object');
-                                const lagStats = consumerStats.lag;
-                                assert.strictEqual(typeof lagStats, 'object');
-                                // there should be one consumed partition
-                                assert.strictEqual(Object.keys(lagStats).length, 1);
-                                // everything should have been
-                                // consumed hence consumer offsets
-                                // stored equal topic offset, and lag
-                                // should be 0.
-                                const partitionLag = lagStats['0'];
-                                assert.strictEqual(partitionLag, 0);
-                                done();
-                            }
-                        },
-                        debug: () => {},
-                        trace: () => {},
-                    };
-                }, 5000);
-            }
-        });
-    }).timeout(30000);
 });
 
 describe('BackbeatConsumer with circuit breaker', () => {
@@ -625,5 +520,4 @@
             ], done);
         });
     });
->>>>>>> 1875e1ad
 });