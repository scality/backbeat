--- conflicted
+++ resolved
@@ -96,16 +96,13 @@
         type: 'account',
         account: 'lifecycle',
     },
-<<<<<<< HEAD
     coldStorageArchiveTopicPrefix: 'cold-archive-req-',
-=======
     bucketProcessor: {
         groupId: 'a',
         probeServer: {
             port: 8553,
         },
     },
->>>>>>> 1875e1ad
 };
 
 function withAccountIds(messages) {
