'use strict'; // eslint-disable-line

const werelogs = require('werelogs');
const { ObjectMD } = require('arsenal').models;

const LifecycleObjectExpirationProcessor = require(
    '../../../extensions/lifecycle/objectProcessor/LifecycleObjectExpirationProcessor');

const { S3ClientMock } = require('../../utils/S3ClientMock');

const {
    zkConfig,
    kafkaConfig,
    lcConfig,
    s3Config,
    objectTasksTopic,
    testTimeout,
} = require('./configObjects');

werelogs.configure({ level: 'warn', dump: 'error' });

describe('Lifecycle Object Processor', function lifecycleObjectProcessor() {
    this.timeout(testTimeout);

    function generateRetryTest(failures, message) {
        return function testRetries(done) {
            const lop = new LifecycleObjectExpirationProcessor(
                zkConfig, kafkaConfig, lcConfig, s3Config);

            const s3Client = new S3ClientMock(failures);
<<<<<<< HEAD
            lop.clientManager.getS3Client = () => s3Client;
=======
            lop._getS3Client = () => s3Client;
            lop._getBackbeatClient = () => ({
                getMetadata: (_a, _b, cb) =>
                    cb(null, { Body: new ObjectMD().getSerialized() }),
            });
>>>>>>> 7ade87f3

            lop.start(err => {
                if (err) {
                    return done(err);
                }

                const objectTaskConsumer =
                    lop._consumers.getConsumer(lcConfig.objectTasksTopic);

                objectTaskConsumer.onEntryCommittable = () => {
                    s3Client.verifyRetries();
                    done();
                };

                let messagesToConsume = [message];
                objectTaskConsumer._consumer.consume = (_, cb) => {
                    process.nextTick(cb, null, messagesToConsume);
                    messagesToConsume = [];
                };

                return undefined;
            });
        };
    }

    [
        {
            name: 'deleteObject',
            failures: {
                deleteObject: 2,
            },
            message: {
                key: '12345',
                topic: objectTasksTopic,
                partition: 0,
                offset: 0,
                timestamp: 1633382688726,
                value: `{
                    "action": "deleteObject",
                    "target": {
                        "bucket": "bucket1",
                        "key": "obj1",
                        "owner": "owner1",
                        "accountId": "acct1"
                    },
                    "details": {
                    }
                }`,
            },
        },
        {
            name: 'abortMultipartUpload',
            failures: {
                abortMultipartUpload: 2,
            },
            message: {
                key: '12345',
                topic: objectTasksTopic,
                partition: 0,
                offset: 0,
                timestamp: 1633382688726,
                value: `{
                    "action": "deleteMPU",
                    "target": {
                        "bucket": "bucket1",
                        "key": "obj1",
                        "owner": "owner1",
                        "accountId": "acct1"
                    },
                    "details": {
                    }
                }`,
            },
        },
    ].forEach(testCase => {
        it(`should retry object entries when ${testCase.name} fails`,
            generateRetryTest(testCase.failures, testCase.message));
    });
});<|MERGE_RESOLUTION|>--- conflicted
+++ resolved
@@ -28,15 +28,11 @@
                 zkConfig, kafkaConfig, lcConfig, s3Config);
 
             const s3Client = new S3ClientMock(failures);
-<<<<<<< HEAD
             lop.clientManager.getS3Client = () => s3Client;
-=======
-            lop._getS3Client = () => s3Client;
-            lop._getBackbeatClient = () => ({
+            lop.clientManager.getBackbeatClient = () => ({
                 getMetadata: (_a, _b, cb) =>
                     cb(null, { Body: new ObjectMD().getSerialized() }),
             });
->>>>>>> 7ade87f3
 
             lop.start(err => {
                 if (err) {
