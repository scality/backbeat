--- conflicted
+++ resolved
@@ -14,13 +14,8 @@
 When starting processes you can disable the probe server by setting an environment
 variable.
 
-<<<<<<< HEAD
-```
+```sh
 export CRR_METRICS_PROBE=false
-=======
-```sh
-export CRR_METRICS_PROBE=true
->>>>>>> a64e1858
 ```
 
 After you start the process you can view prometheus metrics at `http://{bindAddress}:{port}/_/metrics`.
