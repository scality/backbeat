--- conflicted
+++ resolved
@@ -151,11 +151,7 @@
     - name: run ballooning tests for lifecycle conductor
       run: yarn mocha tests/performance/lifecycle/conductor-check-memory-balloon.js
       env:
-        # Constrain heap long-lived heap size to 100MB, so that pushing 200K messages
+        # Constrain heap long-lived heap size to 110MB, so that pushing 200K messages
         # will crash if they end up in memory all at the same time (circuit breaking
         # ineffective) while waiting to be committed to the kafka topic.
-<<<<<<< HEAD
-        NODE_OPTIONS: '--max-old-space-size=100'
-=======
-        NODE_OPTIONS: '--max-old-space-size=70'
->>>>>>> 919081ee
+        NODE_OPTIONS: '--max-old-space-size=110'