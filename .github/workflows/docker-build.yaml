---
name: docker-build

on:
  push:
    branches-ignore:
    - development/**
    - q/*/**

env:
  PROJECT_NAME: ${{ github.event.repository.name }}

jobs:
  build:
    runs-on: ubuntu-latest
    steps:
      - name: Checkout
        uses: actions/checkout@v4

      - name: Set up Docker Buildk
<<<<<<< HEAD
        uses: docker/setup-buildx-action@v2

      - name: Login to Registry
        uses: docker/login-action@v2
=======
        uses: docker/setup-buildx-action@v3

      - name: Login to Registry
        uses: docker/login-action@v3
>>>>>>> 419ecc48
        with:
          registry: ghcr.io
          username: ${{ github.repository_owner }}
          password: ${{ github.token }}

      - name: Build and push
<<<<<<< HEAD
        uses: docker/build-push-action@v4
=======
        uses: docker/build-push-action@v5
>>>>>>> 419ecc48
        with:
          context: .
          push: true
          tags: ghcr.io/${{ github.repository }}:${{ github.sha }}
          cache-from: type=gha
          cache-to: type=gha,mode=max

      - name: Push dashboards to the development namespace
        run: |
          oras push ghcr.io/${{ github.repository }}/${{ env.PROJECT_NAME }}-dashboards:${{ github.sha }} \
            ingestion/ingestion-processor-dashboard.json:application/grafana-dashboard+json \
            ingestion/ingestion-producer-dashboard.json:application/grafana-dashboard+json \
            ingestion/ingestion-global-dashboard.json:application/grafana-dashboard+json \
            ingestion/ingestion-processor-alert.yaml:application/prometheus-alerts+yaml \
            ingestion/ingestion-producer-alert.yaml:application/prometheus-alerts+yaml \
            lifecycle/dashboard.json:application/grafana-dashboard+json \
            lifecycle/alerts.yaml:application/prometheus-alerts+yaml \
            cold-storage/dashboard.json:application/grafana-dashboard+json \
            replication/dashboard.json:application/grafana-dashboard+json \
            replication/alerts.yaml:application/prometheus-alerts+yaml \
            notification/dashboard.json:application/grafana-dashboard+json \
            notification/alerts.yaml:application/prometheus-alerts+yaml \
            oplog-populator/dashboard.json:application/grafana-dashboard+json \
            oplog-populator/alerts.yaml:application/prometheus-alerts+yaml
        working-directory: monitoring

      - name: Push policies into the development namespace
        run: |
          oras push ghcr.io/${{ github.repository }}/${{ env.PROJECT_NAME }}-policies:${{ github.sha }} \
            extensions/lifecycle/conductor/policy.json:application/vnd.iam-policy+json \
            extensions/lifecycle/bucketProcessor/policy.json:application/vnd.iam-policy+json \
            extensions/lifecycle/objectProcessor/policy.json:application/vnd.iam-policy+json \
            extensions/lifecycle/objectProcessor/policy_transition.json:application/vnd.iam-policy+json \
            extensions/gc/policy.json:application/vnd.iam-policy+json \
            policies/queue_populator_policy.json:application/vnd.iam-policy+json<|MERGE_RESOLUTION|>--- conflicted
+++ resolved
@@ -18,28 +18,17 @@
         uses: actions/checkout@v4
 
       - name: Set up Docker Buildk
-<<<<<<< HEAD
-        uses: docker/setup-buildx-action@v2
-
-      - name: Login to Registry
-        uses: docker/login-action@v2
-=======
         uses: docker/setup-buildx-action@v3
 
       - name: Login to Registry
         uses: docker/login-action@v3
->>>>>>> 419ecc48
         with:
           registry: ghcr.io
           username: ${{ github.repository_owner }}
           password: ${{ github.token }}
 
       - name: Build and push
-<<<<<<< HEAD
-        uses: docker/build-push-action@v4
-=======
         uses: docker/build-push-action@v5
->>>>>>> 419ecc48
         with:
           context: .
           push: true
