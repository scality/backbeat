---
name: docker-build

on:
  push:
    branches-ignore:
    - 'development/**'

env:
  REGISTRY_NAME: registry.scality.com
  PROJECT_NAME: ${{ github.event.repository.name }}

jobs:
  build:
    runs-on: ubuntu-latest
    steps:
      - name: Checkout
        uses: actions/checkout@v2

      - name: Set up Docker Buildk
        uses: docker/setup-buildx-action@v1

      - name: Login to Registry
        uses: docker/login-action@v1
        with:
          registry: ${{ env.REGISTRY_NAME }}
          username: ${{ secrets.REGISTRY_LOGIN }}
          password: ${{ secrets.REGISTRY_PASSWORD }}

      - name: Build and push
        uses: docker/build-push-action@v2
        with:
          context: .
          push: true
          tags: ${{ env.REGISTRY_NAME }}/${{ env.PROJECT_NAME }}-dev/${{ env.PROJECT_NAME }}:${{ github.sha }}
          cache-from: type=gha
          cache-to: type=gha,mode=max

      - name: Push dashboards to the development namespace
        run: |
          oras push ${{ env.REGISTRY_NAME }}/${{ env.PROJECT_NAME }}-dev/${{ env.PROJECT_NAME }}-dashboards:${{ github.sha }} \
          ingestion/ingestion-processor-dashboard.json:application/grafana-dashboard+json \
          ingestion/ingestion-producer-dashboard.json:application/grafana-dashboard+json \
<<<<<<< HEAD
          ingestion/ingestion-global-dashboard.json:application/grafana-dashboard+json
=======
          ingestion/ingestion-processor-alert.yaml:application/prometheus-alerts+yaml
>>>>>>> adcc4845
        working-directory: monitoring<|MERGE_RESOLUTION|>--- conflicted
+++ resolved
@@ -41,9 +41,6 @@
           oras push ${{ env.REGISTRY_NAME }}/${{ env.PROJECT_NAME }}-dev/${{ env.PROJECT_NAME }}-dashboards:${{ github.sha }} \
           ingestion/ingestion-processor-dashboard.json:application/grafana-dashboard+json \
           ingestion/ingestion-producer-dashboard.json:application/grafana-dashboard+json \
-<<<<<<< HEAD
-          ingestion/ingestion-global-dashboard.json:application/grafana-dashboard+json
-=======
+          ingestion/ingestion-global-dashboard.json:application/grafana-dashboard+json \
           ingestion/ingestion-processor-alert.yaml:application/prometheus-alerts+yaml
->>>>>>> adcc4845
         working-directory: monitoring