---
name: release

on:
  workflow_dispatch:
    inputs:
      tag:
        description: 'Tag to be released'
        required: true

env:
  REGISTRY_NAME: registry.scality.com
  PROJECT_NAME: ${{ github.event.repository.name }}

jobs:
  release:
    runs-on: ubuntu-latest
    steps:
      - name: Checkout
        uses: actions/checkout@v2

      - name: Set up Docker Buildk
        uses: docker/setup-buildx-action@v1

      - name: Login to Registry
        uses: docker/login-action@v1
        with:
          registry: ${{ env.REGISTRY_NAME }}
          username: ${{ secrets.REGISTRY_LOGIN }}
          password: ${{ secrets.REGISTRY_PASSWORD }}

      - name: Push dashboards into the production namespace
        run: |
          oras push ${{ env.REGISTRY_NAME }}/${{ env.PROJECT_NAME }}/${{ env.PROJECT_NAME }}-dashboards:${{ github.event.inputs.tag }} \
          ingestion/ingestion-processor-dashboard.json:application/grafana-dashboard+json \
          ingestion/ingestion-producer-dashboard.json:application/grafana-dashboard+json \
<<<<<<< HEAD
          ingestion/ingestion-global-dashboard.json:application/grafana-dashboard+json
=======
          ingestion/ingestion-processor-alert.yaml:application/prometheus-alerts+yaml
>>>>>>> adcc4845
        working-directory: monitoring

      - name: Build and push
        uses: docker/build-push-action@v2
        with:
          context: .
          push: true
          tags: ${{ env.REGISTRY_NAME }}/${{ env.PROJECT_NAME }}/${{ env.PROJECT_NAME }}:${{ github.event.inputs.tag }}
          cache-from: type=gha
          cache-to: type=gha,mode=max

      - name: Create Release
        uses: softprops/action-gh-release@v1
        env:
          GITHUB_TOKEN: ${{ secrets.GITHUB_TOKEN }}
        with:
          tag_name: ${{ github.event.inputs.tag }}
          release_name: Release ${{ github.event.inputs.tag }}<|MERGE_RESOLUTION|>--- conflicted
+++ resolved
@@ -34,11 +34,8 @@
           oras push ${{ env.REGISTRY_NAME }}/${{ env.PROJECT_NAME }}/${{ env.PROJECT_NAME }}-dashboards:${{ github.event.inputs.tag }} \
           ingestion/ingestion-processor-dashboard.json:application/grafana-dashboard+json \
           ingestion/ingestion-producer-dashboard.json:application/grafana-dashboard+json \
-<<<<<<< HEAD
-          ingestion/ingestion-global-dashboard.json:application/grafana-dashboard+json
-=======
+          ingestion/ingestion-global-dashboard.json:application/grafana-dashboard+json \
           ingestion/ingestion-processor-alert.yaml:application/prometheus-alerts+yaml
->>>>>>> adcc4845
         working-directory: monitoring
 
       - name: Build and push
