---
name: release
run-name: release ${{ inputs.tag }}

on:
  workflow_dispatch:
    inputs:
      tag:
        description: 'Tag to be released'
        required: true

env:
  PROJECT_NAME: ${{ github.event.repository.name }}

jobs:
  release:
    runs-on: ubuntu-latest
    steps:
      - name: Checkout
        uses: actions/checkout@v4

      # TODO: remove the following step once Oras CLI 0.13.0 bug https://github.com/oras-project/oras/issues/447 is fixed.
      - name: Downgrade Oras to 0.12.0
        run: |
          curl -LO https://github.com/oras-project/oras/releases/download/v0.12.0/oras_0.12.0_linux_amd64.tar.gz
          mkdir -p oras-install/
          tar -zxf oras_0.12.0_*.tar.gz -C oras-install/
          mv oras-install/oras /usr/local/bin/
          rm -rf oras_0.12.0_*.tar.gz oras-install/

      - name: Set up Docker Buildk
<<<<<<< HEAD
        uses: docker/setup-buildx-action@v2

      - name: Login to Registry
        uses: docker/login-action@v2
=======
        uses: docker/setup-buildx-action@v3

      - name: Login to Registry
        uses: docker/login-action@v3
>>>>>>> 419ecc48
        with:
          registry: ghcr.io
          username: ${{ github.repository_owner }}
          password: ${{ github.token }}

      - name: Push dashboards into the production namespace
        run: |
          oras push ghcr.io/${{ github.repository }}/${{ env.PROJECT_NAME }}-dashboards:${{ github.event.inputs.tag }} \
            ingestion/ingestion-processor-dashboard.json:application/grafana-dashboard+json \
            ingestion/ingestion-producer-dashboard.json:application/grafana-dashboard+json \
            ingestion/ingestion-global-dashboard.json:application/grafana-dashboard+json \
            ingestion/ingestion-processor-alert.yaml:application/prometheus-alerts+yaml \
            ingestion/ingestion-producer-alert.yaml:application/prometheus-alerts+yaml \
            lifecycle/dashboard.json:application/grafana-dashboard+json \
            lifecycle/alerts.yaml:application/prometheus-alerts+yaml \
            cold-storage/dashboard.json:application/grafana-dashboard+json \
            replication/dashboard.json:application/grafana-dashboard+json \
            replication/alerts.yaml:application/prometheus-alerts+yaml \
            notification/dashboard.json:application/grafana-dashboard+json \
            notification/alerts.yaml:application/prometheus-alerts+yaml \
            oplog-populator/dashboard.json:application/grafana-dashboard+json \
            oplog-populator/alerts.yaml:application/prometheus-alerts+yaml
        working-directory: monitoring

      - name: Push policies into the production namespace
        run: |
          oras push ghcr.io/${{ github.repository }}/${{ env.PROJECT_NAME }}-policies:${{ github.event.inputs.tag }} \
            extensions/lifecycle/conductor/policy.json:application/vnd.iam-policy+json \
            extensions/lifecycle/conductor/policy_index_management.json:application/vnd.iam-policy+json \
            extensions/lifecycle/bucketProcessor/policy.json:application/vnd.iam-policy+json \
            extensions/lifecycle/objectProcessor/policy.json:application/vnd.iam-policy+json \
            extensions/lifecycle/objectProcessor/policy_transition.json:application/vnd.iam-policy+json \
            extensions/gc/policy.json:application/vnd.iam-policy+json \
            policies/queue_populator_policy.json:application/vnd.iam-policy+json \
            policies/read_accounts.json:application/vnd.iam-policy+json

      - name: Build and push
<<<<<<< HEAD
        uses: docker/build-push-action@v4
=======
        uses: docker/build-push-action@v5
>>>>>>> 419ecc48
        with:
          context: .
          push: true
          tags: ghcr.io/${{ github.repository }}:${{ github.event.inputs.tag }}
          cache-from: type=gha
          cache-to: type=gha,mode=max

      - name: Create Release
        uses: softprops/action-gh-release@v2
        env:
          GITHUB_TOKEN: ${{ secrets.GITHUB_TOKEN }}
        with:
          name: Release ${{ github.event.inputs.tag }}
          tag_name: ${{ github.event.inputs.tag }}
          generate_release_notes: true
          target_commitish: ${{ github.sha }}<|MERGE_RESOLUTION|>--- conflicted
+++ resolved
@@ -29,17 +29,10 @@
           rm -rf oras_0.12.0_*.tar.gz oras-install/
 
       - name: Set up Docker Buildk
-<<<<<<< HEAD
-        uses: docker/setup-buildx-action@v2
-
-      - name: Login to Registry
-        uses: docker/login-action@v2
-=======
         uses: docker/setup-buildx-action@v3
 
       - name: Login to Registry
         uses: docker/login-action@v3
->>>>>>> 419ecc48
         with:
           registry: ghcr.io
           username: ${{ github.repository_owner }}
@@ -77,11 +70,7 @@
             policies/read_accounts.json:application/vnd.iam-policy+json
 
       - name: Build and push
-<<<<<<< HEAD
-        uses: docker/build-push-action@v4
-=======
         uses: docker/build-push-action@v5
->>>>>>> 419ecc48
         with:
           context: .
           push: true
