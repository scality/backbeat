FROM buildpack-deps:xenial-curl

#
# Install apt packages needed by backbeat and buildbot_worker
#
ENV LANG C.UTF-8
COPY ./backbeat_packages.list ./buildbot_worker_packages.list /tmp/

<<<<<<< HEAD
# Workaround since Jessie release has been archived recently
# (https://lists.debian.org/debian-devel-announce/2019/03/msg00006.html)
RUN rm -f /etc/apt/sources.list.d/jessie-backports.list

RUN curl -sL https://deb.nodesource.com/setup_8.x | bash - \
=======
RUN curl -sS http://dl.yarnpkg.com/debian/pubkey.gpg | apt-key add - \
    && echo "deb http://dl.yarnpkg.com/debian/ stable main" | tee /etc/apt/sources.list.d/yarn.list \
    && apt-get update \
>>>>>>> 127ae6d3
    && cat /tmp/*packages.list | xargs apt-get install -y \
    && git clone https://github.com/tj/n.git \
    && make -C ./n \
    && n 10 latest \
    && pip install pip==9.0.1 \
    && rm -rf ./n \
    && rm -rf /var/lib/apt/lists/* \
    && rm -f /tmp/*packages.list

#
# Add user eve
#
RUN adduser -u 1042 --home /home/eve --disabled-password --gecos "" eve \
    && adduser eve sudo \
    && sed -ri 's/(%sudo.*)ALL$/\1NOPASSWD:ALL/' /etc/sudoers

#
# Run buildbot-worker on startup through supervisor
#
ARG BUILDBOT_VERSION=0.9.1

RUN pip install buildbot-worker==$BUILDBOT_VERSION
ADD supervisor/buildbot_worker.conf /etc/supervisor/conf.d/

CMD ["/bin/bash", "-l", "-c", "buildbot-worker create-worker . $BUILDMASTER:$BUILDMASTER_PORT $WORKERNAME $WORKERPASS   && buildbot-worker start --nodaemon"]<|MERGE_RESOLUTION|>--- conflicted
+++ resolved
@@ -6,17 +6,9 @@
 ENV LANG C.UTF-8
 COPY ./backbeat_packages.list ./buildbot_worker_packages.list /tmp/
 
-<<<<<<< HEAD
-# Workaround since Jessie release has been archived recently
-# (https://lists.debian.org/debian-devel-announce/2019/03/msg00006.html)
-RUN rm -f /etc/apt/sources.list.d/jessie-backports.list
-
-RUN curl -sL https://deb.nodesource.com/setup_8.x | bash - \
-=======
 RUN curl -sS http://dl.yarnpkg.com/debian/pubkey.gpg | apt-key add - \
     && echo "deb http://dl.yarnpkg.com/debian/ stable main" | tee /etc/apt/sources.list.d/yarn.list \
     && apt-get update \
->>>>>>> 127ae6d3
     && cat /tmp/*packages.list | xargs apt-get install -y \
     && git clone https://github.com/tj/n.git \
     && make -C ./n \
