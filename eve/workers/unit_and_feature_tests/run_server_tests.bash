#!/bin/bash

set -x
set -eu -o pipefail

# port for backbeat server
PORT=8900

trap killandsleep EXIT

killandsleep () {
  kill -9 $(lsof -t -i:$PORT) || true
  sleep 10
}

<<<<<<< HEAD
# run backbeat server
npm start & bash tests/utils/wait_for_local_port.bash 8900 40 && npm run $1

killandsleep 8900
=======
npm start & bash tests/utils/wait_for_local_port.bash $PORT 40
npm run $1
>>>>>>> 3deae87f
<|MERGE_RESOLUTION|>--- conflicted
+++ resolved
@@ -13,12 +13,5 @@
   sleep 10
 }
 
-<<<<<<< HEAD
-# run backbeat server
-npm start & bash tests/utils/wait_for_local_port.bash 8900 40 && npm run $1
-
-killandsleep 8900
-=======
 npm start & bash tests/utils/wait_for_local_port.bash $PORT 40
-npm run $1
->>>>>>> 3deae87f
+npm run $1