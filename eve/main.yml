---
version: 0.2

branches:
  feature/*, improvement/*, bugfix/*, w/*, q/*, hotfix/*:
    stage: "pre-merge"
  development/*:
    stage: "post-merge"


models:
  - SetProperty: &registry_url
      name: registry
      property: registry_url
      value: registry.scality.com/zenko/backbeat
  - SetProperty: &docker_tag_revision
      name: Set docker tag revision property
      property: docker_tag_revision
      value: "%(prop:registry_url)s:%(prop:commit_short_revision)s"
  - SetProperty: &docker_tag_latest
      name: Set docker tag latest property
      property: docker_tag_latest
      value: "%(prop:registry_url)s:latest-%(prop:product_version)s"
  - ShellCommand: &docker_build
      name: Build docker image
      command: >-
        docker build
        -t %(prop:docker_tag_revision)s
        -t %(prop:docker_tag_latest)s
        .
  - ShellCommand: &wait_docker_daemon
      name: Wait for Docker daemon to be ready
      command: |
        bash -c '
        for i in {1..150}
        do
          docker info &> /dev/null && exit
          sleep 2
        done
        echo "Could not reach Docker daemon from buildbot worker" >&2
        exit 1'
      haltOnFailure: true

stages:
  pre-merge:
    worker:
      type: local
    steps:
    - TriggerStages:
        name: trigger all the tests
        stage_names:
        - run-tests
        - docker-build
  run-tests:
    worker: &workspace
      type: kube_pod
      path: eve/workers/unit_and_feature_tests/pod.yml
      images:
        unit_and_feature_tests:
          context: .
          dockerfile: eve/workers/unit_and_feature_tests/Dockerfile
        kafka: eve/workers/kafka
    steps:
      - Git: &git
          name: fetch source
          repourl: '%(prop:git_reference)s'
          shallow: True
          retryFetch: True
          haltOnFailure: True
      - ShellCommand:
<<<<<<< HEAD
          name: yarn install
          command: yarn install --frozen-lockfile
          haltOnFailure: True
      - ShellCommand:
=======
>>>>>>> 530794b1
          name: run static analysis tools on markdown
          command: yarn run --silent lint_md
      - ShellCommand:
          name: run static analysis tools on code
          command: yarn run --silent lint
      - ShellCommand:
          name: run unit tests
          command: yarn test
          env:
            BACKBEAT_CONFIG_FILE: "tests/config.json"
      - ShellCommand:
          name: run backbeat routes test
          command: bash ./eve/workers/unit_and_feature_tests/run_server_tests.bash ft_test:api:routes
          workdir: '%(prop:builddir)s/build'
          env:
            CI: "true"
            BACKBEAT_CONFIG_FILE: "tests/config.json"
      - ShellCommand:
          name: run backbeat retry tests with account authentication
          command: bash ./eve/workers/unit_and_feature_tests/run_server_tests.bash ft_test:api:retry
          workdir: '%(prop:builddir)s/build'
          env:
            CI: "true"
            BACKBEAT_CONFIG_FILE: "tests/config.json"
      - ShellCommand:
          name: run feature replication tests
          command: bash ./eve/workers/unit_and_feature_tests/run_ft_tests.bash ft_test:replication
          env:
            CI: "true"
            BACKBEAT_CONFIG_FILE: "tests/config.json"
      - ShellCommand:
          name: run feature lifecycle tests
          command: bash ./eve/workers/unit_and_feature_tests/run_ft_tests.bash ft_test:lifecycle
          env:
            CI: "true"
            BACKBEAT_CONFIG_FILE: "tests/config.json"
      - ShellCommand:
          name: run feature ingestion tests
          command: bash ./eve/workers/unit_and_feature_tests/run_ft_tests.bash ft_test:ingestion
          env:
            CI: "true"
            BACKBEAT_CONFIG_FILE: "tests/config.json"
      - ShellCommand:
          name: run misc functional tests
          command: bash ./eve/workers/unit_and_feature_tests/run_ft_tests.bash ft_test:lib
          env:
            CI: "true"
            BACKBEAT_CONFIG_FILE: "tests/config.json"

  docker-build:
    worker: &image_builder
      type: kube_pod
      path: eve/workers/release/pod.yaml
      images:
        release: eve/workers/release
    steps:
      - Git: *git
      - ShellCommand: *wait_docker_daemon
      - SetProperty: *registry_url
      - SetProperty: *docker_tag_revision
      - SetProperty: *docker_tag_latest
      - ShellCommand: *docker_build

  post-merge:
    worker: *image_builder
    steps:
      - Git: *git
      - ShellCommand: *wait_docker_daemon
      - ShellCommand: &docker_login
          name: Private Registry Login
          command: >
            docker login
            -u '%(secret:harbor_login)s'
            -p '%(secret:harbor_password)s'
            registry.scality.com
      - SetProperty: *registry_url
      - SetProperty: *docker_tag_revision
      - SetProperty: *docker_tag_latest
      - ShellCommand: *docker_build
      - ShellCommand: &docker_push
          name: Push images
          command: |
            docker push %(prop:docker_tag_revision)s
            docker push %(prop:docker_tag_latest)s<|MERGE_RESOLUTION|>--- conflicted
+++ resolved
@@ -68,13 +68,6 @@
           retryFetch: True
           haltOnFailure: True
       - ShellCommand:
-<<<<<<< HEAD
-          name: yarn install
-          command: yarn install --frozen-lockfile
-          haltOnFailure: True
-      - ShellCommand:
-=======
->>>>>>> 530794b1
           name: run static analysis tools on markdown
           command: yarn run --silent lint_md
       - ShellCommand:
