---
version: 0.2

branches:
  feature/*, improvement/*, bugfix/*, w/*, q/*, hotfix/*:
    stage: "pre-merge"
  development/*:
    stage: "post-merge"


models:
  - SetProperty: &docker_image_name
      name: Set docker image name property
      property: docker_image_name
      value:
        "%(secret:private_registry_url)s/zenko/backbeat:\
        %(prop:commit_short_revision)s"
  - ShellCommand: &docker_build
      name: Build docker image
      command: >-
        docker build -t %(prop:docker_image_name)s .

stages:
  pre-merge:
    worker:
      type: local
    steps:
    - TriggerStages:
        name: trigger all the tests
        stage_names:
        - run-tests
        - docker-build
  run-tests:
    worker: &workspace
      type: kube_pod
      path: eve/workers/unit_and_feature_tests/pod.yml
      images:
        unit_and_feature_tests: eve/workers/unit_and_feature_tests
        kafka: eve/workers/kafka
    steps:
      - Git: &git
          name: fetch source
          repourl: '%(prop:git_reference)s'
          shallow: True
          retryFetch: True
          haltOnFailure: True
      - ShellCommand:
          name: yarn install
          command: rm -rf node_modules && yarn install --unsafe-perm
          haltOnFailure: True
      - ShellCommand:
          name: run static analysis tools on markdown
          command: yarn run --silent lint_md
      - ShellCommand:
          name: run static analysis tools on code
          command: yarn run --silent lint
      - ShellCommand:
          name: run unit tests
<<<<<<< HEAD
          command: npm test
          env:
            BACKBEAT_CONFIG_FILE: "tests/config.json"
=======
          command: yarn test
>>>>>>> 365ca9f0
      - ShellCommand:
          name: run backbeat routes test
          command: bash ./eve/workers/unit_and_feature_tests/run_server_tests.bash ft_test:api:routes
          workdir: '%(prop:builddir)s/build'
          env:
            CI: "true"
            BACKBEAT_CONFIG_FILE: "tests/config.json"
      - ShellCommand:
          name: run backbeat retry tests with account authentication
          command: bash ./eve/workers/unit_and_feature_tests/run_server_tests.bash ft_test:api:retry
          workdir: '%(prop:builddir)s/build'
          env:
            CI: "true"
            BACKBEAT_CONFIG_FILE: "tests/config.json"
      - ShellCommand:
          name: run feature replication tests
          command: bash ./eve/workers/unit_and_feature_tests/run_ft_tests.bash ft_test:replication
          env:
            CI: "true"
            BACKBEAT_CONFIG_FILE: "tests/config.json"
      - ShellCommand:
          name: run backbeat lib feature tests
          command: yarn run ft_test:lib
          env:
            CI: "true"
            BACKBEAT_CONFIG_FILE: "tests/config.json"
      - ShellCommand:
<<<<<<< HEAD
          name: run feature ingestion tests
          command: bash ./eve/workers/unit_and_feature_tests/run_ft_tests.bash ft_test:ingestion
          env:
            CI: "true"
            BACKBEAT_CONFIG_FILE: "tests/config.json"
      - ShellCommand:
          name: run misc functional tests
          command: bash ./eve/workers/unit_and_feature_tests/run_ft_tests.bash ft_test:lib
=======
          name: run backbeat replication feature tests
          command: yarn run ft_test:replication
>>>>>>> 365ca9f0
          env:
            CI: "true"
            BACKBEAT_CONFIG_FILE: "tests/config.json"

  docker-build:
    worker: &image_builder
      type: kube_pod
      path: eve/workers/image-builder.yml
    steps:
      - Git: *git
      - SetProperty: *docker_image_name
      - ShellCommand: *docker_build

  post-merge:
    worker: *image_builder
    steps:
      - Git: *git
      - ShellCommand: &docker_login
          name: Private Registry Login
          command: >
            docker login
            -u '%(secret:private_registry_username)s'
            -p '%(secret:private_registry_password)s'
            '%(secret:private_registry_url)s'
      - SetProperty: *docker_image_name
      - ShellCommand: *docker_build
      - ShellCommand: &docker_push
          name: Push image
          command: docker push %(prop:docker_image_name)s<|MERGE_RESOLUTION|>--- conflicted
+++ resolved
@@ -56,13 +56,7 @@
           command: yarn run --silent lint
       - ShellCommand:
           name: run unit tests
-<<<<<<< HEAD
-          command: npm test
-          env:
-            BACKBEAT_CONFIG_FILE: "tests/config.json"
-=======
           command: yarn test
->>>>>>> 365ca9f0
       - ShellCommand:
           name: run backbeat routes test
           command: bash ./eve/workers/unit_and_feature_tests/run_server_tests.bash ft_test:api:routes
@@ -90,19 +84,8 @@
             CI: "true"
             BACKBEAT_CONFIG_FILE: "tests/config.json"
       - ShellCommand:
-<<<<<<< HEAD
-          name: run feature ingestion tests
-          command: bash ./eve/workers/unit_and_feature_tests/run_ft_tests.bash ft_test:ingestion
-          env:
-            CI: "true"
-            BACKBEAT_CONFIG_FILE: "tests/config.json"
-      - ShellCommand:
-          name: run misc functional tests
-          command: bash ./eve/workers/unit_and_feature_tests/run_ft_tests.bash ft_test:lib
-=======
           name: run backbeat replication feature tests
           command: yarn run ft_test:replication
->>>>>>> 365ca9f0
           env:
             CI: "true"
             BACKBEAT_CONFIG_FILE: "tests/config.json"
