---
version: 0.2

branches:
  feature/*, improvement/*, bugfix/*, w/*, q/*, hotfix/*:
    stage: "pre-merge"
  development/*:
    stage: "post-merge"


models:
  - SetProperty: &docker_image_name
      name: Set docker image name property
      property: docker_image_name
      value:
        "%(secret:private_registry_url)s/zenko/backbeat:\
        %(prop:commit_short_revision)s"
  - ShellCommand: &docker_build
      name: Build docker image
      command: >-
        docker build -t %(prop:docker_image_name)s .

stages:
  pre-merge:
    worker:
      type: local
    steps:
    - TriggerStages:
        name: trigger all the tests
        stage_names:
        - run-tests
        - docker-build
  run-tests:
    worker: &workspace
      type: kube_pod
      path: eve/workers/unit_and_feature_tests/pod.yml
      images:
        unit_and_feature_tests: eve/workers/unit_and_feature_tests
        kafka: eve/workers/kafka
    steps:
      - Git: &git
          name: fetch source
          repourl: '%(prop:git_reference)s'
          shallow: True
          retryFetch: True
          haltOnFailure: True
      - ShellCommand:
          name: yarn install
          command: rm -rf node_modules && yarn install --unsafe-perm
          haltOnFailure: True
      - ShellCommand:
          name: run static analysis tools on markdown
          command: yarn run --silent lint_md
      - ShellCommand:
          name: run static analysis tools on code
          command: yarn run --silent lint
      - ShellCommand:
          name: run unit tests
<<<<<<< HEAD
          command: npm test
          env:
            BACKBEAT_CONFIG_FILE: "tests/config.json"
=======
          command: yarn test
>>>>>>> a1e1b612
      - ShellCommand:
          name: run backbeat routes test
          command: bash ./eve/workers/unit_and_feature_tests/run_server_tests.bash ft_test:api:routes
          workdir: '%(prop:builddir)s/build'
          env:
            CI: "true"
            BACKBEAT_CONFIG_FILE: "tests/config.json"
      - ShellCommand:
          name: run backbeat retry tests with account authentication
          command: bash ./eve/workers/unit_and_feature_tests/run_server_tests.bash ft_test:api:retry
          workdir: '%(prop:builddir)s/build'
          env:
            CI: "true"
            BACKBEAT_CONFIG_FILE: "tests/config.json"
      - ShellCommand:
          name: run feature replication tests
          command: bash ./eve/workers/unit_and_feature_tests/run_ft_tests.bash ft_test:replication
          env:
            CI: "true"
            BACKBEAT_CONFIG_FILE: "tests/config.json"
      - ShellCommand:
<<<<<<< HEAD
          name: run feature lifecycle tests
          command: bash ./eve/workers/unit_and_feature_tests/run_ft_tests.bash ft_test:lifecycle
=======
          name: run backbeat lib feature tests
          command: yarn run ft_test:lib
>>>>>>> a1e1b612
          env:
            CI: "true"
            BACKBEAT_CONFIG_FILE: "tests/config.json"
      - ShellCommand:
<<<<<<< HEAD
          name: run feature ingestion tests
          command: bash ./eve/workers/unit_and_feature_tests/run_ft_tests.bash ft_test:ingestion
=======
          name: run backbeat replication feature tests
          command: yarn run ft_test:replication
>>>>>>> a1e1b612
          env:
            CI: "true"
            BACKBEAT_CONFIG_FILE: "tests/config.json"
      - ShellCommand:
          name: run misc functional tests
          command: bash ./eve/workers/unit_and_feature_tests/run_ft_tests.bash ft_test:lib
          env:
            CI: "true"
            BACKBEAT_CONFIG_FILE: "tests/config.json"

  docker-build:
    worker: &image_builder
      type: kube_pod
      path: eve/workers/image-builder.yml
    steps:
      - Git: *git
      - SetProperty: *docker_image_name
      - ShellCommand: *docker_build

  post-merge:
    worker: *image_builder
    steps:
      - Git: *git
      - ShellCommand: &docker_login
          name: Private Registry Login
          command: >
            docker login
            -u '%(secret:private_registry_username)s'
            -p '%(secret:private_registry_password)s'
            '%(secret:private_registry_url)s'
      - SetProperty: *docker_image_name
      - ShellCommand: *docker_build
      - ShellCommand: &docker_push
          name: Push image
          command: docker push %(prop:docker_image_name)s<|MERGE_RESOLUTION|>--- conflicted
+++ resolved
@@ -56,13 +56,9 @@
           command: yarn run --silent lint
       - ShellCommand:
           name: run unit tests
-<<<<<<< HEAD
-          command: npm test
+          command: yarn test
           env:
             BACKBEAT_CONFIG_FILE: "tests/config.json"
-=======
-          command: yarn test
->>>>>>> a1e1b612
       - ShellCommand:
           name: run backbeat routes test
           command: bash ./eve/workers/unit_and_feature_tests/run_server_tests.bash ft_test:api:routes
@@ -84,24 +80,14 @@
             CI: "true"
             BACKBEAT_CONFIG_FILE: "tests/config.json"
       - ShellCommand:
-<<<<<<< HEAD
           name: run feature lifecycle tests
           command: bash ./eve/workers/unit_and_feature_tests/run_ft_tests.bash ft_test:lifecycle
-=======
-          name: run backbeat lib feature tests
-          command: yarn run ft_test:lib
->>>>>>> a1e1b612
           env:
             CI: "true"
             BACKBEAT_CONFIG_FILE: "tests/config.json"
       - ShellCommand:
-<<<<<<< HEAD
           name: run feature ingestion tests
           command: bash ./eve/workers/unit_and_feature_tests/run_ft_tests.bash ft_test:ingestion
-=======
-          name: run backbeat replication feature tests
-          command: yarn run ft_test:replication
->>>>>>> a1e1b612
           env:
             CI: "true"
             BACKBEAT_CONFIG_FILE: "tests/config.json"
