--- conflicted
+++ resolved
@@ -35,12 +35,8 @@
       type: kube_pod
       path: eve/workers/pod.yml
       images:
-<<<<<<< HEAD
         aggressor: eve/workers/unit_and_feature_tests
-=======
-        unit_and_feature_tests: eve/workers/unit_and_feature_tests
         kafka: eve/workers/kafka
->>>>>>> bac6c6d5
     steps:
       - Git: &git
           name: fetch source
