---
version: 0.2

branches:
  feature/*, improvement/*, bugfix/*, w/*, q/*, hotfix/*:
    stage: "pre-merge"
  development/*:
    stage: "post-merge"


models:
  - SetProperty: &docker_image_name
      name: Set docker image name property
      property: docker_image_name
      value:
        "%(secret:private_registry_url)s/zenko/backbeat:\
        %(prop:commit_short_revision)s"
  - ShellCommand: &docker_build
      name: Build docker image
      command: >-
        docker build -t %(prop:docker_image_name)s .

stages:
  pre-merge:
    worker:
      type: local
    steps:
    - TriggerStages:
        name: trigger all the tests
        stage_names:
        - run-tests
        - docker-build
  run-tests:
    worker: &workspace
      type: kube_pod
<<<<<<< HEAD
      path: eve/workers/pod.yml
      images:
        aggressor: eve/workers/unit_and_feature_tests
=======
      path: eve/workers/unit_and_feature_tests/pod.yml
      images:
        unit_and_feature_tests: eve/workers/unit_and_feature_tests
        kafka: eve/workers/kafka
>>>>>>> d786e9d6
    steps:
      - Git: &git
          name: fetch source
          repourl: '%(prop:git_reference)s'
          shallow: True
          retryFetch: True
          haltOnFailure: True
      - ShellCommand:
          name: Npm install
          command: rm -rf node_modules && npm install --unsafe-perm
          haltOnFailure: True
      - ShellCommand:
          name: run static analysis tools on markdown
          command: npm run --silent lint_md
      - ShellCommand:
          name: run static analysis tools on code
          command: npm run --silent lint
      - ShellCommand:
          name: run unit tests
          command: npm test
          env:
            BACKBEAT_CONFIG_FILE: "tests/config.json"
      - ShellCommand:
          name: run backbeat routes test
          command: bash ./eve/workers/unit_and_feature_tests/run_server_tests.bash ft_test:api:routes
          workdir: '%(prop:builddir)s/build'
          env:
            CI: "true"
            BACKBEAT_CONFIG_FILE: "tests/config.json"
      - ShellCommand:
          name: run backbeat retry tests with account authentication
          command: bash ./eve/workers/unit_and_feature_tests/run_server_tests.bash ft_test:api:retry
          workdir: '%(prop:builddir)s/build'
          env:
            CI: "true"
            BACKBEAT_CONFIG_FILE: "tests/config.json"
      - ShellCommand:
          name: run feature replication tests
          command: bash ./eve/workers/unit_and_feature_tests/run_ft_tests.bash ft_test:replication
          env:
            CI: "true"
            BACKBEAT_CONFIG_FILE: "tests/config.json"
      - ShellCommand:
          name: run feature lifecycle tests
          command: bash ./eve/workers/unit_and_feature_tests/run_ft_tests.bash ft_test:lifecycle
          env:
            CI: "true"
            BACKBEAT_CONFIG_FILE: "tests/config.json"
      - ShellCommand:
          name: run feature ingestion tests
          command: bash ./eve/workers/unit_and_feature_tests/run_ft_tests.bash ft_test:ingestion
          env:
            CI: "true"
            BACKBEAT_CONFIG_FILE: "tests/config.json"
      - ShellCommand:
          name: run misc functional tests
          command: bash ./eve/workers/unit_and_feature_tests/run_ft_tests.bash ft_test:lib
          env:
            CI: "true"
            BACKBEAT_CONFIG_FILE: "tests/config.json"

  docker-build:
<<<<<<< HEAD
    worker: *workspace
=======
    worker: &image_builder
      type: kube_pod
      path: eve/workers/image-builder.yml
>>>>>>> d786e9d6
    steps:
      - Git: *git
      - SetProperty: *docker_image_name
      - ShellCommand: *docker_build

  post-merge:
<<<<<<< HEAD
    worker: *workspace
=======
    worker: *image_builder
>>>>>>> d786e9d6
    steps:
      - Git: *git
      - ShellCommand: &docker_login
          name: Private Registry Login
          command: >
            docker login
            -u '%(secret:private_registry_username)s'
            -p '%(secret:private_registry_password)s'
            '%(secret:private_registry_url)s'
      - SetProperty: *docker_image_name
      - ShellCommand: *docker_build
      - ShellCommand: &docker_push
          name: Push image
          command: docker push %(prop:docker_image_name)s<|MERGE_RESOLUTION|>--- conflicted
+++ resolved
@@ -33,16 +33,10 @@
   run-tests:
     worker: &workspace
       type: kube_pod
-<<<<<<< HEAD
-      path: eve/workers/pod.yml
-      images:
-        aggressor: eve/workers/unit_and_feature_tests
-=======
       path: eve/workers/unit_and_feature_tests/pod.yml
       images:
         unit_and_feature_tests: eve/workers/unit_and_feature_tests
         kafka: eve/workers/kafka
->>>>>>> d786e9d6
     steps:
       - Git: &git
           name: fetch source
@@ -105,24 +99,16 @@
             BACKBEAT_CONFIG_FILE: "tests/config.json"
 
   docker-build:
-<<<<<<< HEAD
-    worker: *workspace
-=======
     worker: &image_builder
       type: kube_pod
       path: eve/workers/image-builder.yml
->>>>>>> d786e9d6
     steps:
       - Git: *git
       - SetProperty: *docker_image_name
       - ShellCommand: *docker_build
 
   post-merge:
-<<<<<<< HEAD
-    worker: *workspace
-=======
     worker: *image_builder
->>>>>>> d786e9d6
     steps:
       - Git: *git
       - ShellCommand: &docker_login
