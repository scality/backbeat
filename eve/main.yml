--- conflicted
+++ resolved
@@ -72,17 +72,11 @@
             CI: "true"
             BACKBEAT_CONFIG_FILE: "tests/config.json"
       - ShellCommand:
-<<<<<<< HEAD
-          name: run feature tests
-=======
           name: run feature replication tests
->>>>>>> 2dc27dbb
           command: bash ./eve/workers/unit_and_feature_tests/run_ft_tests.bash ft_test:replication
           env:
             CI: "true"
             BACKBEAT_CONFIG_FILE: "tests/config.json"
-<<<<<<< HEAD
-=======
       - ShellCommand:
           name: run feature lifecycle tests
           command: bash ./eve/workers/unit_and_feature_tests/run_ft_tests.bash ft_test:lifecycle
@@ -95,7 +89,6 @@
           env:
             CI: "true"
             BACKBEAT_CONFIG_FILE: "tests/config.json"
->>>>>>> 2dc27dbb
 
   docker-build:
     worker:
