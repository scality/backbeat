---
version: 0.2

branches:
  feature/*, improvement/*, bugfix/*, w/*, q/*, hotfix/*:
    stage: "pre-merge"
  development/*:
    stage: "post-merge"


models:
  - SetProperty: &docker_image_name
      name: Set docker image name property
      property: docker_image_name
      value:
        "%(secret:private_registry_url)s/zenko/backbeat:\
        %(prop:commit_short_revision)s"
  - ShellCommand: &docker_build
      name: Build docker image
      command: >-
        docker build -t %(prop:docker_image_name)s .

stages:
  pre-merge:
<<<<<<< HEAD
    worker: &pod
      type: kube_pod
      path: eve/workers/pod.yml
    steps:
    - TriggerStages:
        name: trigger all the tests
        stage_names:
        - run-tests
        - docker-build
  run-tests:
    worker: &workspace
      type: docker
      path: eve/workers/unit_and_feature_tests
      volumes:
        - '/home/eve/workspace'
=======
    worker:
      type: kube_pod
      path: eve/workers/pod.yml
      images:
        unit_and_feature_tests: eve/workers/unit_and_feature_tests
        kafka: eve/workers/kafka
>>>>>>> c94a9b51
    steps:
      - Git: &git
          name: fetch source
          repourl: '%(prop:git_reference)s'
          shallow: True
          retryFetch: True
          haltOnFailure: True
      - ShellCommand:
          name: Npm install
          command: rm -rf node_modules && npm install --unsafe-perm
          haltOnFailure: True
      - ShellCommand:
          name: run static analysis tools on markdown
          command: npm run --silent lint_md
      - ShellCommand:
          name: run static analysis tools on code
          command: npm run --silent lint
      - ShellCommand:
          name: run unit tests
          command: npm test
      - ShellCommand:
          name: run backbeat routes test
          command: bash ./eve/workers/unit_and_feature_tests/run_server_tests.bash ft_test:api:routes
          workdir: '%(prop:builddir)s/build'
          env:
            CI: "true"
            BACKBEAT_CONFIG_FILE: "tests/config.json"
      - ShellCommand:
          name: run backbeat retry tests with account authentication
          command: bash ./eve/workers/unit_and_feature_tests/run_server_tests.bash ft_test:api:retry
          workdir: '%(prop:builddir)s/build'
          env:
            CI: "true"
            BACKBEAT_CONFIG_FILE: "tests/config.json"
      - ShellCommand:
          name: run feature replication tests
          command: bash ./eve/workers/unit_and_feature_tests/run_ft_tests.bash ft_test:replication
          env:
            CI: "true"
            BACKBEAT_CONFIG_FILE: "tests/config.json"
      - ShellCommand:
          name: run feature lifecycle tests
          command: bash ./eve/workers/unit_and_feature_tests/run_ft_tests.bash ft_test:lifecycle
          env:
            CI: "true"
            BACKBEAT_CONFIG_FILE: "tests/config.json"
      - ShellCommand:
          name: run misc functional tests
          command: bash ./eve/workers/unit_and_feature_tests/run_ft_tests.bash ft_test:lib
          env:
            CI: "true"
            BACKBEAT_CONFIG_FILE: "tests/config.json"

  docker-build:
    worker:
      type: kube_pod
      path: eve/workers/pod.yml
    steps:
      - Git: *git
      - SetProperty: *docker_image_name
      - ShellCommand: *docker_build

  post-merge:
    worker:
      type: kube_pod
      path: eve/workers/pod.yml
    steps:
      - Git: *git
      - ShellCommand: &docker_login
          name: Private Registry Login
          command: >
            docker login
            -u '%(secret:private_registry_username)s'
            -p '%(secret:private_registry_password)s'
            '%(secret:private_registry_url)s'
      - SetProperty: *docker_image_name
      - ShellCommand: *docker_build
      - ShellCommand: &docker_push
          name: Push image
          command: docker push %(prop:docker_image_name)s<|MERGE_RESOLUTION|>--- conflicted
+++ resolved
@@ -22,30 +22,12 @@
 
 stages:
   pre-merge:
-<<<<<<< HEAD
-    worker: &pod
-      type: kube_pod
-      path: eve/workers/pod.yml
-    steps:
-    - TriggerStages:
-        name: trigger all the tests
-        stage_names:
-        - run-tests
-        - docker-build
-  run-tests:
-    worker: &workspace
-      type: docker
-      path: eve/workers/unit_and_feature_tests
-      volumes:
-        - '/home/eve/workspace'
-=======
     worker:
       type: kube_pod
       path: eve/workers/pod.yml
       images:
         unit_and_feature_tests: eve/workers/unit_and_feature_tests
         kafka: eve/workers/kafka
->>>>>>> c94a9b51
     steps:
       - Git: &git
           name: fetch source
