---
version: 0.2

branches:
  feature/*, improvement/*, bugfix/*, w/*, q/*, hotfix/*:
    stage: "pre-merge"
  development/*:
    stage: "post-merge"


models:
  - SetProperty: &registry_url
      name: registry
      property: registry_url
      value: registry.scality.com/zenko/backbeat
  - SetProperty: &docker_tag_revision
      name: Set docker tag revision property
      property: docker_tag_revision
      value: "%(prop:registry_url)s:%(prop:commit_short_revision)s"
  - SetProperty: &docker_tag_latest
      name: Set docker tag latest property
      property: docker_tag_latest
      value: "%(prop:registry_url)s:latest-%(prop:product_version)s"
  - ShellCommand: &docker_build
      name: Build docker image
      command: >-
        docker build
        -t %(prop:docker_tag_revision)s
        -t %(prop:docker_tag_latest)s
        .
  - ShellCommand: &wait_docker_daemon
      name: Wait for Docker daemon to be ready
      command: |
        bash -c '
        for i in {1..150}
        do
          docker info &> /dev/null && exit
          sleep 2
        done
        echo "Could not reach Docker daemon from buildbot worker" >&2
        exit 1'
      haltOnFailure: true

stages:
  pre-merge:
    worker:
      type: local
    steps:
<<<<<<< HEAD
    - TriggerStages:
        name: trigger all the tests
        stage_names:
        - run-tests
        - docker-build
  run-tests:
    worker: &workspace
=======
      - TriggerStages:
          stage_names:
            - lint-unit
            - routes-tests
            - retry-account-tests
            - retry-role-tests
            - lib-feature-tests
            - replication-feature-tests
  lint-unit:
    worker: &simple_worker
>>>>>>> c7741c97
      type: kube_pod
      path: eve/workers/simple-pod.yml
      images:
        unit_and_feature_tests: &unit_and_feature_image
          context: .
          dockerfile: eve/workers/unit_and_feature_tests/Dockerfile
    steps:
      - Git: &git
          name: fetch source
          repourl: '%(prop:git_reference)s'
          shallow: True
          retryFetch: True
          haltOnFailure: True
      - ShellCommand:
          name: run static analysis tools on markdown
          command: yarn run --silent lint_md
      - ShellCommand:
          name: run static analysis tools on code
          command: yarn run --silent lint
      - ShellCommand:
          name: run unit tests
          command: yarn test
<<<<<<< HEAD
          env:
            BACKBEAT_CONFIG_FILE: "tests/config.json"
=======
  routes-tests:
    worker: &ft_test_worker
      type: kube_pod
      path: eve/workers/ft-test-pod.yml
      images:
        unit_and_feature_tests: *unit_and_feature_image
        kafka: eve/workers/kafka
    steps:
      - Git: *git
      - ShellCommand: &wait_for_services
          name: Ensure side services are up before running tests
          command: |
            ./wait_for_local_port.bash 9092 60
            ./wait_for_local_port.bash 6379 60
          workdir: build/tests/utils
>>>>>>> c7741c97
      - ShellCommand:
          name: run backbeat routes test
          command: bash ./eve/workers/unit_and_feature_tests/run_server_tests.bash ft_test:api:routes
          workdir: '%(prop:builddir)s/build'
          env:
            CI: "true"
<<<<<<< HEAD
            BACKBEAT_CONFIG_FILE: "tests/config.json"
=======
  retry-account-tests:
    worker: *ft_test_worker
    steps:
      - Git: *git
      - ShellCommand: *wait_for_services
>>>>>>> c7741c97
      - ShellCommand:
          name: run backbeat retry tests with account authentication
          command: bash ./eve/workers/unit_and_feature_tests/run_server_tests.bash ft_test:api:retry
          workdir: '%(prop:builddir)s/build'
          env:
            CI: "true"
            BACKBEAT_CONFIG_FILE: "tests/config.json"
  retry-role-tests:
    worker: *ft_test_worker
    steps:
      - Git: *git
      - ShellCommand: *wait_for_services
      - ShellCommand:
          name: run feature replication tests
          command: bash ./eve/workers/unit_and_feature_tests/run_ft_tests.bash ft_test:replication
          env:
            CI: "true"
            BACKBEAT_CONFIG_FILE: "tests/config.json"
      - ShellCommand:
          name: run feature lifecycle tests
          command: bash ./eve/workers/unit_and_feature_tests/run_ft_tests.bash ft_test:lifecycle
          env:
            CI: "true"
<<<<<<< HEAD
            BACKBEAT_CONFIG_FILE: "tests/config.json"
=======
            CI_AUTH_TYPE: "role"
            BACKBEAT_CONFIG_FILE: "tests/config.roleAuth.json"
  lib-feature-tests:
    worker: *ft_test_worker
    steps:
      - Git: *git
      - ShellCommand: *wait_for_services
>>>>>>> c7741c97
      - ShellCommand:
          name: run feature ingestion tests
          command: bash ./eve/workers/unit_and_feature_tests/run_ft_tests.bash ft_test:ingestion
          env:
            CI: "true"
<<<<<<< HEAD
            BACKBEAT_CONFIG_FILE: "tests/config.json"
=======
  replication-feature-tests:
    worker: *ft_test_worker
    steps:
      - Git: *git
      - ShellCommand: *wait_for_services
>>>>>>> c7741c97
      - ShellCommand:
          name: run misc functional tests
          command: bash ./eve/workers/unit_and_feature_tests/run_ft_tests.bash ft_test:lib
          env:
            CI: "true"
            BACKBEAT_CONFIG_FILE: "tests/config.json"

  docker-build:
    worker: &image_builder
      type: kube_pod
      path: eve/workers/release/pod.yaml
      images:
        release: eve/workers/release
    steps:
      - Git: *git
      - ShellCommand: *wait_docker_daemon
      - SetProperty: *registry_url
      - SetProperty: *docker_tag_revision
      - SetProperty: *docker_tag_latest
      - ShellCommand: *docker_build

  post-merge:
    worker: *image_builder
    steps:
      - Git: *git
      - ShellCommand: *wait_docker_daemon
      - ShellCommand: &docker_login
          name: Private Registry Login
          command: >
            docker login
            -u '%(secret:harbor_login)s'
            -p '%(secret:harbor_password)s'
            registry.scality.com
      - SetProperty: *registry_url
      - SetProperty: *docker_tag_revision
      - SetProperty: *docker_tag_latest
      - ShellCommand: *docker_build
      - ShellCommand: &docker_push
          name: Push images
          command: |
            docker push %(prop:docker_tag_revision)s
            docker push %(prop:docker_tag_latest)s<|MERGE_RESOLUTION|>--- conflicted
+++ resolved
@@ -46,32 +46,25 @@
     worker:
       type: local
     steps:
-<<<<<<< HEAD
-    - TriggerStages:
-        name: trigger all the tests
-        stage_names:
-        - run-tests
-        - docker-build
-  run-tests:
-    worker: &workspace
-=======
       - TriggerStages:
           stage_names:
             - lint-unit
             - routes-tests
             - retry-account-tests
-            - retry-role-tests
-            - lib-feature-tests
             - replication-feature-tests
+            - lifecycle-feature-tests
+            - ingestion-feature-tests
+            - misc-functional-tests
+            - docker-build
   lint-unit:
-    worker: &simple_worker
->>>>>>> c7741c97
+    worker: &ft_test_worker
       type: kube_pod
-      path: eve/workers/simple-pod.yml
+      path: eve/workers/ft-test-pod.yml
       images:
-        unit_and_feature_tests: &unit_and_feature_image
+        unit_and_feature_tests:
           context: .
           dockerfile: eve/workers/unit_and_feature_tests/Dockerfile
+        kafka: eve/workers/kafka
     steps:
       - Git: &git
           name: fetch source
@@ -79,6 +72,12 @@
           shallow: True
           retryFetch: True
           haltOnFailure: True
+      - ShellCommand: &wait_for_services
+          name: Ensure side services are up before running tests
+          command: |
+            ./wait_for_local_port.bash 9092 60
+            ./wait_for_local_port.bash 6379 60
+          workdir: build/tests/utils
       - ShellCommand:
           name: run static analysis tools on markdown
           command: yarn run --silent lint_md
@@ -88,41 +87,25 @@
       - ShellCommand:
           name: run unit tests
           command: yarn test
-<<<<<<< HEAD
           env:
             BACKBEAT_CONFIG_FILE: "tests/config.json"
-=======
   routes-tests:
-    worker: &ft_test_worker
-      type: kube_pod
-      path: eve/workers/ft-test-pod.yml
-      images:
-        unit_and_feature_tests: *unit_and_feature_image
-        kafka: eve/workers/kafka
+    worker: *ft_test_worker
     steps:
       - Git: *git
-      - ShellCommand: &wait_for_services
-          name: Ensure side services are up before running tests
-          command: |
-            ./wait_for_local_port.bash 9092 60
-            ./wait_for_local_port.bash 6379 60
-          workdir: build/tests/utils
->>>>>>> c7741c97
+      - ShellCommand: *wait_for_services
       - ShellCommand:
           name: run backbeat routes test
           command: bash ./eve/workers/unit_and_feature_tests/run_server_tests.bash ft_test:api:routes
           workdir: '%(prop:builddir)s/build'
           env:
             CI: "true"
-<<<<<<< HEAD
             BACKBEAT_CONFIG_FILE: "tests/config.json"
-=======
   retry-account-tests:
     worker: *ft_test_worker
     steps:
       - Git: *git
       - ShellCommand: *wait_for_services
->>>>>>> c7741c97
       - ShellCommand:
           name: run backbeat retry tests with account authentication
           command: bash ./eve/workers/unit_and_feature_tests/run_server_tests.bash ft_test:api:retry
@@ -130,7 +113,7 @@
           env:
             CI: "true"
             BACKBEAT_CONFIG_FILE: "tests/config.json"
-  retry-role-tests:
+  replication-feature-tests:
     worker: *ft_test_worker
     steps:
       - Git: *git
@@ -141,36 +124,33 @@
           env:
             CI: "true"
             BACKBEAT_CONFIG_FILE: "tests/config.json"
+  lifecycle-feature-tests:
+    worker: *ft_test_worker
+    steps:
+      - Git: *git
+      - ShellCommand: *wait_for_services
       - ShellCommand:
           name: run feature lifecycle tests
           command: bash ./eve/workers/unit_and_feature_tests/run_ft_tests.bash ft_test:lifecycle
           env:
             CI: "true"
-<<<<<<< HEAD
             BACKBEAT_CONFIG_FILE: "tests/config.json"
-=======
-            CI_AUTH_TYPE: "role"
-            BACKBEAT_CONFIG_FILE: "tests/config.roleAuth.json"
-  lib-feature-tests:
+  ingestion-feature-tests:
     worker: *ft_test_worker
     steps:
       - Git: *git
       - ShellCommand: *wait_for_services
->>>>>>> c7741c97
       - ShellCommand:
           name: run feature ingestion tests
           command: bash ./eve/workers/unit_and_feature_tests/run_ft_tests.bash ft_test:ingestion
           env:
             CI: "true"
-<<<<<<< HEAD
             BACKBEAT_CONFIG_FILE: "tests/config.json"
-=======
-  replication-feature-tests:
+  misc-functional-tests:
     worker: *ft_test_worker
     steps:
       - Git: *git
       - ShellCommand: *wait_for_services
->>>>>>> c7741c97
       - ShellCommand:
           name: run misc functional tests
           command: bash ./eve/workers/unit_and_feature_tests/run_ft_tests.bash ft_test:lib
