---
version: 0.2

branches:
  feature/*, improvement/*, bugfix/*, w/*, q/*, hotfix/*:
    stage: "pre-merge"
  development/*:
    stage: "post-merge"


models:
  - SetProperty: &docker_image_name
      name: Set docker image name property
      property: docker_image_name
      value:
        "%(secret:private_registry_url)s/zenko/backbeat:\
        %(prop:commit_short_revision)s"
  - ShellCommand: &docker_build
      name: Build docker image
      command: >-
        docker build -t %(prop:docker_image_name)s .

stages:
  pre-merge:
    worker: &pod
      type: kube_pod
      path: eve/workers/pod.yml
    steps:
    - TriggerStages:
        name: trigger all the tests
        stage_names:
        - run-tests
        - docker-build
  run-tests:
    worker: &workspace
      type: docker
      path: eve/workers/unit_and_feature_tests
      volumes:
        - '/home/eve/workspace'
    steps:
      - Git: &git
          name: fetch source
          repourl: '%(prop:git_reference)s'
          shallow: True
          retryFetch: True
          haltOnFailure: True
      - ShellCommand:
          name: Npm install
          command: rm -rf node_modules && npm install --unsafe-perm
          haltOnFailure: True
      - ShellCommand:
          name: run static analysis tools on markdown
          command: npm run --silent lint_md
      - ShellCommand:
          name: run static analysis tools on code
          command: npm run --silent lint
      - ShellCommand:
          name: run unit tests
          command: npm test
      - ShellCommand:
          name: run backbeat routes test
          command: bash ./eve/workers/unit_and_feature_tests/run_server_tests.bash ft_test:api:routes
          workdir: '%(prop:builddir)s/build'
          env:
            CI: "true"
            BACKBEAT_CONFIG_FILE: "tests/config.json"
      - ShellCommand:
          name: run backbeat retry tests with account authentication
          command: bash ./eve/workers/unit_and_feature_tests/run_server_tests.bash ft_test:api:retry
          workdir: '%(prop:builddir)s/build'
          env:
            CI: "true"
            BACKBEAT_CONFIG_FILE: "tests/config.json"
      - ShellCommand:
<<<<<<< HEAD
          name: run feature tests
=======
          name: run feature replication tests
>>>>>>> 8e49a4df
          command: bash ./eve/workers/unit_and_feature_tests/run_ft_tests.bash ft_test:replication
          env:
            CI: "true"
            BACKBEAT_CONFIG_FILE: "tests/config.json"
<<<<<<< HEAD
=======
      - ShellCommand:
          name: run feature lifecycle tests
          command: bash ./eve/workers/unit_and_feature_tests/run_ft_tests.bash ft_test:lifecycle
          env:
            CI: "true"
            BACKBEAT_CONFIG_FILE: "tests/config.json"
      - ShellCommand:
          name: run misc functional tests
          command: bash ./eve/workers/unit_and_feature_tests/run_ft_tests.bash ft_test:lib
          env:
            CI: "true"
            BACKBEAT_CONFIG_FILE: "tests/config.json"
>>>>>>> 8e49a4df

  docker-build:
    worker:
      type: kube_pod
      path: eve/workers/pod.yml
    steps:
      - Git: *git
      - SetProperty: *docker_image_name
      - ShellCommand: *docker_build

  post-merge:
    worker:
      type: kube_pod
      path: eve/workers/pod.yml
    steps:
      - Git: *git
      - ShellCommand: &docker_login
          name: Private Registry Login
          command: >
            docker login
            -u '%(secret:private_registry_username)s'
            -p '%(secret:private_registry_password)s'
            '%(secret:private_registry_url)s'
      - SetProperty: *docker_image_name
      - ShellCommand: *docker_build
      - ShellCommand: &docker_push
          name: Push image
          command: docker push %(prop:docker_image_name)s<|MERGE_RESOLUTION|>--- conflicted
+++ resolved
@@ -72,17 +72,11 @@
             CI: "true"
             BACKBEAT_CONFIG_FILE: "tests/config.json"
       - ShellCommand:
-<<<<<<< HEAD
-          name: run feature tests
-=======
           name: run feature replication tests
->>>>>>> 8e49a4df
           command: bash ./eve/workers/unit_and_feature_tests/run_ft_tests.bash ft_test:replication
           env:
             CI: "true"
             BACKBEAT_CONFIG_FILE: "tests/config.json"
-<<<<<<< HEAD
-=======
       - ShellCommand:
           name: run feature lifecycle tests
           command: bash ./eve/workers/unit_and_feature_tests/run_ft_tests.bash ft_test:lifecycle
@@ -95,7 +89,6 @@
           env:
             CI: "true"
             BACKBEAT_CONFIG_FILE: "tests/config.json"
->>>>>>> 8e49a4df
 
   docker-build:
     worker:
