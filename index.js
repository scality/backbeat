'use strict'; // eslint-disable-line strict

const werelogs = require('werelogs');

const runServer = require('./lib/api/BackbeatServer');
const { initManagement } = require('./lib/management/index');

<<<<<<< HEAD
const testIsOn = process.env.CI === 'true';
const config = testIsOn ?
    require('./tests/config.json') : require('./conf/Config');

=======
const config = require('./conf/Config');
>>>>>>> 58086d47
const Logger = werelogs.Logger;
const log = new Logger('BackbeatServer:index');

werelogs.configure({
    level: config.log.logLevel,
    dump: config.log.dumpLevel,
});

<<<<<<< HEAD
function initAndStart() {
    const repConfig = config.extensions.replication;
    const sourceConfig = repConfig.source;
    initManagement({
        serviceName: 'replication',
        serviceAccount: sourceConfig.auth.account,
    }, error => {
        if (error) {
            log.error('could not load management db', { error });
            setTimeout(initAndStart, 5000);
            return;
        }
        log.info('management init done');

        const bootstrapList = config.getBootstrapList();
        repConfig.destination.bootstrapList = bootstrapList;

        config.on('bootstrap-list-update', () => {
            repConfig.destination.bootstrapList = config.getBootstrapList();
        });

        runServer(config, Logger);
    });
}

if (testIsOn) {
    // skip initManagement
    runServer(config, Logger);
} else {
    initAndStart();
}
=======
runServer(config, Logger);
>>>>>>> 58086d47
<|MERGE_RESOLUTION|>--- conflicted
+++ resolved
@@ -5,14 +5,7 @@
 const runServer = require('./lib/api/BackbeatServer');
 const { initManagement } = require('./lib/management/index');
 
-<<<<<<< HEAD
-const testIsOn = process.env.CI === 'true';
-const config = testIsOn ?
-    require('./tests/config.json') : require('./conf/Config');
-
-=======
 const config = require('./conf/Config');
->>>>>>> 58086d47
 const Logger = werelogs.Logger;
 const log = new Logger('BackbeatServer:index');
 
@@ -21,7 +14,6 @@
     dump: config.log.dumpLevel,
 });
 
-<<<<<<< HEAD
 function initAndStart() {
     const repConfig = config.extensions.replication;
     const sourceConfig = repConfig.source;
@@ -47,12 +39,9 @@
     });
 }
 
-if (testIsOn) {
+if (process.env.CI === 'true') {
     // skip initManagement
     runServer(config, Logger);
 } else {
     initAndStart();
-}
-=======
-runServer(config, Logger);
->>>>>>> 58086d47
+}